--- conflicted
+++ resolved
@@ -1,8 +1,10 @@
-<<<<<<< HEAD
 util-linux (2.14~a0-0) experimental-UNRELEASED; urgency=low
-=======
+
+  * New release
+
+ -- LaMont Jones <lamont@debian.org>  Fri, 07 Sep 2007 08:52:55 -0600
+
 util-linux (2.13-3) unstable; urgency=low
->>>>>>> 3aa0bfbe
 
   * flock.1: typo in man page.  Closes: #440011
   * mount: chain of symlinks to fstab causes use of pointer after free
