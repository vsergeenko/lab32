util-linux (2.15~rc2-1) experimental; urgency=low

  [Aurelien Jarno]

  * lib: do not include <linux/fd.h> in ismounted.c

<<<<<<< HEAD
=======
  [LaMont Jones]
  
  * Package

>>>>>>> 786bb331
  [Matthew Garrett]

  * mount: Add strictatime support

  [Andreas Dilger]

  * blkid: add ZSF support

  [Scott James Remnant]

  * blkid: fix exit codes in blkid(8)
<<<<<<< HEAD
=======
  * hwclock: pass --noadjfile if /etc/adjtime not writable
  * hwclock: always pass --rtc to hwclock calls
>>>>>>> 786bb331

  [Karel Zak]

  * blkid: check idinfo[] index
  * blkid: add ZSF test
  * blkid: update TODO
  * blkid: add TODO note about blkid_evaluate_spec_to_buffer()
  * blkid: add new requirements to TODO list
  * login: use open(2) rather then access(2) for $HOME/.hushlogin
  * docs: update AUTHORS file
  * blkid: add tst_types.c to Makefile.am
  * docs: update v2.15 ReleaseNotes
  * build-sys: release++ (v2.15-rc2)
  * blkid: rename blkid_debug_init to blkid_init_debug
  * po: merge changes

<<<<<<< HEAD
 -- Scott James Remnant <scott@ubuntu.com>  Wed, 29 Apr 2009 12:36:23 +0100
=======
 -- LaMont Jones <lamont@debian.org>  Mon, 04 May 2009 18:20:35 -0600
>>>>>>> 786bb331

util-linux (2.15~rc1-1) experimental; urgency=low

  [Vincent Deffontaines]

  * fdisk: suggest partprobe(8) and kpartx(8) when BLKRRPART failed

  [Roy Peled]

  * mkfs.cramfs: lower memory requirements for layouts with duplicate files

  [Matthias Koenig]

  * hwclock: omit warning about drift if --noadjfile given
  * mount: retry on ENOMEDIUM
  * lscpu: return EXIT_SUCCESS at the end
  * fdisk: add some missing includes
  * mkfs.minix: fix size detection
  * cfdisk: accept yes/no as fallback
  * losetup: try to set up loop readonly if EACCES
  * include: move swapheader.h to include
  * swapon: add swap format detection and pagesize check

  [Tim Gardner]

  * Disable the fallback clause in hwclock when /dev/rtc cannot be opened. 
    LP: #274402

  [Kalev Soikonen]

  * hwclock: unshadow a diagnostic printf
  * hwclock: delay loop in set_hardware_clock_exact

  [maximilian attems]

  * mount: sundries.h add klibc support
  * mount: s/MOUNTED/_PATH_MOUNTED/
  * disk-utils: s/MOUNTED/_PATH_MOUNTED/
  * dmesg: nuke old glibc 5 support
  * misc-utils: write include signal.h directly
  * whereis: include dirent.h instead sys/dir.h
  * disk-utils: include fcntl.h directly (mkfs.cramfs, raw)
  * fdisk: exit(3) needs stdlib.h include
  * remove CVS keywords
  * mount: add shortoptions for bind, move and rbind
  * use getpagesize()
  * partx: don't redeclare daddr_t

  [CAI Qian]

  * sfdisk: fix Compilation Error

  [Marco d'Itri]

  * rtcwake: support not suspending

  [Jakob Unterwurzacher]

  * ionice: Extend the man page to explain the "none" class and cpu-nice
    inheritance

  [Alon Bar-Lev]

  * build-sys: add --disable-mount

  [Adam Jackson]

  * dmesg: Add -r (raw) option.

  [David Brownell]

  * hwclock: remove x86_64-specific bogon

  [Karel Zak]

  * mount: add norealtime to mount.8
  * hwclock: always reads hardware clock.  Closes: #478663
  * mount: warn on "file_t" selinux context.  red: #390691
  * selinux: is_selinux_enabled() returns 0, 1 and -1
  * umount: improve "-d" option for autoclear loops
  * losetup: clean up code around LO_FLAGS_AUTOCLEAR
  * write: doesn't check for tty group.  red: #454252
  * build-sys: cleanup sys-utils/Makefile.am
  * mount: make file_t SELinux warning optional and shorter
  * mount: add info about tz=UTC option for FAT to mount.8
  * losetup: looplist_* refactoring, remove scandir()
  * rtcwake: cleanup return codes
  * hwclock: cleanup help output and man page
  * mount: add docs about utf8=0 for vfat.  red: #454354
  * hwclock: use carefully synchronize_to_clock_tick() return codes
  * hwclock: use time limit for synchronization busy wait
  * hwclock: read_hardware_clock_rtc() need to return error codes
  * scriptreplay: new implementation is out-of-sync
  * ionice: cleanup man page
  * ionice: cleanup error messages, add NLS support
  * docs: TODO update
  * tests: detect libvolume_id when mount(8) is compiled
  * fdisk: remove obsolete information from man page
  * hwclock: don't open /dev/rtc repeatedly
  * swapon: -a has to complain, fix leaks
  * fdisk: warn users about 2.2TB dos partition limit
  * fdisk: don't check for GPT when asked for disk size only
  * fdisk: round reported sizes rather than truncate
  * losetup: remove dependence on minor numbers
  * login: fix warning "dereferencing type-punned pointer will break
    strict-aliasing rules"
  * ionice: add strtol() checks, cleanup usage text and man page
  * ipcmk: fix error codes and error messages
  * ipcmk: add NLS support
  * build-sys: add -luuid to BLKID_LIBS
  * chrt: add NLS support, clean error messages and return codes
  * mount: fix typo
  * mount: add info about /proc/mounts to mount.1
  * fsck.cramfs: fix compiler warning
  * login: fix compiler warning (int32 time() arg)
  * losetup: missing EBUSY error hint message
  * mount: mtab created multiple times with -a option
  * mount: remove link to namesys.com
  * mount: sync FAT info in mount.8 with Documentation/filesystems/vfat.txt
  * mount: sync tmpfs info in mount.8 with
    Documentation/filesystems/tmpfs.txt.  red: #465761
  * ipcs: fix exit codes, remove tailing white-spaces.  red: #465911
  * hwclock: remove "cli" and "sti" from i386 CMOS code
  * docs: update TODO list
  * lscpu: add Hypervisor detection
  * tests: add mk-lscpu-input.sh
  * tests: add lscpu(1) test for paravirt. Xen i386
  * tests: add lscpu(1) test for fullvirt. Xen x86_64
  * tests: refresh Makefile.am (add missing lscpu tests)
  * fdisk: cannot create partition with starting beyond 1 TB
  * fdisk: read /proc/partitions in more robust way
  * fdisk: support +cylinder notation
  * namei: new re-written version
  * namei: add --owners and --long options
  * losetup: add warning about read-only mode
  * build-sys: move pivot_root(8) to sys-utils
  * pivot_root: clean up
  * tests: update namei reg.test
  * fdisk: fix man page typo
  * tools: add checkincludes.pl (from linux kernel)
  * tools: rename codecheck-config to checkconfig.sh
  * tools: add checkconfig to top-level Makefile
  * fdisk: rename ENABLE_CMDTAGQ macro
  * getopt: remove unnecessary ifdefs
  * hwclock: clock.h is included more than once
  * agetty: sys/types.h and time.h are included more than once
  * login: cleanup includes
  * rdev: cleanup includes
  * tailf: unistd.h is included more than once
  * mount: add i_version support
  * mount: reorder list of options in mount.8
  * mount: create separate section for fs-independent options in mount.8
  * mount: use subsections in mount.8 DESCRIPTION
  * docs: add feature-requests from RH bugzilla to TODO list
  * setterm: fix -blank man page
  * build-sys: add missing AC_C_BIGENDIAN
  * mkfs.minix: (and fsck) rename bitops.h
  * include: swapheader.h is missing in Makefile.am
  * tests: add swabN() regression test
  * tests: add MD5 regression test
  * lib: add __BYTE_ORDER to md5.c
  * include: use __BYTE_ORDER rather than AC specific WORDS_BIGENDIAN
  * tests: add md5 regression test
  * mount: fix mount_static_LDADD
  * Revert "login-utils: several strings without gettext calls"
  * TODO: add request to use nl_langinfo()
  * chfn: several strings without gettext calls
  * simpleinit: cleanup gettext calls, use snprintf()
  * refresh gitignore
  * pg: add gettext call for the help string
  * fdisk: remove unnecessary gettext call
  * mount: clean up SPEC canonicalization
  * mount: add rootcontext= SELinux mount option
  * raw: default to /dev/raw/rawctl
  * namei: fix buffer overflow
  * mount: add info about semantics of read-only mount to mount.8
  * mount: suggest to use blockdev --setro rather than losetup
  * mount: finalize support of quoted LABELs/UUIDs
  * umount: cleanup gefs_by_specdir()
  * ionice: a little cleanup of "none" description
  * namei: don't duplicate '/' directory
  * rtcwake: explain supported modes in rtcwake.8
  * namei: add --vertical option
  * namei: add missing options to namei.1
  * rtcwake: add mising .RE to the man page
  * mount: fix typo in volume_id code
  * ionice: fix typo in manpage
  * chrt: output buglet when reporting scheduling class
  * fdisk: add 0xaf HFS / HFS partition type
  * mount: non-setuid (POSIX file capabilities) support
  * tests: check also for /dev/loop/X
  * fsck.cramfs: segfault with INCLUDE_FS_TESTS and no -x option
  * docs: add suggestion about TZ=UTC to TODO file
  * mkfs.minix: add regression test
  * fsck.minix: add regression test
  * mkfs.minix: remove local implementation of {set,clr}bit
  * agetty: check for termios.c_line struct member by autoconf
  * fdisk: cleanup _PATH_DEV_* macros
  * blkid: create basic directories
  * build-sys: define libdir
  * blkid: add basic configure.ac stuff and blkid.pc
  * blkid: merge libblkid code from e2fsprogs/lib/blkid
  * blkid: minor changes to library build system
  * blkid: add low level probing API
  * blkid: add adaptec raid
  * blkid: optimize for string UUIDs
  * blkid: add DDF raid
  * blkid: add ISW raid
  * blkid: add JMicron RAID
  * blkid: LSI MegaRAID
  * blkid: NVIDIA raid
  * blkid: Promise raid
  * blkid: add Silicon Image Medlay RAID
  * blkid: add VIA RAID
  * blkid: update gitignore
  * blkid: add Linux RAID
  * blkid: blkdev size fallback
  * blkid: correctly initialize magics[] arrays
  * blkid: add ext{2,3,4,4devel} support
  * blkid: add jfs
  * blkid: add blkid_probe_get_sb() macro
  * blkid: add xfs
  * blkid: fix ext2 SEC_TYPE
  * blkid: fix xfs label
  * blkid: add GFS and GFS2
  * blkid: add romfs
  * blkid: add ocfs and oracleasm
  * blkid: add __attribute__ ((format))
  * blkid: fix blkid_probe_sprintf_version() usage
  * add reiser and reiser4
  * blkid: add HFS and HFS+
  * blkid: add GFS2 UUID support
  * blkid: add HTFS
  * blkid: add missing hfs.c
  * blkid: add iso9600
  * blkid: add LVM2 support and a fix _sprintf_uuid() bug
  * blkid: add UDF support
  * blkid: add VFAT support
  * blkid: re-order list of filesystems
  * blkid: add LUKS support
  * blkid: support detection of multiple signatures
  * blkid: add version and probe FSInfo
  * blkid: add highpoint{37x,45x} RAIDs
  * blkid: add lvm1
  * blkid: add vxfs
  * blkid: add minix
  * blkid: add UFS
  * blkid: remove unused stuff from Makefile
  * blkid: add proper copying info
  * blkid: add TODO file
  * blkid: add HPFS
  * blkid: cleanup starts of probing files
  * blkid: fix highpoint37x offset
  * blkid: use posix uint32_t in ocfs superblock
  * blkid: use posix uintXX_t in lvm code
  * blkid: fix hedeader in ntfs.c
  * blkid: remove blkid_types.h
  * blkid: add squashfs
  * blkid: add netware (NSS)
  * blkid: add sysv and xenix
  * build-sys: remove use of devmapper library
  * blkid: use Requires.private and fix the include directory
  * blkid: fix file descriptor leak when checking for a module
  * blkid: remove unnecessary ifdef __cplusplus
  * blkid: add btrfs support
  * blkid: add DEBUG_LOWPROBE, cleanup a little debug stuff
  * blkid: add -p and low-probe mode to blkid binary
  * blkid: add udev string encoding routines
  * blkid: add udev ID_FS_* output to blkid binary
  * blkid: refresh TODO file
  * blkid: use sizeof() for hfs uuid
  * blkid: refresh TODO file
  * tests: create subdirs for test scripts
  * tests: remove input directory
  * tests: create expected/$(component)/$(testname)
  * tests: add support for subdirs to basic test functions
  * tests: add ./run.sh <component>
  * tests: fix TS_* paths
  * tests: cleanup ts/cal scripts
  * tests: cleanup ts/col scripts
  * tests: cleanup ts/hwclock
  * tests: cleanup ts/ipcs
  * tests: cleanup ts/login
  * tests: cleanup ts/look
  * tests: cleanup ts/namei
  * tests: cleanup ts/paths
  * tests: cleanup ts/script
  * tests: cleanup ts/swapon
  * tests: cleanup ts/mount
  * tests: fix output string
  * tests: add "byte-order" to helpers/test_sysinfo
  * tests: move some generic stuff from ts_init() to a new ts_init_env()
  * tests: add support for subtests
  * tests: fix the final message for subtests
  * tests: add libblkid regression tests (images from e2fsprogs)
  * blkid: add a note to TODO list
  * blkid: fix blkid_safe_string()
  * tests: remove unexpected exit from *_subtest functions
  * blkid: fix udev output
  * blkid: add hpfs regression test
  * blkid: netware SB has to be packed
  * blkid: add netware regression test
  * blkid: set size for non-blkdevs, add blkid_probe_strcpy_uuid()
  * blkid: improve ddf detection
  * blkid: use blkid_probe_strcpy_uuid() for luks
  * blkid: remove unnecessary debug message
  * blkid: fix blkid_do_probe()
  * blkid: add ddf raid regression test
  * blkid: fix ..._strncpy_uuid
  * blkid: add ocfs2 version
  * blkid: add  to reiser
  * blkid: add vol_id call to blkid regression test
  * blkid: add reg.tests for HFS and HFS+
  * blkid: add uuid and version support to gfs2
  * blkid: add GFS2 reg. test
  * blkid: add version support to LVM2
  * blkid: add lvm2 reg.test
  * blkid: add blkid_do_safeprobe()
  * blkid: cleanup _LOGPROBE debug messages
  * tests: fix typo in low-probe test
  * blkid: refresh TODO file
  * blkid: add new options to blkid.8 and help output
  * blkid: add support for /etc/blkid.conf file
  * blkid: compile TEST_PROGRAMs
  * blkid: fix typo (syntax error)
  * mount: move realpath.c code to lib/
  * blkid: add blkid_evaluate_spec()
  * blkid: clean up man pages
  * blkid: refresh TODO file
  * blkid: add findfs(8)
  * build-sys: add --with=fsprobe=builtin
  * blkid: start to use ABI versioning
  * build-sys: libtoolize by libtool-2
  * build-sys: libtoolize mount/Makefile.am
  * build-sys: add temporary libtool *.m4 stuff
  * blkid: refresh TODO file
  * blkid: add Christoph's note about libdisk to TODO
  * mount: generic blkid/volume_id wrapper, use blkid_evaluate_*
  * build-sys: use pkg-config for blkid and volume_id
  * blkid: add TODO hint about DM devnames in sysfs
  * blkid: check calloc() return value
  * blkid: add cmdline interface for blkid_probe_filter_usage()
  * blkid: add TODO hint about blkid_parse_tag_string()
  * blkid: fix low-probe mode return codes
  * fsck: move fsck from e2fsprogs to util-linux-ng
  * lib: make open_device() optional in fsprobe.c
  * fsck: link with generic fsprobe wrapper
  * fsck: cosmetic changes (NLS, paths, ...)
  * lib: add test_ismounted for regression test
  * tests: add fsck:ismounted reg.test
  * tests: cleanup ts/bitops
  * tests: cleanup ts/cramfs/fsck-endianness
  * tests: cleanup ts/cramfs/mkfs-endianness
  * tests: cleanup lscpu reg.tests
  * build-sys: add fsck binary to .gitignore
  * tests: cleanup ts/minix
  * tests: cleanup ts/md5
  * tests: chmod -x ts/lscpu/mk-input.sh
  * tests: we needn't blkid.sh
  * tests: refresh cal(1) expected outputs
  * tests: refresh ipcs expected outputs
  * blkid: blkid_evaluate_spec() shouldn't ignore $BLKID_FILE
  * mount: inform about UID and eUID when verbose > 2
  * tests: disable suid mount test
  * tests: refresh expected mount(8) outputs
  * losetup: detach more devices by "-d <loop> [<loop> ..]"
  * losetup: cleanup man page
  * tests: remove obsolete stuff from Makefile.am
  * fsck: remove \007 from warning message
  * build-sys: add missing files to include/Makefile.am
  * blkid: fix a syntax nit
  * fsck: remove useless if-before-free tests
  * getopt: remove useless if-before-free tests
  * mount: remove useless if-before-free tests
  * fdisk: use real sector size in verify() and warn_cylinders()
  * blockdev: add note that the StartSec is in 512-byte sectors
  * addpart: 512-byte sectors in code, bytes in man-page
  * partx: convert hard sector size to 512-byte sectors
  * partx: don't duplicate lib/blkdev.c code
  * fdisk: (and partx) remove BLKGETLASTSECT
  * partx: use ioctls from lib/blkdev.c
  * docs: add a note about kpartx to TODO
  * swapon: do_swapon() refactoring (move stat() checks)
  * swapon: add generic swap_get_header()
  * swapon: simplify spec to devname conversion
  * swapon: use err.h stuff
  * swapon: do_swapon() refactoring (split into two functions)
  * swapon: rewrite SWSUSPEND signature rather than exec mkswap
  * swapon: cleanup man page
  * swapon: add -f/--fixpgsz option
  * simmpleinit: fix gcc warning (buffer size in read())
  * mount: fix gcc warning (variable used uninitialized)
  * blkid: use "char **" rather than "unsigned char **"
  * blkid: fix gcc warning in blkid_get_cache_filename()
  * lib: gcc warning in fix fsprobe
  * lib: fix fsprobe wrapper (const char * is nonsense)
  * swapon: fix wording in man page
  * swapon: fix typo s/warn/warnx/
  * swapon: add error messages for lseek and write
  * login: remove "switching users" nonsense from man page
  * fdisk: support "-b 4096" option
  * blkid: blkid.static make target
  * build-sys: cleanup --with-fsprobe help string
  * renice: add -n option for compatibility with POSIX
  * cal: remove gcc-ism from nl_langinfo() call
  * flockc: segfaults when file name is not given.  red: #489672
  * flock: fix printf format error in usage()
  * flock: add NLS support, remove tailing white-spaces
  * lib: add is_whole_disk() from fdisk code
  * mkswap: remove v0 swap space support
  * lib: add pttype.c for PT types detection
  * include: add missing files to Makefile.am
  * lib: pttype: add BSD subpartitions support
  * lib: pttype: fix DOS detection
  * lib: pttype - extend the API to work with file descriptors
  * lib: wholedisk - extend API, add test program
  * libs: pttype - fix typo
  * mkswap: zap bootbits
  * mkswap: clean up man page
  * blkid: fix non-udev low-probe mode output
  * lib: fsprobe - fix gcc warning
  * tests: disable blkid tests when blkid(8) is not compiled
  * blkid: add missing blkidP.h to Makefile.am
  * build-sys: refresh generated libtool-2 stuff
  * include: bitops - explicitly include endian.h
  * build-sys: add $usrlibexecdir and fix paths for [/usr]/lib64
  * blkid: fix ocfs2 detection
  * login: use "remote" as a PAM service name for "login -h"
  * tests: fix file name is too long (max 99) - gtar
  * tests: fix typo in lscpu test
  * docs: update AUTHORS file
  * docs: update v2.15 ReleaseNotes
  * build-sys: fix bugs detected by "make distcheck"
  * build-sys: release++ (v2.15-rc1)
  * docs: fix typo, cal(8) --> cal(1)
  * po: update list of .c files
  * po: merge changes
  * po: update POTFILES.in
  * po: rewrite update-potfiles script

  [Pedro Ribeiro]

  * elvtune: add NLS support
  * fsck.cramfs: add NLS support
  * mkfs.cramfs: several strings without gettext calls
  * raw: add NLS support
  * fdisk: several strings without gettext calls
  * hwclock: several strings without gettext calls
  * login-utils: several strings without gettext calls
  * logger: several strings without gettext calls
  * losetup: several strings without gettext strings
  * readprofile: several strings without gettext calls
  * pg: several strings without gettext calls

  [James Youngman]

  * more: minor fixes to magic()

  [Sukadev Bhattiprolu]

  * mount: document newinstance and ptmxmode options to devpts

  [Scott James Remnant]

  * hwclock: add --systz option to set system clock from itself
  * debian/control: Add build-dependency on pkg-config

  [Guan Xin]

  * umount: check for overlaid mounts
  * mount: fix typo

  [Hayden James]

  * ipcmk: new command

  [Alexey Gladkov]

  * Fix dmesg.1 installation
  * flock: Allow lock directory

  [Eric Sandeen]

  * blkis: fix detection of ext4dev as ext4
  * blkid: recognize ext3 with test_fs set as ext3
  * fdisk: doesn't handle large (4KiB) sectors properly
  * blkid: recognize ext4(dev) without journal

  [Kay Sievers]

  * blkid: vfat - fix declaration
  * blkid: hfs - use proper native UUID format
  * blkid: hfs - do not set UUID for emtpy finder info

  [Cai Qian]

  * lscpu: new command
  * lscpu: --sysroot option and stable cache output
  * lscpu: regression tests

  [Stephan Maka]

  * ionice: let -p handle multiple PIDs

  [Jim Meyering]

  * blkid: don't dereference NULL upon slashless module dependency line
  * blkid: remove useless if-before-free tests

  [Sam Varshavchik]

  * mount: cleans up mount(8) troff markup

  [Américo Wang]

  * tests: clean up the testing scripts
  * tests: remove useless return value checks in testing scripts

  [Sven Jost]

  * blkid: support via raid version 2

  [Signed-off-by: Roy Peled]

  * mkfs.cramfs: add endianness support to cramfs tools

  [Martin Steigerwald]

  * chrt: support CFS SCHED_IDLE priority and document it

  [Samuel Thibault]

  * mkswap: non-linux support
  * fdisk: don't use get_linux_version() for non-linux
  * lib: blkdev.c clean up, non-linux support
  * fdisk: non-linux support (BLK* and HDIO_*)
  * disk-utils: clean up code, use blkdev_* functions
  * ldattach: don't compile for non-linux systems

  [Benno Schulenberg]

  * ipcs: ungettextize the spacing of the table headers
  * ipcs: adjust some field positions and widths for correct alignment
  * po: update nl.po (from translationproject.org)

  [Denis ChengRq]

  * sfdisk: print version should end with a newline

  [Arkadiusz Miskiewicz]

  * build-sys: tgets is not in ncurses but in tinfo

  [Gabriel Burt]

  * rtcwake: prefer RTC_WKALM_SET over RTC_ALM_SET

  [Mike Frysinger]

  * more: dont use a.out.h
  * mount: remove spurious newline from mount.8

  [LaMont Jones]


  [Lubomir Kundrak]

  * ionice: add -t option.  red: #443842

  [Theodore Ts'o]

  * blkid: Optimize devicemapper support
  * blkid: Unexport the private symbol blkid_devdirs
  * blkid: Give a priority bonus to "leaf" devicemapper devices
  * blkid: Refuse to create a device structure for a non-existent device. 
    Closes: #502541
  * blkid: add fallback to ext4 for 2.6.29+ kernels if ext2 is not present

  [Signed-off-by: Guan Xin]

  * umount: no checking mount point removal

  [Hugh Dickins]

  * mkswap: handle 2^32 pages

  [Andrew McGill]

  * script: don't flush input when starting script

  [root]

  * tests: refresh and cleanup cramfs/mkfs
  * blkid: add -L -U options (evaluation API)

  [Pádraig Brady]

  * cal: determine the first day of week from the locale

  [localization folks]

  * po: update id.po (from translationproject.org) (Arif E. Nugroho)
  * po: update ja.po (from translationproject.org) (Makoto Kato)
  * po: update cs.po (from translationproject.org) (Petr Pisar)
  * po: add zh_CN.po (from translationproject.org) (Ray Wang)
  * po: update fr.po (from translationproject.org) (Nicolas Provost)
  * po: update vi.po (from translationproject.org) (Clytie Siddall)
  * po: update fi.po (from translationproject.org) (Lauri Nurmi)

 -- Scott James Remnant <scott@ubuntu.com>  Mon, 23 Mar 2009 18:07:01 +0000

util-linux (2.14.2-1) unstable; urgency=low

  [LaMont Jones]

  * mount: segfault when creating mtab and cannot determine fsname. 
    Closes: #488312

  [Kel Modderman]

  * hwclockfirst.sh: use correct LSB header info.  Closes: #487196

  [Karel Zak]

  * chrt: output buglet when reporting scheduling class
  * mount: fix typo in volume_id code
  * docs: update AUTHORS file
  * docs: update v2.14.2 ReleaseNotes
  * build-sys: release++ (v2.14.2)
  * po: merge changes

  [localization folks]

  * po: update vi.po (from translationproject.org) (Clytie Siddall)
  * po: update cs.po (from translationproject.org) (Petr Pisar)
  * po: update ja.po (from translationproject.org) (Makoto Kato)
  * po: update nl.po (from translationproject.org) (Benno Schulenberg)

 -- LaMont Jones <lamont@debian.org>  Fri, 13 Feb 2009 12:25:27 -0700

util-linux (2.14.2~rc2-1) unstable; urgency=low

  [Matthias Koenig]

  * hwclock: omit warning about drift if --noadjfile given
  * cfdisk: accept yes/no as fallback
  * fdisk: add some missing includes
  * losetup: try to set up loop readonly if EACCES
  * mkfs.minix: fix size detection
  * mount: retry on ENOMEDIUM

  [Kalev Soikonen]

  * hwclock: unshadow a diagnostic printf

  [maximilian attems]

  * mount: sundries.h add klibc support
  * use getpagesize()

  [Jakob Unterwurzacher]

  * ionice: Extend the man page to explain the "none" class and cpu-nice
    inheritance

  [David Brownell]

  * hwclock: remove x86_64-specific bogon

  [Karel Zak]

  * mount: add norealtime to mount.8
  * selinux: is_selinux_enabled() returns 0, 1 and -1
  * umount: improve "-d" option for autoclear loops
  * write: doesn't check for tty group
  * rtcwake: cleanup return codes
  * mount: add info about tz=UTC option for FAT to mount.8
  * build-sys: cleanup sys-utils/Makefile.am
  * build-sys: fix dmesg.1 installation
  * mount: add fallback for versionsort()
  * mount: add docs about utf8=0 for vfat
  * scriptreplay: new implementation is out-of-sync
  * docs: update AUTHORS file
  * docs: update v2.14.1 ReleaseNotes
  * build-sys: release++ (v2.14.1-rc1)
  * losetup: remove unnecessary minor number check
  * fdisk: don't check for GPT when asked for disk size only
  * docs: update AUTHORS file
  * docs: update v2.14.1 ReleaseNotes
  * build-sys: release++ (v2.14.1-rc2)
  * docs: update v2.14.1 ReleaseNotes
  * build-sys: release++ (v2.14.1)
  * mount: mtab created multiple times with -a option
  * build-sys: add -luuid to BLKID_LIBS
  * lib: add __BYTE_ORDER to md5.c
  * include: use __BYTE_ORDER rather than AC specific WORDS_BIGENDIAN
  * fdisk: cannot create partition with starting beyond 1 TB
  * fdisk: remove obsolete information from man page
  * fdisk: fix man page typo
  * fdisk: support +cylinder notation
  * hwclock: remove "cli" and "sti" from i386 CMOS code
  * login: fix warning "dereferencing type-punned pointer will break
    strict-aliasing rules"
  * login: fix compiler warning (int32 time() arg)
  * losetup: add warning about read-only mode
  * losetup: missing EBUSY error hint message
  * mount: add info about /proc/mounts to mount.1
  * mount: add i_version support
  * mount: reorder list of options in mount.8
  * mount: sync FAT info in mount.8 with Documentation/filesystems/vfat.txt
  * mount: sync tmpfs info in mount.8 with Documentation/filesystems/tmpfs.txt
  * mount: remove link to namesys.com
  * mount: create separate section for fs-independent options in mount.8
  * mount: fix typo
  * mount: use subsections in mount.8 DESCRIPTION
  * mount: warn on "file_t" selinux context
  * mount: make file_t SELinux warning optional and shorter
  * setterm: fix -blank man page
  * mount: fix mount_static_LDADD
  * fdisk: remove unnecessary gettext call
  * refresh gitignore
  * docs: update AUTHORS file
  * mount: clean up SPEC canonicalization
  * mount: add rootcontext= SELinux mount option
  * docs: update v2.14.2 ReleaseNotes
  * build-sys: release++ (v2.14.2-rc1)
  * mount: add info about semantics of read-only mount to mount.8
  * mount: suggest to use blockdev --setro rather than losetup
  * mount: finalize support of quoted LABELs/UUIDs
  * ionice: a little cleanup of "none" description
  * docs: update AUTHORS file
  * docs: update v2.14.2 ReleaseNotes
  * build-sys: release++ (v2.14.2-rc2)
  * po: merge changes

  [Pedro Ribeiro]

  * fdisk: several strings without gettext calls
  * logger: several strings without gettext calls
  * losetup: several strings without gettext strings
  * mkfs.cramfs: several strings without gettext calls
  * readprofile: several strings without gettext calls

  [Sam Varshavchik]

  * mount: cleans up mount(8) troff markup

  [Guan Xin]

  * mount: fix typo

  [Arkadiusz Miskiewicz]

  * build-sys: tgets is not in ncurses but in tinfo

  [Gabriel Burt]

  * rtcwake: prefer RTC_WKALM_SET over RTC_ALM_SET

  [Martin Steigerwald]

  * chrt: support CFS SCHED_IDLE priority and document it

  [Samuel Thibault]

  * ldattach: don't compile for non-linux systems

  [Benno Schulenberg]

  * ipcs: ungettextize the spacing of the table headers
  * po: update nl.po (from translationproject.org)

  [Denis ChengRq]

  * sfdisk: print version should end with a newline

  [Mike Frysinger]

  * more: dont use a.out.h
  * mount: remove spurious newline from mount.8

  [James Youngman]

  * more: minor fixes to magic()

  [localization folks]

  * po: update id.po (from translationproject.org) (Arif E. Nugroho)
  * po: update pt_BR.po (from translationproject.org) (Rodrigo Stulzer Lopes)
  * po: update zh_CN.po (from translationproject.org) (Ray Wang)
  * po: add zh_CN.po (from translationproject.org) (Ray Wang)
  * po: update sv.po (from translationproject.org) (Daniel Nylander)
  * po: update fr.po (from translationproject.org) (Nicolas Provost)
  * po: update vi.po (from translationproject.org) (Clytie Siddall)
  * po: update cs.po (from translationproject.org) (Petr Pisar)
  * po: update fi.po (from translationproject.org) (Lauri Nurmi)

 -- LaMont Jones <lamont@debian.org>  Fri, 30 Jan 2009 08:14:49 -0700

util-linux (2.14-1) unstable; urgency=low

  [LaMont Jones]

  * rules: drop separate configure target.  Closes: #487497

  [Volker Schatz]

  * ddate: 11th, 12th and 13th of month

  [Paulius Zaleckas]

  * rtcwake: fix the default mode to "standby"

  [Christophe Blaess]

  * mount: fix a small typo in mount.8

  [Frans Pop]

  * Update menu-item number for Debian Installer components.  Closes: #484407

  [Karel Zak]

  * docs: update AUTHORS file
  * docs: update v2.14 ReleaseNotes
  * build-sys: release++ (v2.14)
  * po: merge changes

  [localization folks]

  * po: update hu.po (from translationproject.org) (Gabor Kelemen)

 -- LaMont Jones <lamont@debian.org>  Sun, 22 Jun 2008 08:17:41 -0600

util-linux (2.14~rc3-1) experimental; urgency=low

  [LaMont Jones]

  * lomount: initialize sizelimit (lost in merge).  LP: #230974
  * meta: fix description of bsdutils.  Closes: #482098

  [Nobuhiro Iwamatsu]

  * control: add support for sh4.  Closes: #479509

 -- LaMont Jones <lamont@debian.org>  Tue, 27 May 2008 22:45:49 -0600

util-linux (2.14~rc3-0) experimental; urgency=low

  [James Youngman]

  * docs: we already rewrote the scriptreplay script; remove that TODO entry

  [Karel Zak]

  * setarch: add fallback for linux/personality
  * fdisk: doesn't recognize the VMware ESX partitions
  * build-sys: add support ionice for Super-H architecture
  * mount: remount doesn't care about loop=
  * po: merge changes
    - po: update cs.po (from translationproject.org) (Petr Pisar)
    - po: update nl.po (from translationproject.org) (Benno Schulenberg)
    - po: update it.po (from translationproject.org) (Marco Colombo)
    - po: update vi.po (from translationproject.org) (Clytie Siddall)
  * docs: update 2.14 ReleaseNotes
  * build-sys: release++

 -- LaMont Jones <lamont@debian.org>  Mon, 19 May 2008 06:31:20 -0600

util-linux (2.14~rc2-0) experimental; urgency=low

  [Steve Grubb]

  * login: audit log injection attack via login

  [Karel Zak]

  * po: merge changes
   - po: update it.po (from translationproject.org) (Marco Colombo)
   - po: update nl.po (from translationproject.org) (Benno Schulenberg)
  * ionice: update man page to reflect IDLE class change in  2.6.25
  * scriptreplay: gettextize a forgotten messages
  * docs: update v2.14 ReleaseNotes
  * build-sys: release++

 -- LaMont Jones <lamont@debian.org>  Mon, 28 Apr 2008 19:51:41 -0600

util-linux (2.14~rc1-1) experimental; urgency=low

  * New upstream version
  * control: drop -1 version from libslang2-dev build-dep
  * control: standards-version 3.7.3.0

 -- LaMont Jones <lamont@debian.org>  Thu, 17 Apr 2008 18:19:27 -0600

util-linux (2.13.1.1-1) unstable; urgency=low

  [Steve Grubb]

  * login: audit log injection attack via login

  [Karel Zak]

  * po: merge changes
   - po: update it.po (from translationproject.org) (Marco Colombo)
   - po: update nl.po (from translationproject.org) (Benno Schulenberg)
  * docs: add v2.13.1.1 ReleaseNotes
  * build-sys: release++ (2.13.1.1)

  [LaMont Jones]

  * control: drop -1 version from libslang2-dev build-dep
  * control: standards-version 3.7.3.0

 -- LaMont Jones <lamont@debian.org>  Mon, 28 Apr 2008 19:47:33 -0600

util-linux (2.13.1-5) unstable; urgency=low

  * Switch to upstream's more-correct fix for LP#206113
  * mkswap: when writing the signature page, handle EINTR returns.  LP: #206113

 -- LaMont Jones <lamont@debian.org>  Mon, 14 Apr 2008 18:18:30 -0600

util-linux (2.13.1-4) unstable; urgency=low

  * meta: Drop bashism in preinst.  Closes: #472248
  * mkswap: when writing the signature page, handle EINTR returns.  LP: #206113

 -- LaMont Jones <lamont@debian.org>  Fri, 11 Apr 2008 21:01:29 -0600

util-linux (2.13.1-3) unstable; urgency=low

  [Kees Cook]

  * swapon: Reinitialize software suspend areas to avoid future corruption.
    LP: #66637

 -- LaMont Jones <lamont@debian.org>  Fri, 21 Mar 2008 10:11:57 -0600

util-linux (2.13.1-2) unstable; urgency=low

  [Frans Pop]

  * Add menu item numbers for *fdisk udebs.  Closes: #466831

  [Hamish Coleman]

  * agetty: make username-in-uppercase feature optional (off by default.).  Closes: #156242

  [Neil Williams]

  * debian/rules: allow cross-building.  Closes: #465123

  [glandux]

  * hwclock.sh: fix typo.  LP: #103680

  [LaMont Jones]

  * mkswap: Set UUID for swap space.  Closes: #462662  LP: #66637
  * mkswap: -U UUID cleanup

 -- LaMont Jones <lamont@debian.org>  Thu, 06 Mar 2008 20:33:38 -0700

util-linux (2.13.1-1) unstable; urgency=low

  * New Upstream Release [Karel Zak]
    - docs: update AUTHORS file
    - docs: update ReleseNotes
    - build-sys: release++ (2.13.1)
    - po: merge files
      - po: update uk.po (from translationproject.org) (Maxim V. Dziumanenko)
      - po: update it.po (from translationproject.org) (Marco Colombo)
      - po: update sl.po (from translationproject.org) (Simon Mihevc)
      - po: update ru.po (from translationproject.org) (Pavel Maryanov)
      - po: update cs.po (from translationproject.org) (Petr Pisar)
      - po: update pt_BR.po (from translationproject.org) (Rodrigo Stulzer Lopes)
      - po: update id.po (from translationproject.org) (Arif E. Nugroho)
      - po: update es.po (from translationproject.org) (Santiago Vila Doncel)
      - po: update hu.po (from translationproject.org) (Gabor Kelemen)
      - po: update eu.po (from translationproject.org) (Mikel Olasagasti)
      - po: update ca.po (from translationproject.org) (Josep Puigdemont)
      - po: update sv.po (from translationproject.org) (Daniel Nylander)
      - po: update fr.po (from translationproject.org) (Michel Robitaille)
      - po: update tr.po (from translationproject.org) (Nilgün Belma Bugüner)
      - po: update ja.po (from translationproject.org) (Daisuke Yamashita)
      - po: update nl.po (from translationproject.org) (Benno Schulenberg)
      - po: update pl.po (from translationproject.org) (Andrzej Krzysztofowicz)
      - po: update da.po (from translationproject.org) (Claus Hindsgaul)
      - po: update vi.po (from translationproject.org) (Clytie Siddall)
      - po: update et.po (from translationproject.org) (Meelis Roos)
      - po: update de.po (from translationproject.org) (Michael Piefel)
      - po: update fi.po (from translationproject.org) (Lauri Nurmi)

 -- LaMont Jones <lamont@debian.org>  Sat, 19 Jan 2008 08:48:31 -0700

util-linux (2.13.1~rc2-2) unstable; urgency=low

  * hwclockfirst.sh: yet more tweaks for LSB init.  Closes: #459760

 -- LaMont Jones <lamont@debian.org>  Fri, 11 Jan 2008 22:32:15 -0700

util-linux (2.13.1~rc2-1) unstable; urgency=low

  [LaMont Jones]

  * meta: mount should pre-depend on its libs
  * hwclock.sh: add full path to comment.  Closes: #418107
  * renice: correctly detect errors in arguments.  Closes: #385245

  [Karel Zak]

  * docs: update AUTHORS file, add all translators
  * docs: update ReleaseNotes
  * po: update po files
    - po: update uk.po [Maxim V. Dziumanenko]
    - po: update id.po [Arif E. Nugroho]
    - po: update es.po [Santiago Vila Doncel]
    - po: update hu.po [Gabor Kelemen]
    - po: update it.po [Marco Colombo]
    - po: update sl.po [Simon Mihevc]
    - po: update ru.po [Pavel Maryanov]
    - po: update cs.po [Petr Pisar]
    - po: update pt_BR.po [Rodrigo Stulzer Lopes]
    - po: add eu.po [Mikel Olasagasti]
    - po: update ca.po [Josep Puigdemont]
    - po: update sv.po [Daniel Nylander]
    - po: update fr.po [Michel Robitaille]
    - po: update tr.po [Nilgün Belma Bugüner]
    - po: update ja.po [Daisuke Yamashita]
    - po: update nl.po [Benno Schulenberg]
    - po: add pl.po [Andrzej Krzysztofowicz]
    - po: update da.po [Claus Hindsgaul]
    - po: update vi.po [Clytie Siddall]
    - po: update et.po [Meelis Roos]
    - po: update de.po [Michael Piefel]
    - po: update fi.po [Lauri Nurmi]
  * build-sys: release++ (-rc2)

 -- LaMont Jones <lamont@debian.org>  Sun, 06 Jan 2008 20:20:48 -0700

util-linux (2.13-14) unstable; urgency=low

  [Karel Zak]

  * mount: hint about helper program if device doesn't exist.  Closes: #452330

  [LaMont Jones]

  * rules: correct LSB init data for hwclockfirst.sh.  Closes: #458346

 -- LaMont Jones <lamont@debian.org>  Sun, 06 Jan 2008 12:50:08 -0700

util-linux (2.13-13) unstable; urgency=low

  [David Woodhouse]

  * hwclock: check for ENODEV

  [Matthias Koenig]

  * mount: fix fd leak

  [LaMont Jones]

  * sys-utils: Drop duplicate install of setarch manpage links.
  * agetty: drop useless and unused diff from upstream
  * hwclock.sh: drop redundant file pointer.  Closes: #453333

  [Frédéric Bothamy]

  * sys-utils: correct setarch.8 manpage link creation.  Closes: #453245

  [Karel Zak]

  * build-sys: remove hardcoded _GNU_SOURCE
  * mount: don't call canonicalize(SPEC) for cifs, smbfs and nfs.
    Closes: #446175
  * blockdev: add --getsz to blockdev.8

 -- LaMont Jones <lamont@debian.org>  Wed, 05 Dec 2007 21:34:36 -0700

util-linux (2.13-12) unstable; urgency=low

  * meta: drop Conflicts: bsdmainutils too

 -- LaMont Jones <lamont@debian.org>  Mon, 19 Nov 2007 19:30:23 -0700

util-linux (2.13-11) unstable; urgency=low

  [LaMont Jones]

  * cal comes from bsdmainutils as well.  Drops Replaces: completely.

  [Pascal Terjan]

  * docs: fix ChangeLog URL

  [Gabor Kelemen]

  * po: update hu.po (from translationproject.org)

  [Karel Zak]

  * losetup: fix errno usage
  * po: update po files

  [Lauri Nurmi]

  * po: update fi.po (from translationproject.org)

 -- LaMont Jones <lamont@debian.org>  Wed, 14 Nov 2007 22:24:36 -0700

util-linux (2.13-10) unstable; urgency=low

  [KaiGai Kohei]

  * mkswap: possible to crash with SELinux relabeling support

  [Karel Zak]

  * docs: add info about .bugfix releases and branches

  [LaMont Jones]

  * build: don't deliver col* and ul as part of bsdutils for now.  Closes: #446939

 -- LaMont Jones <lamont@debian.org>  Mon, 29 Oct 2007 14:29:49 -0600

util-linux (2.13-9) unstable; urgency=low

  [LaMont Jones]

  * deliver hwclockfirst.sh on ubuntu as well.  LP: #63175
  * build: don't deliver (emtpy) /usr/share/util-linux.  Closes: #445908
  * mount.8:  Make package references be the actual binary package name
    in the distro.  LP: #154399

  [Michael Piefel]

  * po: update de.po (from translationproject.org)

  [Yu Zhiguo]

  * chsh: should use pam_end function to terminate the PAM transaction

  [Benno Schulenberg]

  * po: update nl.po (from translationproject.org)

  [Rajeev V. Pillai]

  * pg: fix segfault on search

  [Karel Zak]

  * mount: -L|-U segfault when label or uuid doesn't exist
  * tests: fix blkid cache usage
  * script: dies on SIGWINCH.  Closes: #445956
  * chfn: add pam_end() call and cleanup PAM code
  * ionice: add a note about permissions to ionice.1
  * script: dies on SIGWINCH
  * po: fix typo in de.po
  * po: update po files
  * setarch: generate groff links in a better way

 -- LaMont Jones <lamont@debian.org>  Sat, 20 Oct 2007 20:59:12 -0600

util-linux (2.13-8) unstable; urgency=low

  * Upstream git:
    - po: update sv.po (from translationproject.org)
    - mount: doesn't drop privileges properly when calling helpers
      CVE-2007-5191
    - hwclock: fix --rtc option.  Closes: #444924
    - setarch: fix compiler warning
    - login: login segfaults on EOF (rh#298461)
    - build-sys: nls/locale handling in util-linux-ng general
    - blockdev: add missing description about option --report in manpage
  * fix messages in "hwclock.sh start".  Closes: #436873
  * Honor DEB_BUILD_OPTIONS=nostrip.  Closes: #443853

 -- LaMont Jones <lamont@debian.org>  Mon, 01 Oct 2007 21:57:41 -0600

util-linux (2.13-7) unstable; urgency=low

  * cfdisk.8: mention slang next to curses.  Closes: #295487
  * util-linux.postrm: remove /etc/adjtime on purge.  Closes: #245236
  * hwclock: Reintroduce hwclockfirst.sh on Debian machines.  Closes: #443487
  * mount.preinst: chroot-check was broken.  Closes: #443466

 -- LaMont Jones <lamont@debian.org>  Fri, 21 Sep 2007 22:10:20 -0600

util-linux (2.13-6) unstable; urgency=low

  * sparc-utils 'sparc64' binary sets ADDR_LIMIT_32BIT.  Closes: LP#141524

 -- LaMont Jones <lamont@debian.org>  Fri, 21 Sep 2007 10:36:39 -0600

util-linux (2.13-5) unstable; urgency=low

  * build: cfdisk doesn't exist on some architectures.

 -- LaMont Jones <lamont@debian.org>  Wed, 12 Sep 2007 10:33:06 -0600

util-linux (2.13-4) unstable; urgency=low

  * build: look for fdisk in the right place.  Closes: LP#138040

 -- LaMont Jones <lamont@debian.org>  Wed, 12 Sep 2007 06:30:18 -0600

util-linux (2.13-3) unstable; urgency=low

  * flock.1: typo in man page.  Closes: #440011
  * mount: chain of symlinks to fstab causes use of pointer after free
    Closes: #440562
  * Replaces: sparc-utils (for sparc{32,64}.  Closes: #440966

 -- LaMont Jones <lamont@debian.org>  Wed, 29 Aug 2007 07:09:06 -0600

util-linux (2.13-2) unstable; urgency=low

  * Don't make rename.ul an alternative for rename.  Closes: #439935.
  * Don't deliver hexdump (bsdmainutils is newer).  Closes: #439905
  * Update bsdutils description.  Closes: #439907

 -- LaMont Jones <lamont@debian.org>  Tue, 28 Aug 2007 17:12:29 -0600

util-linux (2.13-1) unstable; urgency=low

  * Changes from upstream:
    - docs: update AUTHORS file
    - Revert "mount: improve error message when helper program not present"
      for translation freeze (reopens LP #131367)  Will be fixed in 2.13.1
      and 2.14.
    - taskset: check for existence of sched_getaffinity
    - setarch: add parisc/parisc64 support
    - mount: free loop device on failure
    - mount: avoid duplicates for root fs in mtab
    - build-sys: release++
    - docs: update ReleaseNotes, update and sort AUTHORS file
    - po: update po/ stuff
    - ionice: clean up error handling
    - cytune: make the oneliner more specific the cyclades hw in question
    - docs: update TODO
    - setarch: add --3gb option for compatibility with Debian linux{32,64} command
  * Revert "umount: only call update_mtab if mtab_is_writable().", since the
    fix is already present in a different way.
  * Have debian/rules deal with architectures that don't get packages.
    Closes: #439830

 -- LaMont Jones <lamont@debian.org>  Mon, 27 Aug 2007 21:59:00 -0600

util-linux (2.13~rc3-9) unstable; urgency=low

  * debian/rules: cleanup and support nostrip option
  * build: fdisk (and therefore the udebs) do not get built on m68k.
  * build: /usr/bin/rename needs to be an alternative.
    Closes: #439647, #439712

 -- LaMont Jones <lamont@debian.org>  Mon, 27 Aug 2007 02:36:50 -0600

util-linux (2.13~rc3-8) unstable; urgency=low

  * taskset: Don't deliver taskset on m68k.
  * umount: only call update_mtab if mtab_is_writable().  Closes: #338803
  * build: switch back to libblkid-dev for Debian.  Closes: #439617

 -- LaMont Jones <lamont@debian.org>  Sat, 25 Aug 2007 21:38:17 -0600

util-linux (2.13~rc3-7) unstable; urgency=low

  * Document git repository location
  * cytune.8: make the oneliner more specific the cyclades hw in question
    Closes: #375150
  * control: Extend package descriptions.  Closes: #384072
  * Switch to debhelper, clean up delivery of binaries.
  * bsdutils: deliver more stuff that we build.  Now partly
    Replaces: bsdmainutils and completely Replaces: linux32.

 -- LaMont Jones <lamont@debian.org>  Fri, 24 Aug 2007 23:27:19 -0600

util-linux (2.13~rc3-6) unstable; urgency=low

  * more upstream changes
    - docs: add DEPRECATED to EXTRA_DIST
    - docs: update AUTHORS file
    - docs: add note about http://translationproject.org
    - man-pages: cleanup of chrt.1 and taskset.1
    - mount: improve error message when helper program not present
    - setarch: cleanup licensing note
    - setarch: add sparc32bash alias to keep compatibility with sparc32
    - setarch: add __alpha__ support
    - po: update de.po, vi.po, nl.po (from translationproject.org)
  * drop arch.1 man page.  Closes: #438668
  * deliver the right file for scriptreplay.  Closes: #438771
  * sfdisk: Allow drives over 2^31 sectors in size.  Closes: #314413
  * Deliver flock and flock.1.  Closes: #435272
  * hwclock.sh: Correct message. Closes: #424682
  * cfdisk: switch back to slang2
  * setarch: add parisc/parisc64 support
  * deliver setarch

 -- LaMont Jones <lamont@debian.org>  Tue, 21 Aug 2007 11:10:51 -0600

util-linux (2.13~rc3-5) unstable; urgency=low

  * Fix distro check in debian/rules
  * Use Breaks: on distros that support that in the previous release.

 -- LaMont Jones <lamont@debian.org>  Wed, 15 Aug 2007 00:32:12 -0600

util-linux (2.13~rc3-4) unstable; urgency=low

  * Changes from upstream:
    - po: gettextizing some overlooked messages.
    - build-sys: add --disable-makeinstall-chown
    - docs: add README.licensing
    - tests: fix ULONG_MAX usage on 32bit machines
    - chsh: don't use empty shell field in /etc/passwd
    - more: fix underlining for multibyte chars
    - login: replace /usr/spool/mail with /var/spool/main in man page
  * mount: make the error message a little more clear when a helper
    program is missing.  (LP #131367)
  * manpages: cleanup of chrt.1 and taskset.1.  Closes: #427267, #265479
  * hwclock.sh: only report hwclock updated if we did that.  Closes: #436873
  * update copyright to reflect README.licensing
  * Merge ubuntu changes, do the right thing at build time.
  * Go back to Depends: for the various packages, since the switch to libc5 is
    long, long over.

 -- LaMont Jones <lamont@debian.org>  Tue, 14 Aug 2007 14:01:11 -0600

util-linux (2.13~rc3-3) unstable; urgency=low

  * Merge lpia support from ubuntu.

 -- LaMont Jones <lamont@debian.org>  Thu,  9 Aug 2007 08:50:42 -0600

util-linux (2.13~rc3-2ubuntu2) gutsy; urgency=low

  * Add lpia support back in.  sorry.

 -- LaMont Jones <lamont@ubuntu.com>  Thu,  9 Aug 2007 08:48:21 -0600

util-linux (2.13~rc3-2ubuntu1) gutsy; urgency=low

  * New debian version.  Remaining ubuntu changes:
    - Add udev rule for calling /sbin/hwclock --hctosys dynamically:
      + debian/hwclock.rules, debian/hwclock.udev: Rule and script.
      + debian/rules: Install those.

 -- LaMont Jones <lamont@ubuntu.com>  Wed,  8 Aug 2007 13:22:04 -0600

util-linux (2.13~rc3-2) unstable; urgency=low

  * mount should Suggest nfs-common, not Recommend it.
  * Fix build-depends for hurd-i386.  Closes: #333147

 -- LaMont Jones <lamont@debian.org>  Wed,  8 Aug 2007 13:34:42 -0600

util-linux (2.13~rc3-1ubuntu1) gutsy; urgency=low

  * Merge ubuntu changes into a new Debian version.  Remaining:
    - Add udev rule for calling /sbin/hwclock --hctosys dynamically:
      + debian/hwclock.rules, debian/hwclock.udev: Rule and script.
      + debian/rules: Install those.

 -- LaMont Jones <lamont@ubuntu.com>  Wed,  8 Aug 2007 11:57:03 -0600

util-linux (2.13~rc3-1) unstable; urgency=low

  * New upstream version

 -- LaMont Jones <lamont@debian.org>  Wed,  8 Aug 2007 11:51:16 -0600

util-linux (2.13~rc2-7) unstable; urgency=low

  * If nfs-common is not installed, skip nfs check
  * More fixes from upstream:
    - swapon: cleanup fsprobe_*() usage
    - swapoff: correctly handle UUID= and LABEL= identifiers
    - mount: fix incorrect behavior when more than one fs type is
    - tests: add script(1) race condition test
    - script: fix race conditions
    - mkfs: remove nonsense from man page
    - blockdev: use LU and LLU for BLKGETSIZE and BLKGETSIZE64
    - blockdev: fix "blockdev --getsz" for large devices

 -- LaMont Jones <lamont@debian.org>  Tue,  7 Aug 2007 10:42:56 -0600

util-linux (2.13~rc2-6ubuntu1) gutsy; urgency=low

  * Merge ubuntu fixes into new Debian version.

 -- LaMont Jones <lamont@ubuntu.com>  Sat,  4 Aug 2007 12:33:57 -0600

util-linux (2.13~rc2-6) unstable; urgency=low

  * More fixes from upstream
  * mount.preinst: deal with no /proc/mounts.  Closes: #436003
  * swapoff: handle UUID= and LABEL=.  Closes: #435555

 -- LaMont Jones <lamont@debian.org>  Sat,  4 Aug 2007 18:22:19 -0600

util-linux (2.13~rc2-5) unstable; urgency=low

  * mount.preinst:
    - check the right directory for mount.nfs.
      Closes: #435307, #435414, #435223
    - look for ' nfs ' mounts.  Closes: #435305

 -- LaMont Jones <lamont@debian.org>  Tue, 31 Jul 2007 22:34:08 -0600

util-linux (2.13~rc2-4) unstable; urgency=low

  * switch to using libvolume-id-dev
  * Recommend: nfs-common so that portmap doesn't become defacto-Required.
    NFS mounts will not work unless nfs-common is upgraded to at least the
    Recommended version, so now mount.preinst will fail if there are NFS
    mounts and no /usr/sbin/mount.nfs.  Closes: #435204, #435223, #435125

 -- LaMont Jones <lamont@debian.org>  Mon, 30 Jul 2007 08:07:37 -0600

util-linux (2.13~rc2-3ubuntu1) gutsy; urgency=low

  * Merge ubuntu changes:
    - Add udev rule for calling /sbin/hwclock --hctosys dynamically:
      + debian/hwclock.rules, debian/hwclock.udev: Rule and script.
      + debian/rules: Install those.
    - use libvolume-id instead of blkid.  This will be true for debian once a
      current enough udev is available.

 -- LaMont Jones <lamont@ubuntu.com>  Sun, 29 Jul 2007 11:31:21 -0600

util-linux (2.13~rc2-3) unstable; urgency=low

  * add option for 8-bit chars in agetty.  Closes: #221290
  * Merge upstream fixes (rc2+git)

 -- LaMont Jones <lamont@debian.org>  Sat, 28 Jul 2007 22:34:53 -0600

util-linux (2.13~rc2-2) experimental; urgency=low

  * arch is dealt with upstream now.
  * Mention hfsplus in mount.8.  Closes: #345106
  * Add m32r.  Closes: #413074
  * use snprintf in logger.c.  Closes: #118784
  * Various typos in cfdisk.8.  Closes: #360896
  * cleanup copyright.  Closes: #290077
  * manpage typos.  Closes: #360279, #395442

 -- LaMont Jones <lamont@debian.org>  Tue, 17 Jul 2007 23:28:54 -0600

util-linux (2.13~rc2-1) experimental; urgency=low

  * New upstream version
  * drop libselinux-dev build-dep on kfreebsd-amd64

 -- LaMont Jones <lamont@debian.org>  Tue, 17 Jul 2007 16:41:11 -0600

util-linux (2.13~rc1-2) experimental; urgency=low

  * A little more kfreebsd cleanup
  * Fix nfs-common dependency

 -- LaMont Jones <lamont@debian.org>  Fri, 13 Jul 2007 08:22:01 -0600

util-linux (2.13~rc1-1) experimental; urgency=low

  * fix ionice build errors on several architectures.  Closes: #432603
  * no libselinux on kfreebsd-i386

 -- LaMont Jones <lamont@debian.org>  Tue, 10 Jul 2007 22:30:59 -0600

util-linux (2.13~rc1-0) experimental; urgency=low

  * New upstream (util-linux-ng).  Closes: #431817, #355536
    - several patches were not ported forward from 2.12-19
      - no kerneli support in crypto loop, since it is not in 2.6 kernels.
      - 20guesshelper: filesystem detection has been dropped.  Mount is built
        with filesystem probing
      - 20xgethostname: does anyone care?
      - 30nfs*: NFS support has moved to nfs-utils, and removed from
        util-linux.  Add Depends: nfs-common until Lenny ships.
        Closes: #417996
    - umounting usb sticks as a user no longer segfaults. Closes: #410031
  * Add LSB formatted dependency info in hwclock.sh.  Closes: #330227
  * Reflect Debian locations in getopt manpage.  Closes: #352221
  * Conflict/Replaces/Provides: schedutils.  Closes: #322883, #384045
  * README.Debian.hwclock needs a .gz in hwclock.sh.  Closes: #393539
  * Deliver tailf.  Closes: #327906
  * Deliver partx.  Closes: #296615

 -- LaMont Jones <lamont@debian.org>  Tue, 10 Jul 2007 00:05:29 -0600

util-linux (2.12r-20) unstable-UNRELEASED; urgency=low

  * USB unmounting dereferenced a null pointer.  Closes: #410031
    - Files: 70fstab.dpatch

 -- LaMont Jones <lamont@debian.org>  Sun, 17 Jun 2007 06:01:46 -0600

util-linux (2.12r-19ubuntu2) gutsy; urgency=low
  
  * Fix sparc disk label generation. This is required for LDOM
    and parallel installations with Solaris 10.
    Add patch: 80sparc-new-label

    Many thanks to David S. Miller for the patch.

    NOTE: users upgrading from older versions should re-run fdisk to
          update the disk label.

 -- Fabio M. Di Nitto <fabbione@ubuntu.com>  Mon, 02 Jul 2007 07:55:46 +0200

util-linux (2.12r-19ubuntu1) gutsy; urgency=low

  * Merge from debian unstable, remaining changes:
    - Use volumeid instead of blkid to be able to access (mount/umount/swapon)
      volumes by UUID and/or label:
      + debian/control: libblkid-dev -> libvolume-id-dev build dependency
      + debian/patches/70libvolume_id-support.dpatch: SuSE patch for using
        libvolume-id.
    - Add udev rule for calling /sbin/hwclock --hctosys dynamically:
      + debian/hwclock.rules, debian/hwclock.udev: Rule and script.
      + debian/rules: Install those.

 -- Martin Pitt <martin.pitt@ubuntu.com>  Mon, 14 May 2007 21:48:06 +0200

util-linux (2.12r-19) unstable; urgency=low

  * mips/mipsel buildds use sudo.  Fix install target so that mount.deb
    builds.  Closes: #411893

 -- LaMont Jones <lamont@debian.org>  Wed, 21 Feb 2007 10:39:26 -0700

util-linux (2.12r-18) unstable; urgency=low

  * Stop printing erroneous "rpc.idmapd appears to not be running" message.
    Files: 30nfs4.dpatch. Closes: #385879

 -- LaMont Jones <lamont@debian.org>  Mon,  5 Feb 2007 13:47:10 -0700

util-linux (2.12r-17ubuntu2) feisty; urgency=low

  * debian/control: Update maintainer fields according to debian-
    maintainer-field spec.

 -- Martin Pitt <martin.pitt@ubuntu.com>  Mon, 12 Mar 2007 14:58:14 +0000

util-linux (2.12r-17ubuntu1) feisty; urgency=low

  * Merge from Debian unstable.  Remaining changes:
    - libvolume_id support patch from SuSE
    - single ubuntuized hwclock script

 -- LaMont Jones <lamont@ubuntu.com>  Fri,  2 Feb 2007 11:14:19 -0700

util-linux (2.12r-17) unstable; urgency=low

  * Userspace software suspend fix.  Closes: #409365
  * armel support.  Closes: #408816

 -- LaMont Jones <lamont@debian.org>  Fri,  2 Feb 2007 11:08:04 -0700

util-linux (2.12r-16) unstable; urgency=low

  * actually apply 30swsusp-resume.  And support userspace sw susp too.
    Closes: #406204
  * Fix off-by-one issue in agetty -I.  Closes: #392445
  * Drop extraneous "again" from hwclock.sh and remove references to
    hwclockfirst.sh.  Closes: #396755
  * Drop PAGE_SIZE usage completely, use sysconf(_SC_PAGESIZE).
  * Make intr the default for NFS v2 & v3 mounts in addition to being the
    default for NFS v4.  Thanks to Tollef Fog Heen for the idea.

 -- LaMont Jones <lamont@debian.org>  Wed, 17 Jan 2007 11:57:35 -0700

util-linux (2.12r-15) unstable; urgency=low

  * New amd64 rdev patch.  Closes: #396842

 -- LaMont Jones <lamont@debian.org>  Fri,  3 Nov 2006 20:44:05 -0700

util-linux (2.12r-14) unstable; urgency=low

  * Make that 11 for hwclock.sh, since we need / to be writable for the
    adjfile.

 -- LaMont Jones <lamont@debian.org>  Tue, 31 Oct 2006 15:01:01 -0700

util-linux (2.12r-13) unstable; urgency=low

  * NFS seems to not like 127.0.0.1 as a client ID for everyone.
    Closes: #394941
    - 30nfs4-setclientid.dpatch by Steinar H. Gunderson <sesse@debian.org>
  * Move hwclock.sh to 8 since localtime is now a file, not a symlink.
    Adds Depends: tzdata (>=2006c-2)
    Closes: #342887
  * ship rdev on amd64.  Closes: #297789

 -- LaMont Jones <lamont@debian.org>  Tue, 31 Oct 2006 13:51:50 -0700

util-linux (2.12r-12) unstable; urgency=low

  * drop hwclockfirst.sh, and put hwclock.sh back at 50.  See #50572 and
    Closes: #342887
  * Deal with _syscall5 going away.  Patch imported from Ubuntu.
    Closes: #392236

 -- LaMont Jones <lamont@debian.org>  Thu, 19 Oct 2006 19:01:33 -0600

util-linux (2.12r-11) unstable; urgency=low

  * typos in NFSv4 (GSSDLCK didn't have .pid, and the latest
    nfs-common no longer creates the file at all.) Closes: #376931
    - modified 30nfs4-fix.dpatch

 -- LaMont Jones <lamont@debian.org>  Tue, 19 Sep 2006 09:33:31 -0600

util-linux (2.12r-10) unstable; urgency=low

  * NFSv4 patch fixes for cfs.  Closes: #367049
    Thanks to Trond Myklebust for the quick fix.
    - modified 30nfs4-fix.dpatch

 -- LaMont Jones <lamont@debian.org>  Mon, 15 May 2006 18:12:24 -0600

util-linux (2.12r-9) unstable; urgency=low

  * Release NFSv4 support. Closes: #302420, #239031, #290873
  * Deliver isosize. Closes: #354960
  * Fix udeb dependencies.  Closes: #360352

 -- LaMont Jones <lamont@debian.org>  Sat,  6 May 2006 21:53:12 -0600

util-linux (2.12r-8.2nfs4) experimental; urgency=low

  * Turn on fixed nfsv4 patch.  Closes: #302420, #239031
    Thanks to Steinar H. Gunderson <sgunderson@bigfoot.com>

 -- LaMont Jones <lamont@debian.org>  Fri, 28 Apr 2006 11:04:39 -0600

util-linux (2.12r-8) unstable; urgency=high

  * Drop NFS v4 patch, since it breaks mounting things exported by
    nfs-user-server.  It will be happily reapplied once someone fixes
    the patch.  Closes: #354075.  Reopens: #302420, #239031
    - fix compiler warnings in said patch.
    - Apply nfs4mount.c fix to (dropped) nfsv4 patch.  Closes: #354193

 -- LaMont Jones <lamont@debian.org>  Fri, 24 Feb 2006 10:57:29 -0700

util-linux (2.12r-7) unstable; urgency=low

  * Add nfsv4 patch.  Closes: #302420, #239031

 -- LaMont Jones <lamont@debian.org>  Tue, 21 Feb 2006 11:01:21 -0700

util-linux (2.12r-6) unstable; urgency=low

  * make hwclock even more policy compilant.

 -- LaMont Jones <lamont@debian.org>  Sat, 28 Jan 2006 08:57:45 -0700

util-linux (2.12r-5) unstable; urgency=low

  * make hwclock prettier.  Closes: #348718

 -- LaMont Jones <lamont@debian.org>  Wed, 18 Jan 2006 11:44:06 -0700

util-linux (2.12r-4) unstable; urgency=low

  * Stupid fat-fingers typo.  Closes: #348483

 -- LaMont Jones <lamont@debian.org>  Tue, 17 Jan 2006 07:40:56 -0700

util-linux (2.12r-3) unstable; urgency=low

  * Add ppc64 support.  Closes: #322130
  * Update sections to match the overrides file.
  * hwclockfirst.sh may not exit, since it gets sourced.
    Closes: #343447
  * make the start messages from hwclock{first,}.sh slightly
    different, for clarity.
  * Build sparc binaries on sparc64
  * Actually cleanup pager alternatives.  Closes: #348235
  * Deal better with long passwords.  Based on patch from YAEGASHI Takeshi
    <yaegashi@debian.org>.  Closes: #315660

 -- LaMont Jones <lamont@debian.org>  Mon, 16 Jan 2006 14:35:42 -0700

util-linux (2.12r-2) unstable; urgency=low

  * Add back in dropped cramfs-udebsize patch.

 -- LaMont Jones <lamont@debian.org>  Fri,  9 Dec 2005 12:25:19 -0700

util-linux (2.12r-1) unstable; urgency=low

  * New upstream verison and maintainer.
    - cfdisk: fix a segfault with ReiserFS partitions
    - umount: disallow -r option for non-root users (CAN-2005-2876)
    - sfdisk: document -G option in --help output
    - updated translations: ca, et, fr
    - sfdisk: add -G option (Andries Brouwer)
    - updated translations: de, es, ru, sv, tr, nl
  * split cfdisk into its own udeb.  Closes: #243094, #314368
  * Really move hwclockfirst.sh back to S18 where it belongs.
    Put hwclock.sh at S22.  See #50572.
  * Missing line break in hwclock.sh.  Closes: #337955
  * Include swap-suspend patch from Ubuntu.
  * Fix variable name typo in hwclock.sh.  Closes: #340232
  * Add CPU=$(arch) to make call for building on amd64/i386 mixed systems.
    Closes: #305907
  * Cleanup lsb_init function usage.

 -- LaMont Jones <lamont@debian.org>  Wed,  7 Dec 2005 08:52:21 -0700

util-linux (2.12p-8) unstable; urgency=high

  * if /etc/adjtime is a dangling symlink, don't use it in hwclock*.sh
  * Applited patch by Max Vozeler to fix a local privilege escalation
    vulnerability in umount -r [debian/patches/51security_CAN-2005-2876.dpatch]
    Closes: #328141, #329063

 -- LaMont Jones <lamont@debian.org>  Wed, 21 Sep 2005 08:36:17 -0600

util-linux (2.12p-7) unstable; urgency=low

  * Fix non-posix typo in hwclock.sh.  Closes: #323872

 -- LaMont Jones <lamont@debian.org>  Thu, 18 Aug 2005 19:27:51 -0600

util-linux (2.12p-6) unstable; urgency=low

  * Use helper program in mount for guessed FS types too.  Thanks to Manish
    Singh and Fabio Massimo Di Nitto.  Adds: 20guesshelper.dpatch
  * Remove /usr/doc links on install.  Closes: #322806, #322816
  * Fix /usr/bin/pg pager alternative.  Closes: #323204
  * Overhaul hwclock.sh and hwclockfirst.sh.  Closes: #286948, #251479
  * Resync with Ubuntu, changes by Martin.Pitt@ubuntu.com:  Closes: #323463
    debian/patches/60_opt_O1.dpatch:
    - MCONFIG, configure: Build with -O1 instead of -O2 to work around cfdisk
      segfault.
    - Yay for upstream build systems which do not support specifying CFLAGS or
      OPT without breaking.

 -- LaMont Jones <lamont@debian.org>  Wed, 17 Aug 2005 16:14:29 -0600

util-linux (2.12p-5) unstable; urgency=low

  * Merge changes from ubuntu
    - closes #319143
  * Build-Depend: libslang2-dev.  Closes: #315634

 -- LaMont Jones <lamont@debian.org>  Thu, 21 Jul 2005 12:08:23 -0600

util-linux (2.12p-4ubuntu4) breezy; urgency=low

  * dpkg-architecture says DEB_HOST_GNU_SYSTEM is "linux-gnu" now, not
    "linux". Take account of this, and add compatibility code for old
    dpkg-architecture (closes: Ubuntu #11012).

 -- Colin Watson <cjwatson@ubuntu.com>  Sat, 21 May 2005 12:03:36 +0100

util-linux (2.12p-4ubuntu3) breezy; urgency=low

  * Don't special case sparc, it has umount2.

 -- Jeff Bailey <jbailey@ubuntu.com>  Fri, 20 May 2005 11:48:24 +0000

util-linux (2.12p-4ubuntu2) breezy; urgency=low

  * Run hwclockfirst.sh after modules load, so that rtc is loaded.

 -- LaMont Jones <lamont@ubuntu.com>  Thu, 12 May 2005 10:24:42 -0600

util-linux (2.12p-4ubuntu1) breezy; urgency=low

  * Resynchronise with Debian.
  * correct shutdown message from hwclock.sh

 -- LaMont Jones <lamont@ubuntu.com>  Fri, 15 Apr 2005 18:01:57 -0600

util-linux (2.12p-4) unstable; urgency=low

  * Depend on newer libblkid1.

 -- LaMont Jones <lamont@debian.org>  Thu, 17 Mar 2005 11:50:49 -0700

util-linux (2.12p-3) unstable; urgency=low

  * Add an alternative for pager pointing at pg (at pref 10).  Closes: #294218
  * enable fdisk on s390.  Closes: #238151

 -- LaMont Jones <lamont@debian.org>  Tue,  8 Feb 2005 13:45:34 -0700

util-linux (2.12p-2ubuntu2) hoary; urgency=low

  * Update dependencies for new libblkid1

 -- LaMont Jones <lamont@ubuntu.com>  Thu, 17 Mar 2005 11:12:42 -0700

util-linux (2.12p-2ubuntu1) hoary; urgency=low

  * Resync with Debian.

 -- LaMont Jones <lamont@canonical.com>  Sat, 25 Dec 2004 08:12:38 -0700

util-linux (2.12p-2) unstable; urgency=low

  * Really fix man page in alternatives.  Closes: #145647
  * more typos in hwclockfirst.sh.  Closes: #276372

 -- LaMont Jones <lamont@debian.org>  Sat, 25 Dec 2004 08:08:12 -0700

util-linux (2.12p-1ubuntu1) hoary; urgency=low

  * Resync with Debian.  Closes warty #3366, 4784

 -- LaMont Jones <lamont@canonical.com>  Fri, 24 Dec 2004 15:27:32 -0700

util-linux (2.12p-1) unstable; urgency=low

  * New upstream version. (2.12p)
    Closes: #182325, #270173, #192751, #229875, #230859, #214144, #254317, #272580
    - cfdisk: fix number of new partition when partitions not in disk order
    - fdisk: fix Sun label handling in sector mode
    - mkfs: never truncate filename (not that that ever happened)
    - more: fix redraw flaw.  Closes: #146678
  * New upstream version. (2.12o)  Closes: #286519, #132998, #207236
    - lomount: revert patch from 2.12j
    - lptune.8: -T option is obsolete
    - mkswap, mkswap.8, swapon: support labels
      (use HAVE_BLKID=no as long as the blkid library doesnt support this)
    - umount: allow user unmounting repeatedly mounted nfs mounts
  * Build-Depend on uuid-dev.  Closes: #282668
  * correct chown args in debian/rules.  Closes: #254780
  * include man page in update-alternatives for pager.  Closes: #145647
  * fix typos in howclockfirst.sh.  Closes: #276372
  * fix losetup -N documentation.  Closes: #239475
  * cleanup some narrow window sprintf issues in cfdisk.

 -- LaMont Jones <lamont@mmjgroup.com>  Fri, 24 Dec 2004 14:38:23 -0700

util-linux (2.12m-1ubuntu1) hoary; urgency=low

  * Resync with Debian.

 -- LaMont Jones <lamont@canonical.com>  Mon, 20 Dec 2004 10:55:20 -0700

util-linux (2.12m-1) unstable; urgency=low

  * New upstream version
    - cfdisk: recognize JFS, support reiserfs labels (flavio.stanchina@tin.it)
    - mount: fix option parsing bug
    - mount.8: several updates
    - swapon.8: document -v option

 -- LaMont Jones <lamont@debian.org>  Mon, 20 Dec 2004 10:46:16 -0700

util-linux (2.12l-1ubuntu1) hoary; urgency=low

  * Resync with debian

 -- LaMont Jones <lamont@canonical.com>  Wed, 15 Dec 2004 17:22:52 -0700

util-linux (2.12l-1) unstable; urgency=low

  * New upstream version, shrinking the size of the Debian diff.
    - Makefile: remove cat-id-tbl.c upon make clean
    - fdisk: fixed a bug that would cause a non-update of a sun disklabel
    - fdisk: use sectorsize instead of 512 for SGI (Eric Y. Theriault)
    - fdisk: use __attribute__((packed)) for alpha, ARM: avoid unaligned accesses
    - hwclock: actually use HAVE_tm_gmtoff
    - swapon: fix priority handling
    - umount: refuse to unmount an empty string
  * Jetisoning the (broken) hurd patch for now.

 -- LaMont Jones <lamont@debian.org>  Wed, 15 Dec 2004 17:27:44 -0700

util-linux (2.12k-2ubuntu1) hoary; urgency=low

  * Resync with Debian

 -- LaMont Jones <lamont@canonical.com>  Wed, 15 Dec 2004 11:32:45 -0700

util-linux (2.12k-2) unstable; urgency=low

  * Switch to dpatch.
  * Clean up --nohashpass in losetup.  Closes: #285639
  * Use stat instead of open in losetup.  (From #285353)

 -- LaMont Jones <lamont@debian.org>  Wed, 15 Dec 2004 10:43:29 -0700

util-linux (2.12k-1ubuntu1) hoary; urgency=low

  * Resync with Debian

 -- LaMont Jones <lamont@canonical.com>  Mon, 13 Dec 2004 16:55:15 -0700

util-linux (2.12k-1) unstable; urgency=low

  * New upstream version.
    * various translation updates
    * gcc-3.4 support help

 -- LaMont Jones <lamont@debian.org>  Mon, 13 Dec 2004 16:50:57 -0700

util-linux (2.12j-3ubuntu1) hoary; urgency=low

  * Resync with Debian

 -- LaMont Jones <lamont@canonical.com>  Fri, 10 Dec 2004 07:23:03 -0700

util-linux (2.12j-3) unstable; urgency=low

  * umount -l "" does bad things.  Don't do let the user do that.
  * remove non-utf8 characters from changelog.  sorry.

 -- LaMont Jones <lamont@debian.org>  Fri, 10 Dec 2004 07:11:02 -0700

util-linux (2.12j-2ubuntu1) hoary; urgency=low

  * resync with Debian

 -- LaMont Jones <lamont@canonical.com>  Tue,  7 Dec 2004 11:01:29 -0700

util-linux (2.12j-2) unstable; urgency=low

  * uninitialized variable.  Closes: #284597

 -- LaMont Jones <lamont@debian.org>  Tue,  7 Dec 2004 10:52:55 -0700

util-linux (2.12j-1ubuntu1) hoary; urgency=low

  * resync with Debian

 -- LaMont Jones <lamont@canonical.com>  Mon,  6 Dec 2004 03:55:55 -0700

util-linux (2.12j-1) unstable; urgency=low

  * New upstream version

 -- LaMont Jones <lamont@debian.org>  Mon,  6 Dec 2004 03:29:45 -0700

util-linux (2.12h-4ubuntu1) hoary; urgency=low

  * resync with debian.

 -- LaMont Jones <lamont@canonical.com>  Thu,  2 Dec 2004 22:37:16 -0700

util-linux (2.12h-4) unstable; urgency=low

  * mkswap on a file was broken. Thanks to Bas Zoetekouw <bas@debian.org>
    for the patch.  Closes: #280032, #282678
  * add libblkid-dev to Build-Depends.  Closes: #282668

 -- LaMont Jones <lamont@debian.org>  Thu,  2 Dec 2004 10:42:04 -0700

util-linux (2.12h-3ubuntu1) hoary; urgency=low

  * Resync with debian.
    Fix mount segv.  Closes: Warty#3153

 -- LaMont Jones <lamont@canonical.com>  Wed,  3 Nov 2004 10:44:22 -0700

util-linux (2.12h-3) unstable; urgency=low

  * Fix mount segv's.  Closes: #279306

 -- LaMont Jones <lamont@debian.org>  Wed,  3 Nov 2004 10:09:43 -0700

util-linux (2.12h-2ubuntu2) hoary; urgency=medium

  * Fix unterminated string in hwclock.sh (thanks, Jones Lee).

 -- Colin Watson <cjwatson@canonical.com>  Tue,  2 Nov 2004 22:29:24 +0000

util-linux (2.12h-2ubuntu1) hoary; urgency=low

  * Re-sync with Debian.

 -- LaMont Jones <lamont@canonical.com>  Sat, 30 Oct 2004 21:14:51 -0600

util-linux (2.12h-2) unstable; urgency=low

  * Cleanup the changelog entry in the uploaded package, to reduce panic.

 -- LaMont Jones <lamont@debian.org>  Sat, 30 Oct 2004 15:38:18 -0600

util-linux (2.12h-1) unstable; urgency=low

  * Even newer upstream... sigh.
  * Fix copyright file.  Closes: #278925

 -- LaMont Jones <lamont@debian.org>  Sat, 30 Oct 2004 12:56:19 -0600

util-linux (2.12b-1) unstable; urgency=low

  * New upstream.

 -- LaMont Jones <lamont@debian.org>  Fri, 29 Oct 2004 15:40:10 -0600

util-linux (2.12-11) unstable; urgency=low

  * Add amd64 to fdisk.
  * use absolute path to hwclock in scripts.  Closes: #277780
  * deal with unaligned partition table entries in fdisk.  Closes: #268119

 -- LaMont Jones <lamont@debian.org>  Fri, 29 Oct 2004 15:05:15 -0600

util-linux (2.12-10) unstable; urgency=low

  * The "SO WHY IS LETTING TWO PROCESSES OPEN THE SAME TTY FOR READ A
    _GOOD_ THING" Release.
  * Admit that the kernel API doesn't provide what we need, and turn the code
    back off.  Discussions will follow on how to deal with this post-sarge.
    Closes: #272689, Reopens: #216658

 -- LaMont Jones <lamont@debian.org>  Thu, 23 Sep 2004 22:29:09 -0600

util-linux (2.12-9) unstable; urgency=high

  * The I-HATE-LINUX-TTY-HANDLING Release
  * New and improved tty-in-use check, that actually works.  Closes: #272689

 -- LaMont Jones <lamont@debian.org>  Wed, 22 Sep 2004 12:30:01 -0600

util-linux (2.12-8) unstable; urgency=high

  * Fix tty-in-use check.  Many thanks to Samuel Thibault for tracking this
    down and providing a patch.  Closes: #226443

 -- LaMont Jones <lamont@debian.org>  Mon, 20 Sep 2004 08:53:42 -0600

util-linux (2.12-7) unstable; urgency=low

  * Have pri= only affect that entry in swapon -a.  Closes: #214407
  * Mention the freshmeat site.  Closes: #225605
  * fix disk sun label creation in fdisk.  Closes: #228747
  * Use a more general form for uname.  Closes: #231477
  * Provide fdisk-udeb for sparc.  Closes: #228444
  * Cleanup vty code in getty.  Closes: #224028, #224067, #226443, #229788
  * Changes from Javier Fernandez-Sanguino Pen~a <jfs@computer.org>
    - Added amd64 architecture (Closes: #241855)
    - Fixed manpage to avoid pointing to non existant files (Closes: #234875)
    - Fixed Theodore Tso's address to the new one in dmesg (Closes: #222106)
    - Modified cfdisk's es.po in order to not ask for an accented character
      since it will not be shown in cfdisk and causes confusion amongst
      users, this change could be reverted when upstream manages
      8-bit characters better (Closes: #210363, #204162)
    - mkswap manpage now mentiones --sparece=never option to cp 
      (Closes: #184492)
    - Added upstream maintainers to debian/copyright (Closes: #130858)
 
 -- LaMont Jones <lamont@debian.org>  Fri,  6 Feb 2004 14:50:09 -0700

util-linux (2.12-6) unstable; urgency=low

  * Clean up FTBFS isses. Closes: #223149
  * Deal with hwclock.sh on s390x.  Closes: #216567
  * Have getty check before opening a device.  Closes: #216658

 -- LaMont Jones <lamont@debian.org>  Sat,  6 Dec 2003 18:42:20 -0700

util-linux (2.12-5) unstable; urgency=low

  * Fix compile error in get_blocks.c.  Closes: #218894
  * Help out fdisk-udeb.  Closes: #218920

 -- LaMont Jones <lamont@debian.org>  Mon,  3 Nov 2003 15:02:04 -0700

util-linux (2.12-4) unstable; urgency=low

  * Version the build-depends on slang1-utf8-dev to make life clearer for
    woody backporters... Closes: #211974
  * Deliver pg.  Closes: #217310

 -- LaMont Jones <lamont@debian.org>  Fri, 24 Oct 2003 19:54:10 -0600

util-linux (2.12-3) unstable; urgency=low

  * Re-add support for kerneli (if cryptoapi is there, we use it.  If not, we assume
    that -e <name> refers to kerneli).  Closes: #65068, #131044, #163639, #211534.

 -- LaMont Jones <lamont@debian.org>  Fri, 19 Sep 2003 20:42:08 -0600

util-linux (2.12-2) unstable; urgency=low

  * release to unstable.  Closes: #206396,#180353

 -- LaMont Jones <lamont@debian.org>  Tue, 16 Sep 2003 23:07:27 -0600

util-linux (2.12-1) experimental; urgency=low

  * Fix package priorities.
  * Cleanup cryptoapi patch. (Really just needed the keybits patch.)

 -- LaMont Jones <lamont@debian.org>  Sun, 14 Sep 2003 20:40:56 -0600

util-linux (2.12-0) experimental; urgency=low

  * New upstream release.
  * cryptoapi patch (sort of) migrated forward, along with code inspired by
    the patch in #206396.  Still fighting with 2.4.22 crypto api, patches
    welcome.

 -- LaMont Jones <lamont@debian.org>  Sun, 14 Sep 2003 11:30:17 -0600

util-linux (2.11z-5) unstable; urgency=low

  * Fix mount -p (to make -p an accepted option), and add back in okeybits=
    to make the natives happy.  Closes: #131863, #197211, #157843
  * Merge in dependency change from -4.1, and cleanup the dirty diff that
    brought.  Closes: #200327, #205382, #206621
  * Was creating invalid swap files.  Closes: #196149, #203528
  * Fix LSB failures in cal.  Closes: #184885
  * Fix wall copyright, patch from Shaul Karl.  Closes: #196850
  * Fix HURD patch.  Closes: #198026
  * Include cramfs support.  Closes: #207207
  * Fix configure bug.  Closes: #207227
  * Create /etc/mtab mode 0600.  Closes: #208860
  * Fix man page ref to rpc.nfsd(8).  Closes: #165381

 -- LaMont Jones <lamont@debian.org>  Sat,  6 Sep 2003 16:43:20 -0600

util-linux (2.11z-4.1) unstable; urgency=low

  * Non-maintainer upload.
  * Correct build-depend from slang1-dev to slang1-utf8-dev to get cfdisk in
    fdisk-udeb to link with the same slang library as the other d-i modules.
    Patch from Joe Nahmias.  (Closes: #200327, #205382)

 -- Petter Reinholdtsen <pere@debian.org>  Fri,  5 Sep 2003 22:18:21 +0200

util-linux (2.11z-4) unstable; urgency=low

  * Put ddate back in, just to keep the natives quiet.

 -- LaMont Jones <lamont@debian.org>  Wed, 21 May 2003 14:36:14 -0600

util-linux (2.11z-3) unstable; urgency=low

  * Fix bashism in postinst from hurd port.  Closes: #194149
  * Drop ddate.  Closes: #149321, #174459, #180737
  * Clean up messages in hwclock.sh.  Closes: #167484
  * Some package description changes. Closes: #139953
  * properly install changelog.  Closes: #148714
  * Fix hwclock man page reference to /usr/local/timezone. Closes: #149996

 -- LaMont Jones <lamont@debian.org>  Wed, 21 May 2003 07:47:41 -0600

util-linux (2.11z-2) unstable; urgency=low

  * add in hurd patch.  Closes: #153410
  * Actually fixed in 2.11z-1 (or earlier)...  Closes: #81531, #138215, #138388, #185430
  * Install line.  Closes: #141498
  * Suggest dosfstools (home of mkfs.vfat).  Closes: #175369

 -- LaMont Jones <lamont@debian.org>  Mon, 19 May 2003 21:17:22 -0600

util-linux (2.11z-1) unstable; urgency=low

  * New upstream version.  Closes: #167967, #127086, #122288

 -- LaMont Jones <lamont@debian.org>  Fri, 21 Mar 2003 14:02:39 -0700

util-linux (2.11y-2) unstable; urgency=low

  * Fix sparc build.  sigh.

 -- LaMont Jones <lamont@debian.org>  Thu, 30 Jan 2003 01:00:28 -0700

util-linux (2.11y-1) unstable; urgency=low

  * New upstream version
  * don't build fdisk on m68k.  Closes: #170669
  * Honor HWCLOCKACCESS in hwcolockfirst.sh.  Closes: #127972

 -- LaMont Jones <lamont@debian.org>  Fri,  3 Jan 2003 22:05:53 -0700

util-linux (2.11x-1) unstable; urgency=low

  * New upstream version.  Closes: #163851
  * Include errno.h where needed.  Closes: #168539

 -- LaMont Jones <lamont@debian.org>  Sun, 24 Nov 2002 12:12:23 -0700

util-linux (2.11u-2) unstable; urgency=low

  * Fix changelog.

 -- LaMont Jones <lamont@debian.org>  Mon,  7 Oct 2002 09:42:22 -0600

util-linux (2.11u-1) unstable; urgency=low

  * New upstream release
  * Incorporate udeb fix from Tollef Fog Heen.  Closes: #156648
  * Build fdisk-udeb only where we built fdisk...  Closes: #163461

 -- LaMont Jones <lamont@debian.org>  Sun,  6 Oct 2002 23:31:42 -0600

util-linux (2.11n-4.1) unstable; urgency=low

  * NMU with maintainer's permission
  * Generate udeb with *fdisk in it.  Closes: 156648

 -- Tollef Fog Heen <tfheen@debian.org>  Sun, 22 Sep 2002 14:44:24 +0200

util-linux (2.11n-4) unstable; urgency=low

  * New maintainer.  Closes: #130842
  * Fix Standards-Version.  Closes: #97040
  * Loosen dependency of util-linux-locales to match upstream version.

 -- LaMont Jones <lamont@debian.org>  Sat, 26 Jan 2002 11:21:41 -0700

util-linux (2.11n-3) unstable; urgency=low

  * Orphaned this package.

 -- Adrian Bunk <bunk@fs.tum.de>  Fri, 25 Jan 2002 14:36:06 +0100

util-linux (2.11n-2) unstable; urgency=high

  * Applied a patch to hwclock/cmos.c that should fix the
    compilation on alpha. (closes: #123357)

 -- Adrian Bunk <bunk@fs.tum.de>  Tue, 11 Dec 2001 12:13:30 +0100

util-linux (2.11n-1) unstable; urgency=high

  * New upstream release.
    - It's now possible to build pivot_root on all architectures.
    - The confusing error message in mount is fixed.
      (closes: #109483)
    - minix v2 filesystems are now autodetected by mount.
      (closes: #118092)
    - tmpfs is now documented in mount (8). (closes: #120930)
    - s/top/Top/g in ipc.texi. (closes: #117438)

 -- Adrian Bunk <bunk@fs.tum.de>  Mon, 10 Dec 2001 19:46:36 +0100

util-linux (2.11m-1) unstable; urgency=high

  * New upstream release.
    The following bugs are fixed in this release:
    - "setterm -foreground default" does work now.
      (closes: #115447)
    - "more" on empty files does no longer print junk on powerpc.
      (closes: #114973)
    - The entry in the expert menu the option to create a
      SGI disklabel is now called
      "create an IRIX (SGI) partition table". (closes: #110277)
  * debian/rules: "raw" does now compile on m68k.
  * Remove the special handling for PowerPC/PReP machines from
    the postinst. (closes: #118367)

 -- Adrian Bunk <bunk@fs.tum.de>  Thu,  8 Nov 2001 22:46:55 +0100

util-linux (2.11l-4) unstable; urgency=high

  * Corrected the bug introduced in the last upload that did let
    the installation of util-linux fail on powerpc.
    (closes: 117393)
  * s/"uname -m"/`uname -m`/ in the postinst of util-linux.

 -- Adrian Bunk <bunk@fs.tum.de>  Sun, 28 Oct 2001 20:11:11 +0100

util-linux (2.11l-3) unstable; urgency=low

  * Don't install debian/tmp/DEBIAN/conffiles on s390 (since
    there's no longer a hwclock on s390).

 -- Adrian Bunk <bunk@fs.tum.de>  Tue, 23 Oct 2001 20:39:06 +0200

util-linux (2.11l-2) unstable; urgency=low

  * Don't install hwclock on s390. (closes: #115019)
  * Make the warning in hwclockfirst.sh that occurs when the
    timezone couldn't be determined more silent.
    (closes: #116003)

 -- Adrian Bunk <bunk@fs.tum.de>  Sun, 21 Oct 2001 12:50:40 +0200

util-linux (2.11l-1) unstable; urgency=high

  * New upstream release that consists of bug fixes and several
    security fixes. (closes: #112271)
    - renice does no longer incorrectly report a priority of 20.
      (closes: #37348)
    - Upstream has included the "replay" script written by
      Joey Hess <joeyh@debian.org>. (closes: #68556)
  * Added a hwclockfirst.sh script that runs before S20modutils.
    (closes: #50572)

 -- Adrian Bunk <bunk@fs.tum.de>  Tue,  9 Oct 2001 02:15:34 +0200

util-linux (2.11h-1) unstable; urgency=high

  * New upstream release.
    - This release contains some fixes in more (1).
      (closes: #46590)
  * Don't build pivot_root on ia64 (ia64 has broken kernel
    headers).

 -- Adrian Bunk <bunk@fs.tum.de>  Fri, 27 Jul 2001 19:20:25 +0200

util-linux (2.11g-4) unstable; urgency=low

  * m68k doesn't has pivot_root, too. (closes: #103812)

 -- Adrian Bunk <bunk@fs.tum.de>  Mon,  9 Jul 2001 23:20:36 +0200

util-linux (2.11g-3) unstable; urgency=low

  * Don't build "raw" on m68k because it doesn't compile.
    (closes: #103812)

 -- Adrian Bunk <bunk@fs.tum.de>  Sat,  7 Jul 2001 16:48:23 +0200

util-linux (2.11g-2) unstable; urgency=low

  * hwclock.sh does now check $HWCLOCKACCESS. (closes: #87187)

 -- Adrian Bunk <bunk@fs.tum.de>  Fri,  6 Jul 2001 19:35:04 +0200

util-linux (2.11g-1) unstable; urgency=low

  * New upstream release.
  * fdisk does now know about the partition type of the
    Linux/PA-RISC boot loader. (closes: #101853)

 -- Adrian Bunk <bunk@fs.tum.de>  Wed, 27 Jun 2001 18:56:34 +0200

util-linux (2.11f-1) unstable; urgency=low

  * New upstream release. Bugs fixed in this release:
    - Fix for big endian architectures in disk-utils/raw.c.
      (closes: #100462)
    - Support for SuperH in mount. (closes: #99804)
    - The alpha options in hwclock do now work as documented.
      (closes: #84346)
    - mount (8) does now mention that the quota utilities do use
      the *quota options in /etc/fstab. (closes: #98485)

 -- Adrian Bunk <bunk@fs.tum.de>  Sun, 24 Jun 2001 22:11:23 +0200

util-linux (2.11d-1) unstable; urgency=low

  * New upstream release. This release contains fixes for the
    following bugs:
    - Different fix for the problems with the "user" option in
      umount. (closes: #98129)
    - Support x86 RTC on UltraSPARC III's. (closes: #91774)
    - An error message in mount is now proper english.
      (closes: #92198)
  * Install more.help in /usr/share/util-linux. (closes: #96375)
  * Updated README.Debian.hwclock.gz. (closes: #76618)

 -- Adrian Bunk <bunk@fs.tum.de>  Thu, 24 May 2001 10:57:43 +0200

util-linux (2.11b-6) unstable; urgency=low

  * Corrected the "charset" in po/nl.po .
  * Standards-Version: 526.7.8.9.13-Foo.6

 -- Adrian Bunk <bunk@fs.tum.de>  Wed,  9 May 2001 15:54:51 +0200

util-linux (2.11b-5) unstable; urgency=low

  * Made util-linux-locales binary-all.

 -- Adrian Bunk <bunk@fs.tum.de>  Thu, 26 Apr 2001 23:57:45 +0200

util-linux (2.11b-4) unstable; urgency=low

  * Applied a fdisk patch for hppa and added hppa to fdisk_arch in
    debian/rules. (closes: #92912)

 -- Adrian Bunk <bunk@fs.tum.de>  Sun, 15 Apr 2001 03:01:40 +0200

util-linux (2.11b-3) unstable; urgency=high

  * Fixed the bug in umount that did let a user umount a file system
    mounted by root when the "user" option is set in /etc/fstab.
    (closes: #44749)
  * Corrected a build error on powerpc in debian/rules.
  * Corrected in util-linux-locales:
    Section : base -> utils
    Priority: required -> optional
  * Added the crypto patch again. (closes: #36939)
    Fixed in the new crypto patch:
    - It's now the complete crypto patch. (closes: #55435)
    - "losetup" no longer lists the available ciphers.
      (closes: #61425)
    - It already includes the patch from #68804. (closes: #68804)
  * Added blockdev to util-linux. (closes: #61488)

 -- Adrian Bunk <bunk@fs.tum.de>  Thu, 12 Apr 2001 19:41:14 +0200

util-linux (2.11b-2) unstable; urgency=low

  * Include pivot_root in util-linux. (closes: #91215)
  * Added a lintian override for mount and umount.

 -- Adrian Bunk <bunk@fs.tum.de>  Sun, 25 Mar 2001 20:16:39 +0200

util-linux (2.11b-1) unstable; urgency=high

  * New upstream release. This release fixes the following bugs:
    - the problem with extended partitions when using the "o" command
      in fdisk is fixed (closes: #45827)
    - adfs options are now documentated in mount (8) (closes: #79181)
    - missing .TP in mount (8) was added (closes: #56230)
  * The locales are now in a seperate util-linux-locales package that
    is not essential. (closes: #62651)
  * util-linux "Suggests: kbd | console-tools" to help people to
    find where "kbdrate" is.
  * Added support for devfs in rdev. (closes: #74962)
  * Include the "raw" program in util-linux. (closes: #85695)
  * Include fdformat again. (closes: #81362)
  * Moved the "install-info" call from the postrm to the prerm.
    (closes: #90883)
  * Install "HOSTORY" as "changelog.gz" in all packages.
  * Removed the "swapdev" link to "rdev". Upstream says about swapdev:  
      Nevertheless, all this is ancient junk. I just checked swapdev
      and found that it was last used in kernel 0.12 but that swapdev
      (or rdev -s) has not done anything in any kernel later than 0.12.

 -- Adrian Bunk <bunk@fs.tum.de>  Fri, 23 Mar 2001 15:50:23 +0100

util-linux (2.11a-2) unstable; urgency=low

  * Corrected the location of the examples in getopt (1).
    (closes: #63036)
  * Added the missing build dependency on gettext.
  * Added mips, mipsel and ia64 to fdisk_arch in debian/rules.

 -- Adrian Bunk <bunk@fs.tum.de>  Mon, 12 Mar 2001 23:10:03 +0100

util-linux (2.11a-1) unstable; urgency=low

  * New upstream release.
  * This release contains a fix for an overrun sprintf in mount.
    (closes: #85739)
  * A message of cfdisk is less confusing in this release.
    (closes: #76664)
  * Don't include a group writable /usr/share/locale/da .

 -- Adrian Bunk <bunk@fs.tum.de>  Sat, 10 Mar 2001 01:41:51 +0100

util-linux (2.11-1) unstable; urgency=low

  * New upstream release.
  * Upstream removed "kbdrate" from util-linux (it's now in the
    packages kbd and console-tools).
    Let util-linux conflict with kbd (<< 1.05-3) and
    console-tools (<< 1:0.2.3-21) to avoid that a user of these
    packages has a system without "kbdrate".

 -- Adrian Bunk <bunk@fs.tum.de>  Fri,  9 Mar 2001 19:40:53 +0100

util-linux (2.10s-2) unstable; urgency=low

  * New maintainer. (closes: #86872)

 -- Adrian Bunk <bunk@fs.tum.de>  Wed, 21 Feb 2001 18:21:03 +0100

util-linux (2.10s-1) unstable; urgency=low

  * New upstream release, Closes: #85492
  * login-utils/wall now checks whether the devices has a colon in it and skips
    it if it does.  This prevents wall from trying to send to X connectiosn.
    Closes: #34217
  * added joeyh's script patch for handling SIGWINCH, Closes: #42497
  * debian has long been modifying the man page to point at proper file
    locations, these two bugs were merged with two other bugs that are actually
    bugs in docs v. reality and so were not getting closed.  unmerged and are
    now being closed.  Closes: #55500.
  * DEB_HOST_ARCH is set if not run from within dpkg-buildpackage,
    Closes: #71978
  * devfs code now in the upstream, Closes: #72241
  * upstream fixed the wrong NAME, Closes: #79794
  * umount knows that mips does not support umount2, Closes: #80386
  * removed calls to suidregister
  * orphaning package

 -- Sean 'Shaleh' Perry <shaleh@debian.org>  Mon, 12 Feb 2001 14:43:32 -0800

util-linux (2.10q-1) unstable; urgency=low

  * New upstream release
  * New maintainer (possibly temporarily) 
  * I left out the alpha fdisk patch and the crypto patch.  Debian needs to
    line up with the upstream.  If there is demand, will see what I can do.
    Closes: #77259, #69717
  * has patch for autofs from #31251, Closes: #31251
  * loop mounts leaking seems to have been fixed long ago, Closes: #37063
  * nfs(5) updated to mention (no)lock option, Closes: #50300
  * umount sigsegv'ing when user lacks permisions seems to have been fixed
    long ago, Closes: #54757
  * FHS transition started in last upload forgot to, Closes: #61287, #66322
  * umount -f is now documented and tries to be functional, Closes: #62625
  * for all of those "please update this package" bugs, Closes: #64927, #64416
  * umount -f seems to work now, I believe it was a kernel issue, Closes: #70484
  * bsdutils description cleaned, no longer refers to missing binaries,
    Closes: #63617
  * Patch rejected by upstream, Closes: #25832
  * problems with alpha and bsd partitions believed fixed in 2.9w,
    Closes: #34572
  * /dev/vcsa patch accepted, Closes: #54204
  * msglevel fixed by upstream, Closes: #54213
  * update-mime call seems to have been fixed in previous release,
    Closes: #55140
  * looks like user error, Closes: #57757, #58833, #70651
  * does not look valid any more, Closes: #64226, #67815, #60197
  * LVM supported in current release, Closes: #67297
  * forgot to Closes: #69442, when I put elvtune's manpage where it belongs
  * prerm typo, oops, Closes: #77300
  * fdformat is just a wrapper, no more confusing messages,
    Closes: #52364, #53037
  * hwclock.sh supports a BADYEAR argument from etc/default/rcS.
  * no longer include example.files, they do not readily apply to debian
    Closes: #59711

 -- Sean 'Shaleh' Perry <shaleh@debian.org>  Thu, 16 Nov 2000 14:25:50 -0800

util-linux (2.10p-1.0) unstable; urgency=low

  * New upstream release
  * NMU with maintainer's permission
  * added Build-Depends, Closes: #75713
  * upstream added the patch from #36340, so Closes: #36340
  * upstream put '--More--' back to reverse video, Closes: #55165
  * hwclock man page points at /usr/share/zoneinfo, not usr/lib
  * all created packages' postints now sets usr/doc/ symlink, its prerm removes
    said link
  * copyright file now points to usr/share/common-licenses and the typo in the
    URL was fixed (it is misc, not Misc)
  * update hwclock.sh to reflect FHS changes
  * debian/rules file brought up to date for FHS
  * elvtune man page put with the binary
  * The above changes allow Closes: #69698
  * edited fr.po, fixed "Nombre de partitions" to "Numero de partition",
    Closes: #71743
  * whereis knows that /usr/share/man/* is valid, Closes: #72097
  * debian/rules now sets SHELL to bash, so it can use bashisms, Closes: #74095
  * upstream HISTORY file included as changelog.gz, Closes: #63175
  * removed /etc/fdprm, Closes: #62955
  * made fdformat a sh script instead of a bash script (the bash was unneeded)

 -- Sean 'Shaleh' Perry <shaleh@debian.org>  Thu,  9 Nov 2000 17:55:10 -0800

util-linux (2.10o-1) unstable; urgency=low

  * New upstream code. Add elvtune.
    closes: #69166: util-linux package not complete.

 -- Vincent Renardias <vincent@debian.org>  Thu, 17 Aug 2000 18:17:34 +0200

util-linux (2.10n-1) unstable; urgency=low

  * New upstream code.
    closes: #68976 util-linux needs new upstream version.
    closes: #64536 util-linux: [PATCH] mkswap refuses to create big swap partitions.
    closes: #63747 Option parsing bug of 'mkswap' command Debian Package util-linux.
    closes: #62935 mkswap BUG of option parsing in Debian Package util-linux.
    closes: #59264 util-linux: mkswap: erroneous option parsing, documentation outdated.
    closes: #64079 util-linux: mkswap's -v[01] option is broken.

 -- Vincent Renardias <vincent@debian.org>  Sun, 13 Aug 2000 00:54:51 +0200

util-linux (2.10f-5.1) frozen unstable; urgency=low

  * Non-Maintainer Upload
  * Patch from Ben Collins to fix the -v[01] option in mkswap
    (closes: #64079)
  * Patch from Chris Butler to fix hwclock's handling of RTC
    (closes: #62688)
  * Change to line 879 of fdiskbsdlabel.c to allow building on sparc
    (patch sent to maintainer)
    
 -- Stephen R. Gore <sgore@debian.org>  Sun, 25 Jun 2000 22:18:47 +0500

util-linux (2.10f-5) frozen unstable; urgency=low

  * Patch from David Huggins-Daines <dhd@linuxcare.com>
    which is required to get a working fdisk on alpha.

 -- Vincent Renardias <vincent@debian.org>  Mon,  1 May 2000 22:40:17 +0200

util-linux (2.10f-4) unstable; urgency=low

  * Patch for mips support from Florian Lohoff <flo@rfc822.org>.
    closes: #62247: patch for mips/mipsel and bsddisklabel.

 -- Vincent Renardias <vincent@debian.org>  Wed, 12 Apr 2000 17:26:24 +0200

util-linux (2.10f-3) frozen unstable; urgency=low

  * included patch from David Huggins-Daines <dhuggins@linuxcare.com> so
    that fdisk behaves correctly with OSF/1 disklabels.
    closes: #59385: Fixes for BSD disklabel support (for Alpha)
    (Important bug)

 -- Vincent Renardias <vincent@debian.org>  Thu,  2 Mar 2000 13:21:40 +0100

util-linux (2.10f-2) frozen unstable; urgency=low

  * Now that 2.10f-1 has been tested in unstable, re-upload it to frozen.
    closes: #54252: cfdisk fails to detect DAC960 partitions. (CRITICAL)

 -- Vincent Renardias <vincent@debian.org>  Sat,  5 Feb 2000 19:05:29 +0100

util-linux (2.10f-1) unstable; urgency=low

  * New upstream release:
    * Security fix for mount (okir)
    * Avoid infinite loop in namei (Brett Wuth)
      closes: #56761: namei segment faults on circular links.
    * added clock-ppc.c (from Matsuura Takanori), not merged yet
    * deleted clockB subdirectory
    * recognize mkdosfs string (Michal Svec)
    * New: rename
    * Added option to mkswap so that user can override pagesize
    * fdisk -l now reads /proc/partitions when no device was given
      closes: #55614: util-linux: 'fdisk -l' no longer works?.
    * Fixed fdisk.8 (James Manning)
    * Added devpts info to mount.8 (Elrond)
    * Newline fix for logger output to stdout (Henri Spencer)

 -- Vincent Renardias <vincent@debian.org>  Thu,  3 Feb 2000 14:19:33 +0100

util-linux (2.10d-7) frozen unstable; urgency=low

  * There is no real concensus about what we should do about the
    hwclock issue. Now at least the problem is enough documented
    to let the user decide. (Thanks to Henrique M Holschuh <hmh+debianml@rcm.org.br>
    for the patch).
    When this package is installed, I'll examine one by one which BR can
    be closed.

 -- Vincent Renardias <vincent@debian.org>  Mon, 31 Jan 2000 14:34:03 +0100

util-linux (2.10d-6) frozen unstable; urgency=low

  * kbdrate isn't suid anymore.
    closes: #54978: ordinary user can change keyboard repeat vor all users.

 -- Vincent Renardias <vincent@debian.org>  Fri, 28 Jan 2000 16:52:27 +0100

util-linux (2.10d-5) unstable; urgency=low

  * Included patch from "J.H.M. Dassen (Ray)" <jhm@cistron.nl>:
    - Restored enhanced losetup(8) manpage.
    - Restored encrypted filesystem support, by applying util-linux-2.9w from 
      patch-int-2.2.13.3.gz as found on ftp.kerneli.org (modified to work with 
      Debian's kernel-patch-int's crypto.h).
    (closes: #54657)
  * Recompiled with ncurses5.

 -- Vincent Renardias <vincent@debian.org>  Wed, 12 Jan 2000 12:24:12 +0100

util-linux (2.10d-4) unstable; urgency=low

  * ipcrm now accepts multiple ids thanks to a patch from Topi Miettinen.
    closes: #15110: ipcrm doesn't work with xargs.
  * fix postinst script:
    closes: #53254: util-linux: ppc chunk of postinst script has syntactical error.

 -- Vincent Renardias <vincent@debian.org>  Wed, 22 Dec 1999 17:24:46 +0100

util-linux (2.10d-3) unstable; urgency=low

  * Disabled 'hwclock --adjust' on boot.
    closes: #37657: util-linux: hwclock --systohc dangerous.
    closes: #40283: util-linux: hwclock --systohc dangerous.
    closes: #41263: hwclock --adjust doesn't work (temporary fix included).
    closes: #51805: /etc/adjtime.
    closes: #35432: "/etc/init.d/hwclock.sh" possible bug.
    closes: #43228: Clock taking advance in potato.

 -- Vincent Renardias <vincent@debian.org>  Mon, 20 Dec 1999 13:55:21 +0100

util-linux (2.10d-2) unstable; urgency=low

  * cfdisk must be build with slang; not ncurses.
    closes: #52559: cfdisk linked against libncurses instead of slang.

 -- Vincent Renardias <vincent@debian.org>  Fri, 10 Dec 1999 11:21:36 +0100

util-linux (2.10d-1) unstable; urgency=low

  * New upstream release.
    closes: #52151: mount: mount/umount infinite loop on stale lockfiles.
  * Put renice manpage in section 1 instead of 8.
    closes: #52370: bsdutils: wrong section for renice manpage.
  * kbdrate's PAM now uses pam_unix.so by default.
    closes: #51273: util-linux: uses pam_pwdb for kbdrate.
  * already fixed in 2.10-5:
    closes: #49823: name conflict.

 -- Vincent Renardias <vincent@debian.org>  Fri, 10 Dec 1999 11:21:36 +0100

util-linux (2.10-6) unstable; urgency=low

  * Patch by Topi Miettinen <Topi.Miettinen@nic.fi> to a longstanding
    bug in logger. closes: #19666.

 -- Vincent Renardias <vincent@debian.org>  Mon,  6 Dec 1999 11:49:10 +0100

util-linux (2.10-5) unstable; urgency=low

  * replace fdformat by a notice asking to use superformat instead.
  * remove setfdprm; closes: #44941.

 -- Vincent Renardias <vincent@debian.org>  Mon,  6 Dec 1999 11:49:10 +0100

util-linux (2.10-4) unstable; urgency=low

  * conflict/replace with fdisk on sparc.
    closes: #50254: please conflict and replace fdisk on sparc.

 -- Vincent Renardias <vincent@debian.org>  Mon, 15 Nov 1999 17:28:00 +0100

util-linux (2.10-3) unstable; urgency=low

  * re-introduce missing c?fdisk... (oops ;)
    closes: #49406, #49457, #49337, #49313, #46732.

 -- Vincent Renardias <vincent@debian.org>  Mon,  8 Nov 1999 13:01:12 +0100

util-linux (2.10-2) unstable; urgency=low

  * Do TheRightThing(tm) for bug #47219.
  * from NMU prepared by Torsten Landschoff <torsten@debian.org>:
    * Fixed case expression in hwclock.sh
      (closes: #42431, #42435, #42856).
    * Added usage information to hwclock (closes: #23184).
    * Upstream has long changed mount.c to handle nouser properly
      (closes: #24954, #24956).
    * Excluded clock.8 link from powerpc build (closes: #46010).
    * Replaced "$(shell dpkg --print-architecture)" with
      "$DEB_HOST_ARCH" in debian/rules.

 -- Vincent Renardias <vincent@debian.org>  Thu,  4 Nov 1999 10:53:37 +0100

util-linux (2.10-1) unstable; urgency=low

  * New upstream release.
  * make /etc/rc{0,6}.d/*hwclock.sh correctly.
    closes: #47111: util-linux: hwclock.sh: wrong names on rc*.d links.
    closes: #47373: hwclock.sh links are wrong.
  * Correct kdbrate pam entry.
    closes: #45674: kbdrate PAM config references missing pam_console.so.
  * Fix fdiskdsblabel.h.
    closes: #47219: util-linux: errors compiling on sparc.
  * Use jgg's patch for hwclock.sh
    closes: #43793: Support for both GMT and UTC default/rc.S setting is wrong.
  * Really link kbdrate with pam.
    closes: #48425: pam support for kbdrate useless.

 -- Vincent Renardias <vincent@debian.org>  Wed,  3 Nov 1999 11:41:44 +0100

util-linux (2.9x-1) unstable; urgency=low

  * New upstream release.
    closes: #32916: hwclock freezes m68k system.
    closes: #44986: util-linux: PAM support for kbdrate.
    closes: #44821: util-linux: pam.d entry contains a path.
    closes: #44727: util-linux: sfdisk examples are present twice in the package.
    closes: #45565: removed /bin/kill. this is now provided by procps.
    closes: #36332: problems with our /bin/kill.
    closes: #41171: wall should be sgid tty, not root.

 -- Vincent Renardias <vincent@debian.org>  Tue, 21 Sep 1999 17:54:47 +0200

util-linux (2.9w-3) unstable; urgency=low

  * Include PowerPC patch from Matt Porter <mporter@phx.mcd.mot.com>.
  * Should be 100% PAMified(tm). Please report anomalies.

 -- Vincent Renardias <vincent@debian.org>  Tue,  7 Sep 1999 18:53:37 +0200

util-linux (2.9w-2) unstable; urgency=low

  * updated losetup.8 from "J.H.M. Dassen (Ray)" <jdassen@wi.LeidenUniv.nl>.

 -- Vincent Renardias <vincent@debian.org>  Tue, 24 Aug 1999 17:44:06 +0200

util-linux (2.9w-1) unstable; urgency=low

  * Upstream upgrade:
      util-linux 2.9w:
      * Updated mount.8 (Yann Droneaud)
      * Improved makefiles
      * Fixed flaw in fdisk
      util-linux 2.9v:
      * cfdisk no longer believes the kernel's HDGETGEO
        (and may be able to partition a 2 TB disk)
      util-linux 2.9u:
      * Czech more.help and messages (Jii Pavlovsky)
      * Japanese messages (Daisuke Yamashita)
      * fdisk fix (Klaus G. Wagner)
      * mount fix (Hirokazu Takahashi)
      * agetty: enable hardware flow control (Thorsten Kranzkowski)
      * minor cfdisk improvements
      * fdisk no longer accepts a default device
      * Makefile fix
  * now uses the script(1) supplied with util-linux instead
    of the one from the old bsdutils package.
  * remove alpha specific build patch:
    closes: #41256.
  * remove useless warning in preinst.

 -- Vincent Renardias <vincent@debian.org>  Tue, 24 Aug 1999 17:44:06 +0200

util-linux (2.9t-3) unstable; urgency=low

  * include missing fdformat, setfdprm. (How comes nobody noticed yet?!)
  * recompile against slang1-dev 1.2.2-3.

 -- Vincent Renardias <vincent@debian.org>  Tue, 24 Aug 1999 09:23:59 +0200

util-linux (2.9t-2) unstable; urgency=low

  * correct hwclock.sh;
    closes: #35429 sysvinit: bad comments in /etc/defaults/rcS.

 -- Vincent Renardias <vincent@debian.org>  Wed, 28 Jul 1999 18:43:05 +0200

util-linux (2.9t-1.1) unstable; urgency=low

  * Non-maintainer upload.
  * Applied util-linux-2.9s.patch from patch-int-2.2.10.4.gz as found on
    ftp.kerneli.org to enable support for mounting encrypted filesystems
    through the loopback devices when using an international kernel.
    (Fixes: Bug#36939, #38371)
  * Include <linux/loop.h> and <linux/crypto.h> in the source, so as not to
    rely on source outside main.
  * Updated the losetup(8) manpage.

 -- J.H.M. Dassen (Ray) <jdassen@wi.LeidenUniv.nl>  Thu, 22 Jul 1999 18:32:16 +0200

util-linux (2.9t-1) unstable; urgency=low

  * Upstream upgrade:
    * national language support for hwclock
    * Japanese messages (both by Daisuke Yamashita)
    * German messages and some misc i18n fixes (Elrond)
    * Czech messages (Jii Pavlovsky)
    * wall fixed for /dev/pts/xx ttys
    * make last and wall use getutent() (Sascha Schumann)
      [Maybe this is bad: last reading all of wtmp may be too slow.
       Revert in case people complain.]
    * documented UUID= and LABEL= in fstab.5
    * added some partition types
    * swapon: warn only if verbose
    closes: #37008: de.po file integrated upstream.
    closes: #37380: it.po file integrated upstream.
    closes: #38232: patch integrated upstream.
    closes: #36124: examples included.
    closes: #36848, #37153, #38101, #38416: pts bug fixed upstream.
    closes: #40868: use suidregister /usr/bin/wall.
    closes: #34728: patch integrated upstream.
    closes: #38219: typo. fixed; patch sent upstream.
    closes: #37585: bug corrected upstream.
    closes: #37002: CRLF fstab isn't a problem anymore.
  * changed hwclock.sh to get rid of a lintian error.

 -- Vincent Renardias <vincent@debian.org>  Fri,  9 Jul 1999 16:15:01 +0200

util-linux (2.9r-3) unstable; urgency=low

  * Added missing *.gmo files
  * Re-add Harmut's powerpc patch that somehow got left out (closes: #37973).

 -- Vincent Renardias <vincent@debian.org>  Wed, 19 May 1999 12:45:09 +0200

util-linux (2.9r-2) unstable; urgency=low

  * Fix stupid bug #37916.

 -- Vincent Renardias <vincent@debian.org>  Tue, 18 May 1999 15:51:08 +0200

util-linux (2.9r-1) unstable; urgency=low

  * Upstream upgrade.
  * Now compiled with PAM=yes.
  * initial .it localisation.
  * Improved .fr translation.
  * corrected hwclock.sh (reassigned #35429 back to sysvinit).
  * put rev into /usr/bin instead of /usr/sbin (Fix #34188,#35421).
  * include getopt examples (Fix #34705).

 -- Vincent Renardias <vincent@debian.org>  Fri, 14 May 1999 16:21:44 +0200

util-linux (2.9i-1) unstable; urgency=low

  * Upstream upgrade.
  * This source package now also provides the 'bsdutils' binary
    package.
  * Included patch for logger.1 from and1000@debian.org.
  * Included patch to logger.c from Joey (closes: #32109).
  * renice.c: include <errno.h> (closes: #31288).
  * re-use script(1) from the 'old' bsdutils package as well
    as README.script (closes: #988).
  * Now umount is compiled with '-f' support (closes: #33147).
  * Re-add suidregister support for mount (closes: #32495).

 -- Vincent Renardias <vincent@debian.org>  Sun, 21 Feb 1999 20:16:20 +0100

util-linux (2.9g-6) frozen unstable; urgency=low

  * modify mount.8 manpage to warn that nosuid is useless
    if something like suidperl is installed.
    (doesn't fix the critical bug #31980 reported on suidperl,
    but at least warn about its existance)
  * add missing manpages (ramsize,rootflags,swapdev)
  * #32414: changed a 'rm' into 'rm -f' so the source
    package builds cleanly.
  * also target the upload for frozen since this is the only missing
    package to be able to safely use kernels 2.2.x:
    To the FTP/Release maintainers:
      util-linux_2.9g has been introduced in unstable on Dec, 31st 98;
      so far I received no bug reports about it except for the missing
      manpages. Also compared to the 2.7.1 version from frozen, this
      package fixes _57_ bugs. (see www.debian.org/Bugs/db/pa/lutil-linux.html)

 -- Vincent Renardias <vincent@waw.com>  Tue, 26 Jan 1999 23:51:57 +0100

util-linux (2.9g-5) unstable; urgency=low

  * Fix bug #31981.
  * Localised cfdisk + provided initial French translation.
    New translations welcome; you can get the potfile at
    http://www.ldsol.com/~vincent/util-linux.pot

 -- Vincent Renardias <vincent@waw.com>  Sat, 23 Jan 1999 21:55:06 +0100

util-linux (2.9g-4) unstable; urgency=low

  * Add rev and readprofile commands.
  * Updated fstab.5 regarding spaces in mount points names.
  * Fix bugs #32235,#31997 (missing hwclock.8 manpage).
  * Fix bug #32097 (missing mkswap.8 manpage).
  * Improve somewhat cfdisk regarding exit codes thanks to
    Enrique's patch (#31607).

 -- Vincent Renardias <vincent@waw.com>  Fri, 22 Jan 1999 19:13:25 +0100

util-linux (2.9g-3) unstable; urgency=low

  * Include patch from Hartmut Koptein for better powerpc support.

 -- Vincent Renardias <vincent@waw.com>  Wed, 13 Jan 1999 22:46:04 +0100

util-linux (2.9g-2) unstable; urgency=high

  * Patch from Topi Miettinen (Thanks Topi ;) to fix
    bug #31554,#31573.

 -- Vincent Renardias <vincent@waw.com>  Mon, 11 Jan 1999 03:59:19 +0100

util-linux (2.9g-1) unstable; urgency=high

  * Adopting the package from Guy Maor.
  * Re-add hwclock & kbdrate which had been lost
    (Fix bug #31476).

 -- Vincent Renardias <vincent@waw.com>  Fri,  1 Jan 1999 19:53:33 +0100

util-linux (2.9g-0.3) unstable; urgency=high

  * YA NMU.
  * Split mount out into separate package so as not to
    force the dangerous replacement of an essential package.

 -- Joel Klecker <espy@debian.org>  Sun,  3 Jan 1999 19:00:31 -0800

util-linux (2.9g-0.2) unstable; urgency=low

  * NMU (Part II): Fix more problems in 'mount'.
  * swapon now warn if swap device has insecure mode;
    Patch from Topi Miettinen <tom@medialab.sonera.net>
    (Fix bug #23249).
  * mount can now handle multiple hostnames for NFS mounts
    in fstab (Fix bug #29309).
  * Do'h; add missing /sbin/swapoff ;).

 -- Vincent Renardias <vincent@waw.com>  Fri,  1 Jan 1999 19:53:33 +0100

util-linux (2.9g-0.1) unstable; urgency=low

  * NMU.
  * This package now provides /bin/mount & co. and thus
    obsoletes the mount package.
  * provides the ddate command (Fix bugs #30015 & #19820).
  * Move wtmp lockfile from /etc to /var/lock
    (Fix bug #29128).
  * Set bug #28885 to 'fixed' (this-is-not-a-bug,-but-a-feature(tm)).
  * Set bug #27931 to 'fixed' (works again since version 2.8).
  * Set bug #27723 to 'fixed' (been fixed by the ARM NMU).
  * Set bug #25831 to 'fixed' (hwclock now works as advertised).
  * Set buffering off on the output channel in chkdupexe.pl
    (Fix bug #22839).
  * Include patch for powerpc build by Joel Klecker <jk@espy.org>
    (Fix bug #21374).
  * Removed the confusing references to agetty (Fix bug #20668).
  * Check the result for the malloc()s added in the code to chown
    vcsa to root.sys (Fix bug #18696).
  * Include patch for sparc build by
    Eric Delaunay <delaunay@lix.polytechnique.fr> (Fix bug #17784).
  * Set bug #17752 to 'fixed' (Appear to work with current versions
    of xvt and /bin/more).
  * Include patch for alpha build by
    Christopher C Chimelis <chris@classnet.med.miami.edu>
    (Fix bug #17661).
  * Patch mkfs.minix doesn't go into infinate loop any more depending
    on the argument passed to -i (Fix bug #17648).
  * Set bug #17483 to 'fixed' (now that util-linux is compiled with
    libc6 > =2.0.6 it should be fixed).
  * Set bug #26625 to 'fixed' (this patch has already been applied).
  * Applied patch from Bcwhite to get mime support
    (Fix bug #26715).
  * Applied patch from Topi Miettinen <tom@medialab.sonera.net>:
      POSIX etc fixes:
      - ioctl(.., TCSETSF,..) -> tcsetattr()
      - ioctl(.., TCGETS,..) -> tcgetattr()
      - ioctl(.., TIOCGPGRP,..) -> tcgetpgprp()
      - gcc -Wall warning fixes
      - write(2, ..) -> write(fileno(stderr), ..)
      - vi -> sensible-editor
      - added setlocale(LC_ALL, "")
      - use perror, isdigit, isprint, iscntrl where applicable
      - execv -> execvp
      - added simple ELF detection
      OpenBSD fixes:
      - UCB fix
      - POSIX: rindex -> strrchr
      - obsolete fseek flag L_SET -> SEEK_SET
      - control-F == f
      - $EDITOR support
    (Fix bug #27635). 
  * Link clock.8.gz to hwclock.8.gz (Fix bug #25852).

 -- Vincent Renardias <vincent@waw.com>  Thu, 31 Dec 1998 23:48:42 +0100

util-linux (2.9e-0.4) unstable; urgency=high

  * Non-maintainer upload.
  * Recompiled with slang1.

 -- James Troup <james@nocrew.org>  Sat, 19 Dec 1998 20:42:52 +0000

util-linux (2.9e-0.3) unstable; urgency=low

  * Non-maintainer upload
  * Include /etc/init.d/hwclock.sh
  * Fix some of the (pre|post)(inst|rm) script wrt $1 processing
    Fixes:
    #18007: sysvinit: hwclock.sh uses GMT env variable - but how?
    #26904: hwclock.sh doesn't "test -x"
    #24649: [Peter Kundrat <kundrat@gic.sk>] hwclock startup script
    #20728: util-linux: hwlock: GMT status lost?
    #19248: util-linux should install /etc/init.d/hwclock.sh

 -- Miquel van Smoorenburg <miquels@cistron.nl>  Thu, 17 Dec 1998 13:56:45 +0100

util-linux (2.9e-0.2) unstable; urgency=low

  * NMU: Added ARM architecture in 'disk-utils/fdiskbsdlabel.h' and
    'disk-utils/fdiskbsdlabel.c'.
  * Removed '-m3' flag from arm-specific optimizations in MCONFIG.

 -- Tor Slettnes <tor@slett.net>  Sun, 29 Nov 1998 01:20:13 -0800

util-linux (2.9e-0.1) unstable; urgency=low

  * Non-maintainer upload - new 2GB swap areas, removed hostid
  * upstream uses fixed more.c (line 813 had *p++)

 -- Adrian Bridgett <bridgett@debian.org>  Sat, 21 Nov 1998 17:35:35 +0000

util-linux (2.7.1-3.1) frozen unstable; urgency=low

  * Non-maintainer upload
  * recompiled with slang1 and ncurses4

 -- Joseph Carter <knghtbrd@debian.org>  Sun, 25 Oct 1998 21:48:16 -0800

util-linux (2.7.1-3) unstable; urgency=low

  * Another m68k patch from Roman Hodek
    <rnhodek@faui22c.informatik.uni-erlangen.de>
  * fdisk patch from Russell Coker <rjc@snoopy.virtual.net.au> for better
    behavior on IDE CD's when HDIO_GETGEO fails.
  * fix getopt(1) typo. (16227)
  * Use slang for cfdisk.
  * fdisk -l tries eda also (13841).
  * Fix fdisk -l segfaults (15236,15603).
  * Install rdev on only i386 (15228).
  * Don't strip perl script (15480).
  * Add type 17=Hidden IFS to cfdisk (16843).
    
 -- Guy Maor <maor@ece.utexas.edu>  Sun, 11 Jan 1998 17:20:23 -0800

util-linux (2.7.1-2) unstable; urgency=low

  * Removed sync (13291).
  * Added m68k hwclock patches from Roman Hodek (9870).
  * agetty.c: set vcs,vcsa to root.sys 600 when starting.

 -- Guy Maor <maor@ece.utexas.edu>  Thu, 25 Sep 1997 16:51:34 -0500

util-linux (2.7.1-1) unstable; urgency=low

  * libc6 compile of new upstream version (10098, 11744, 13123).
  * Updated cfdisk to cfdisk 0.8k
  * Added old patches; I'll send them upstream.
  	* fdisk - extended paritions, exit on EOF.
  	* mkfs - fix search paths.
  	* mkfs.minix - set owner of root dir to invoker.
  	* chkdupexe - remove upstream brokenness by checking PATH too.
  	* mcookie - fix man page
  	* whereis - fix search paths, find .gz files.
  	* sync - put it back (doh!)
  * Folded in getty:
  	* glibc patch (8815, 11687, 12738).
  	* Set tty to 660 root.dialout (8960).
  * Register pager alternative (12475).
    
 -- Guy Maor <maor@ece.utexas.edu>  Mon, 22 Sep 1997 18:29:53 -0500

util-linux (2.5-12) frozen unstable; urgency=low

  * Updated cfdisk to ftp.win.tue.nl:/pub/linux/util/cfdisk-0.8i.tar.gz

 -- Guy Maor <maor@ece.utexas.edu>  Tue, 6 May 1997 15:29:56 -0500

util-linux (2.5-11) frozen unstable; urgency=medium

  * Updated cfdisk to ftp.win.tue.nl:/pub/linux/util/cfdisk-0.8g.tar.gz (#9146)
  * -i from 2.5-9 removed as no longer needed.

 -- Guy Maor <maor@ece.utexas.edu>  Tue, 29 Apr 1997 13:40:26 -0500

util-linux (2.5-10) frozen unstable; urgency=medium

  * cfdisk: really fixed cast this time so should be able to deal with
    >2GB disks(#6747, #8041)
  * fdisk, cfdisk: Added partition id 0xa6 = OpenBSD (#7571)
  * setterm: use putp to output (#7852)
  * Removed miscutils removal trick as it no longer works (#5757, #6862)
  * mkfs.minix: added patch from Volker Leiendecker <volker@fsing.uni-sb.de>
    to set owner of root directory to invoker (like mkfs.ext2). (#6902)
  * Fix dpkg-shlibddeps rules line for m68k (#5818)

 -- Guy Maor <maor@ece.utexas.edu>  Thu, 27 Mar 1997 13:04:35 -0600

util-linux (2.5-9) frozen unstable; urgency=low

  * Add undocumented "-i" flag to ignore bad partition tables when starting
    instead of throwing a fatal error. Let's pass this to the upstream
    maintainer, please.

 -- Bruce Perens <bruce@pixar.com>  Fri, 6 Dec 1996 22:12:31 -0800

util-linux (2.5-8) frozen unstable; urgency=low

  * disk-utils/cfdisk.c: cast sector number to ext2_loff_t in calls to
    ext2_llseek()
  
 -- Guy Maor <maor@ece.utexas.edu>  Sat, 23 Nov 1996 23:07:59 -0600

util-linux (2.5-7) unstable; urgency=low

  * sys-utils/clock.c: fixed bug on machines without RTC enabled.
  * sys-utils/whereis.c: better path, compare function.
  * Install whereis, cytune, setsid.

 -- Guy Maor <maor@ece.utexas.edu>  Fri, 27 Sep 1996 23:02:09 -0500

util-linux (2.5-6) unstable; urgency=low

  * sys-utils/clock.c: Fixed bugs when real-time clock device is enabled
    in kernel.
  * New source format.

 -- Guy Maor <maor@ece.utexas.edu>  Tue, 3 Sep 1996 14:25:31 -0500

util-linux (2.5-5) unstable; urgency=low

  * disk-utils/fdisk.c: Added type a7 = NEXTSTEP (fixes bug 3259)
  * fdisk.c,cfdisk.c: Applied patch from Miquel van Smoorenburg
    <miquels@Q.cistron.nl> to let fdisk and cfdisk support Linux
    extended partitions.
  * Applied patch from Frank Neumann
    <Frank.Neumann@Informatik.Uni-Oldenburg.DE> for Linux/m68k
    support.
  * Install mkcookie.
  * disk-utils/mkfs.minix: fixed bug 3777 re parsing oddities.

 -- Guy Maor <maor@ece.utexas.edu>  Tue, 20 Aug 1996 16:21:21 -0500

util-linux (2.5-4) unstable; urgency=low

  * misc-utils/setterm.c (tc_entry): Applied patch from Michael
    Nonweiler <mrn20@hermes.cam.ac.uk> to make it work with ncurses.
  * misc-utils/chkdupexe.pl: Fixed some bugs with duplicate path
    and symbolic links.  Put in a better value for exedirs.
  * Install chkdupexe, setterm.

 -- Guy Maor <maor@ece.utexas.edu>  Wed, 05 Jun 1996 08:44:25 -0500

util-linux (2.5-3) unstable; urgency=low

  * text-utils/more.c (getline): more now handles files with lines ending
    with "\r\n".  Fixes Bug #2579.
  * Added 'priority: required'

 -- Guy Maor <maor@ece.utexas.edu>  Thu, 25 Apr 1996 04:55:22 -0500

util-linux (2.5-2) unstable; urgency=low

  * disk-utils/fdisk.c (read_line): EOF now exits instead of looping
    forever.  Fixes Bug #1206.
  * Added 'section: base'

 -- Guy Maor <maor@ece.utexas.edu>  Fri, 19 Apr 1996 05:13:09 -0500

util-linux (2.5-1) unstable; urgency=low

  * Initial release

 -- Guy Maor <maor@ece.utexas.edu>  Thu, 18 Apr 1996 04:32:22 -0500<|MERGE_RESOLUTION|>--- conflicted
+++ resolved
@@ -4,13 +4,10 @@
 
   * lib: do not include <linux/fd.h> in ismounted.c
 
-<<<<<<< HEAD
-=======
   [LaMont Jones]
   
   * Package
 
->>>>>>> 786bb331
   [Matthew Garrett]
 
   * mount: Add strictatime support
@@ -22,11 +19,8 @@
   [Scott James Remnant]
 
   * blkid: fix exit codes in blkid(8)
-<<<<<<< HEAD
-=======
   * hwclock: pass --noadjfile if /etc/adjtime not writable
   * hwclock: always pass --rtc to hwclock calls
->>>>>>> 786bb331
 
   [Karel Zak]
 
@@ -43,11 +37,7 @@
   * blkid: rename blkid_debug_init to blkid_init_debug
   * po: merge changes
 
-<<<<<<< HEAD
- -- Scott James Remnant <scott@ubuntu.com>  Wed, 29 Apr 2009 12:36:23 +0100
-=======
  -- LaMont Jones <lamont@debian.org>  Mon, 04 May 2009 18:20:35 -0600
->>>>>>> 786bb331
 
 util-linux (2.15~rc1-1) experimental; urgency=low
 
