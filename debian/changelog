--- conflicted
+++ resolved
@@ -1,4 +1,17 @@
-<<<<<<< HEAD
+util-linux (2.12r-11ubuntu1) edgy; urgency=low
+
+  * Merge NFS fix from Debian.
+
+ -- LaMont Jones <lamont@ubuntu.com>  Tue, 19 Sep 2006 14:04:00 -0600
+
+util-linux (2.12r-11) unstable; urgency=low
+
+  * typos in NFSv4 (GSSDLCK didn't have .pid, and the latest
+    nfs-common no longer creates the file at all.) Closes: #376931
+    - modified 30nfs4-fix.dpatch
+
+ -- LaMont Jones <lamont@debian.org>  Tue, 19 Sep 2006 09:33:31 -0600
+
 util-linux (2.12r-10ubuntu3) edgy; urgency=low
 
   * Helps if I add a Build-Depend on libvolumeid
@@ -21,15 +34,6 @@
   * Merge from debian unstable.
 
  -- Scott James Remnant <scott@ubuntu.com>  Thu, 29 Jun 2006 23:39:59 +0100
-=======
-util-linux (2.12r-11) unstable; urgency=low
-
-  * typos in NFSv4 (GSSDLCK didn't have .pid, and the latest
-    nfs-common no longer creates the file at all.) Closes: #376931
-    - modified 30nfs4-fix.dpatch
-
- -- LaMont Jones <lamont@debian.org>  Tue, 19 Sep 2006 09:33:31 -0600
->>>>>>> 94dbad93
 
 util-linux (2.12r-10) unstable; urgency=low
 
