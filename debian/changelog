<<<<<<< HEAD
util-linux (2.14~a0-0) experimental-UNRELEASED; urgency=low

  * New release

 -- LaMont Jones <lamont@debian.org>  Fri, 07 Sep 2007 08:52:55 -0600
=======
util-linux (2.13-6) unstable; urgency=low

  * sparc-utils 'sparc64' binary sets ADDR_LIMIT_32BIT.  Closes: LP#141524

 -- LaMont Jones <lamont@debian.org>  Fri, 21 Sep 2007 10:36:39 -0600

util-linux (2.13-5) unstable; urgency=low

  * build: cfdisk doesn't exist on some architectures.

 -- LaMont Jones <lamont@debian.org>  Wed, 12 Sep 2007 10:33:06 -0600
>>>>>>> deccfd61

util-linux (2.13-4) unstable; urgency=low

  * build: look for fdisk in the right place.  Closes: LP#138040

 -- LaMont Jones <lamont@debian.org>  Wed, 12 Sep 2007 06:30:18 -0600

util-linux (2.13-3) unstable; urgency=low

  * flock.1: typo in man page.  Closes: #440011
  * mount: chain of symlinks to fstab causes use of pointer after free
    Closes: #440562
  * Replaces: sparc-utils (for sparc{32,64}.  Closes: #440966

 -- LaMont Jones <lamont@debian.org>  Wed, 29 Aug 2007 07:09:06 -0600

util-linux (2.13-2) unstable; urgency=low

  * Don't make rename.ul an alternative for rename.  Closes: #439935.
  * Don't deliver hexdump (bsdmainutils is newer).  Closes: #439905
  * Update bsdutils description.  Closes: #439907

 -- LaMont Jones <lamont@debian.org>  Tue, 28 Aug 2007 17:12:29 -0600

util-linux (2.13-1) unstable; urgency=low

  * Changes from upstream:
    - docs: update AUTHORS file
    - Revert "mount: improve error message when helper program not present"
      for translation freeze (reopens LP #131367)  Will be fixed in 2.13.1
      and 2.14.
    - taskset: check for existence of sched_getaffinity
    - setarch: add parisc/parisc64 support
    - mount: free loop device on failure
    - mount: avoid duplicates for root fs in mtab
    - build-sys: release++
    - docs: update ReleaseNotes, update and sort AUTHORS file
    - po: update po/ stuff
    - ionice: clean up error handling
    - cytune: make the oneliner more specific the cyclades hw in question
    - docs: update TODO
    - setarch: add --3gb option for compatibility with Debian linux{32,64} command
  * Revert "umount: only call update_mtab if mtab_is_writable().", since the
    fix is already present in a different way.
  * Have debian/rules deal with architectures that don't get packages.
    Closes: #439830

 -- LaMont Jones <lamont@debian.org>  Mon, 27 Aug 2007 21:59:00 -0600

util-linux (2.13~rc3-9) unstable; urgency=low

  * debian/rules: cleanup and support nostrip option
  * build: fdisk (and therefore the udebs) do not get built on m68k.
  * build: /usr/bin/rename needs to be an alternative.
    Closes: #439647, #439712

 -- LaMont Jones <lamont@debian.org>  Mon, 27 Aug 2007 02:36:50 -0600

util-linux (2.13~rc3-8) unstable; urgency=low

  * taskset: Don't deliver taskset on m68k.
  * umount: only call update_mtab if mtab_is_writable().  Closes: #338803
  * build: switch back to libblkid-dev for Debian.  Closes: #439617

 -- LaMont Jones <lamont@debian.org>  Sat, 25 Aug 2007 21:38:17 -0600

util-linux (2.13~rc3-7) unstable; urgency=low

  * Document git repository location
  * cytune.8: make the oneliner more specific the cyclades hw in question
    Closes: #375150
  * control: Extend package descriptions.  Closes: #384072
  * Switch to debhelper, clean up delivery of binaries.
  * bsdutils: deliver more stuff that we build.  Now partly
    Replaces: bsdmainutils and completely Replaces: linux32.

 -- LaMont Jones <lamont@debian.org>  Fri, 24 Aug 2007 23:27:19 -0600

util-linux (2.13~rc3-6) unstable; urgency=low

  * more upstream changes
    - docs: add DEPRECATED to EXTRA_DIST
    - docs: update AUTHORS file
    - docs: add note about http://translationproject.org
    - man-pages: cleanup of chrt.1 and taskset.1
    - mount: improve error message when helper program not present
    - setarch: cleanup licensing note
    - setarch: add sparc32bash alias to keep compatibility with sparc32
    - setarch: add __alpha__ support
    - po: update de.po, vi.po, nl.po (from translationproject.org)
  * drop arch.1 man page.  Closes: #438668
  * deliver the right file for scriptreplay.  Closes: #438771
  * sfdisk: Allow drives over 2^31 sectors in size.  Closes: #314413
  * Deliver flock and flock.1.  Closes: #435272
  * hwclock.sh: Correct message. Closes: #424682
  * cfdisk: switch back to slang2
  * setarch: add parisc/parisc64 support
  * deliver setarch

 -- LaMont Jones <lamont@debian.org>  Tue, 21 Aug 2007 11:10:51 -0600

util-linux (2.13~rc3-5) unstable; urgency=low

  * Fix distro check in debian/rules
  * Use Breaks: on distros that support that in the previous release.

 -- LaMont Jones <lamont@debian.org>  Wed, 15 Aug 2007 00:32:12 -0600

util-linux (2.13~rc3-4) unstable; urgency=low

  * Changes from upstream:
    - po: gettextizing some overlooked messages.
    - build-sys: add --disable-makeinstall-chown
    - docs: add README.licensing
    - tests: fix ULONG_MAX usage on 32bit machines
    - chsh: don't use empty shell field in /etc/passwd
    - more: fix underlining for multibyte chars
    - login: replace /usr/spool/mail with /var/spool/main in man page
  * mount: make the error message a little more clear when a helper
    program is missing.  (LP #131367)
  * manpages: cleanup of chrt.1 and taskset.1.  Closes: #427267, #265479
  * hwclock.sh: only report hwclock updated if we did that.  Closes: #436873
  * update copyright to reflect README.licensing
  * Merge ubuntu changes, do the right thing at build time.
  * Go back to Depends: for the various packages, since the switch to libc5 is
    long, long over.

 -- LaMont Jones <lamont@debian.org>  Tue, 14 Aug 2007 14:01:11 -0600

util-linux (2.13~rc3-3) unstable; urgency=low

  * Merge lpia support from ubuntu.

 -- LaMont Jones <lamont@debian.org>  Thu,  9 Aug 2007 08:50:42 -0600

util-linux (2.13~rc3-2ubuntu2) gutsy; urgency=low

  * Add lpia support back in.  sorry.

 -- LaMont Jones <lamont@ubuntu.com>  Thu,  9 Aug 2007 08:48:21 -0600

util-linux (2.13~rc3-2ubuntu1) gutsy; urgency=low

  * New debian version.  Remaining ubuntu changes:
    - Add udev rule for calling /sbin/hwclock --hctosys dynamically:
      + debian/hwclock.rules, debian/hwclock.udev: Rule and script.
      + debian/rules: Install those.

 -- LaMont Jones <lamont@ubuntu.com>  Wed,  8 Aug 2007 13:22:04 -0600

util-linux (2.13~rc3-2) unstable; urgency=low

  * mount should Suggest nfs-common, not Recommend it.
  * Fix build-depends for hurd-i386.  Closes: #333147

 -- LaMont Jones <lamont@debian.org>  Wed,  8 Aug 2007 13:34:42 -0600

util-linux (2.13~rc3-1ubuntu1) gutsy; urgency=low

  * Merge ubuntu changes into a new Debian version.  Remaining:
    - Add udev rule for calling /sbin/hwclock --hctosys dynamically:
      + debian/hwclock.rules, debian/hwclock.udev: Rule and script.
      + debian/rules: Install those.

 -- LaMont Jones <lamont@ubuntu.com>  Wed,  8 Aug 2007 11:57:03 -0600

util-linux (2.13~rc3-1) unstable; urgency=low

  * New upstream version

 -- LaMont Jones <lamont@debian.org>  Wed,  8 Aug 2007 11:51:16 -0600

util-linux (2.13~rc2-7) unstable; urgency=low

  * If nfs-common is not installed, skip nfs check
  * More fixes from upstream:
    - swapon: cleanup fsprobe_*() usage
    - swapoff: correctly handle UUID= and LABEL= identifiers
    - mount: fix incorrect behavior when more than one fs type is
    - tests: add script(1) race condition test
    - script: fix race conditions
    - mkfs: remove nonsense from man page
    - blockdev: use LU and LLU for BLKGETSIZE and BLKGETSIZE64
    - blockdev: fix "blockdev --getsz" for large devices

 -- LaMont Jones <lamont@debian.org>  Tue,  7 Aug 2007 10:42:56 -0600

util-linux (2.13~rc2-6ubuntu1) gutsy; urgency=low

  * Merge ubuntu fixes into new Debian version.

 -- LaMont Jones <lamont@ubuntu.com>  Sat,  4 Aug 2007 12:33:57 -0600

util-linux (2.13~rc2-6) unstable; urgency=low

  * More fixes from upstream
  * mount.preinst: deal with no /proc/mounts.  Closes: #436003
  * swapoff: handle UUID= and LABEL=.  Closes: #435555

 -- LaMont Jones <lamont@debian.org>  Sat,  4 Aug 2007 18:22:19 -0600

util-linux (2.13~rc2-5) unstable; urgency=low

  * mount.preinst:
    - check the right directory for mount.nfs.
      Closes: #435307, #435414, #435223
    - look for ' nfs ' mounts.  Closes: #435305

 -- LaMont Jones <lamont@debian.org>  Tue, 31 Jul 2007 22:34:08 -0600

util-linux (2.13~rc2-4) unstable; urgency=low

  * switch to using libvolume-id-dev
  * Recommend: nfs-common so that portmap doesn't become defacto-Required.
    NFS mounts will not work unless nfs-common is upgraded to at least the
    Recommended version, so now mount.preinst will fail if there are NFS
    mounts and no /usr/sbin/mount.nfs.  Closes: #435204, #435223, #435125

 -- LaMont Jones <lamont@debian.org>  Mon, 30 Jul 2007 08:07:37 -0600

util-linux (2.13~rc2-3ubuntu1) gutsy; urgency=low

  * Merge ubuntu changes:
    - Add udev rule for calling /sbin/hwclock --hctosys dynamically:
      + debian/hwclock.rules, debian/hwclock.udev: Rule and script.
      + debian/rules: Install those.
    - use libvolume-id instead of blkid.  This will be true for debian once a
      current enough udev is available.

 -- LaMont Jones <lamont@ubuntu.com>  Sun, 29 Jul 2007 11:31:21 -0600

util-linux (2.13~rc2-3) unstable; urgency=low

  * add option for 8-bit chars in agetty.  Closes: #221290
  * Merge upstream fixes (rc2+git)

 -- LaMont Jones <lamont@debian.org>  Sat, 28 Jul 2007 22:34:53 -0600

util-linux (2.13~rc2-2) experimental; urgency=low

  * arch is dealt with upstream now.
  * Mention hfsplus in mount.8.  Closes: #345106
  * Add m32r.  Closes: #413074
  * use snprintf in logger.c.  Closes: #118784
  * Various typos in cfdisk.8.  Closes: #360896
  * cleanup copyright.  Closes: #290077
  * manpage typos.  Closes: #360279, #395442

 -- LaMont Jones <lamont@debian.org>  Tue, 17 Jul 2007 23:28:54 -0600

util-linux (2.13~rc2-1) experimental; urgency=low

  * New upstream version
  * drop libselinux-dev build-dep on kfreebsd-amd64

 -- LaMont Jones <lamont@debian.org>  Tue, 17 Jul 2007 16:41:11 -0600

util-linux (2.13~rc1-2) experimental; urgency=low

  * A little more kfreebsd cleanup
  * Fix nfs-common dependency

 -- LaMont Jones <lamont@debian.org>  Fri, 13 Jul 2007 08:22:01 -0600

util-linux (2.13~rc1-1) experimental; urgency=low

  * fix ionice build errors on several architectures.  Closes: #432603
  * no libselinux on kfreebsd-i386

 -- LaMont Jones <lamont@debian.org>  Tue, 10 Jul 2007 22:30:59 -0600

util-linux (2.13~rc1-0) experimental; urgency=low

  * New upstream (util-linux-ng).  Closes: #431817, #355536
    - several patches were not ported forward from 2.12-19
      - no kerneli support in crypto loop, since it is not in 2.6 kernels.
      - 20guesshelper: filesystem detection has been dropped.  Mount is built
        with filesystem probing
      - 20xgethostname: does anyone care?
      - 30nfs*: NFS support has moved to nfs-utils, and removed from
        util-linux.  Add Depends: nfs-common until Lenny ships.
        Closes: #417996
    - umounting usb sticks as a user no longer segfaults. Closes: #410031
  * Add LSB formatted dependency info in hwclock.sh.  Closes: #330227
  * Reflect Debian locations in getopt manpage.  Closes: #352221
  * Conflict/Replaces/Provides: schedutils.  Closes: #322883, #384045
  * README.Debian.hwclock needs a .gz in hwclock.sh.  Closes: #393539
  * Deliver tailf.  Closes: #327906
  * Deliver partx.  Closes: #296615

 -- LaMont Jones <lamont@debian.org>  Tue, 10 Jul 2007 00:05:29 -0600

util-linux (2.12r-20) unstable-UNRELEASED; urgency=low

  * USB unmounting dereferenced a null pointer.  Closes: #410031
    - Files: 70fstab.dpatch

 -- LaMont Jones <lamont@debian.org>  Sun, 17 Jun 2007 06:01:46 -0600

util-linux (2.12r-19ubuntu2) gutsy; urgency=low
  
  * Fix sparc disk label generation. This is required for LDOM
    and parallel installations with Solaris 10.
    Add patch: 80sparc-new-label

    Many thanks to David S. Miller for the patch.

    NOTE: users upgrading from older versions should re-run fdisk to
          update the disk label.

 -- Fabio M. Di Nitto <fabbione@ubuntu.com>  Mon, 02 Jul 2007 07:55:46 +0200

util-linux (2.12r-19ubuntu1) gutsy; urgency=low

  * Merge from debian unstable, remaining changes:
    - Use volumeid instead of blkid to be able to access (mount/umount/swapon)
      volumes by UUID and/or label:
      + debian/control: libblkid-dev -> libvolume-id-dev build dependency
      + debian/patches/70libvolume_id-support.dpatch: SuSE patch for using
        libvolume-id.
    - Add udev rule for calling /sbin/hwclock --hctosys dynamically:
      + debian/hwclock.rules, debian/hwclock.udev: Rule and script.
      + debian/rules: Install those.

 -- Martin Pitt <martin.pitt@ubuntu.com>  Mon, 14 May 2007 21:48:06 +0200

util-linux (2.12r-19) unstable; urgency=low

  * mips/mipsel buildds use sudo.  Fix install target so that mount.deb
    builds.  Closes: #411893

 -- LaMont Jones <lamont@debian.org>  Wed, 21 Feb 2007 10:39:26 -0700

util-linux (2.12r-18) unstable; urgency=low

  * Stop printing erroneous "rpc.idmapd appears to not be running" message.
    Files: 30nfs4.dpatch. Closes: #385879

 -- LaMont Jones <lamont@debian.org>  Mon,  5 Feb 2007 13:47:10 -0700

util-linux (2.12r-17ubuntu2) feisty; urgency=low

  * debian/control: Update maintainer fields according to debian-
    maintainer-field spec.

 -- Martin Pitt <martin.pitt@ubuntu.com>  Mon, 12 Mar 2007 14:58:14 +0000

util-linux (2.12r-17ubuntu1) feisty; urgency=low

  * Merge from Debian unstable.  Remaining changes:
    - libvolume_id support patch from SuSE
    - single ubuntuized hwclock script

 -- LaMont Jones <lamont@ubuntu.com>  Fri,  2 Feb 2007 11:14:19 -0700

util-linux (2.12r-17) unstable; urgency=low

  * Userspace software suspend fix.  Closes: #409365
  * armel support.  Closes: #408816

 -- LaMont Jones <lamont@debian.org>  Fri,  2 Feb 2007 11:08:04 -0700

util-linux (2.12r-16) unstable; urgency=low

  * actually apply 30swsusp-resume.  And support userspace sw susp too.
    Closes: #406204
  * Fix off-by-one issue in agetty -I.  Closes: #392445
  * Drop extraneous "again" from hwclock.sh and remove references to
    hwclockfirst.sh.  Closes: #396755
  * Drop PAGE_SIZE usage completely, use sysconf(_SC_PAGESIZE).
  * Make intr the default for NFS v2 & v3 mounts in addition to being the
    default for NFS v4.  Thanks to Tollef Fog Heen for the idea.

 -- LaMont Jones <lamont@debian.org>  Wed, 17 Jan 2007 11:57:35 -0700

util-linux (2.12r-15) unstable; urgency=low

  * New amd64 rdev patch.  Closes: #396842

 -- LaMont Jones <lamont@debian.org>  Fri,  3 Nov 2006 20:44:05 -0700

util-linux (2.12r-14) unstable; urgency=low

  * Make that 11 for hwclock.sh, since we need / to be writable for the
    adjfile.

 -- LaMont Jones <lamont@debian.org>  Tue, 31 Oct 2006 15:01:01 -0700

util-linux (2.12r-13) unstable; urgency=low

  * NFS seems to not like 127.0.0.1 as a client ID for everyone.
    Closes: #394941
    - 30nfs4-setclientid.dpatch by Steinar H. Gunderson <sesse@debian.org>
  * Move hwclock.sh to 8 since localtime is now a file, not a symlink.
    Adds Depends: tzdata (>=2006c-2)
    Closes: #342887
  * ship rdev on amd64.  Closes: #297789

 -- LaMont Jones <lamont@debian.org>  Tue, 31 Oct 2006 13:51:50 -0700

util-linux (2.12r-12) unstable; urgency=low

  * drop hwclockfirst.sh, and put hwclock.sh back at 50.  See #50572 and
    Closes: #342887
  * Deal with _syscall5 going away.  Patch imported from Ubuntu.
    Closes: #392236

 -- LaMont Jones <lamont@debian.org>  Thu, 19 Oct 2006 19:01:33 -0600

util-linux (2.12r-11) unstable; urgency=low

  * typos in NFSv4 (GSSDLCK didn't have .pid, and the latest
    nfs-common no longer creates the file at all.) Closes: #376931
    - modified 30nfs4-fix.dpatch

 -- LaMont Jones <lamont@debian.org>  Tue, 19 Sep 2006 09:33:31 -0600

util-linux (2.12r-10) unstable; urgency=low

  * NFSv4 patch fixes for cfs.  Closes: #367049
    Thanks to Trond Myklebust for the quick fix.
    - modified 30nfs4-fix.dpatch

 -- LaMont Jones <lamont@debian.org>  Mon, 15 May 2006 18:12:24 -0600

util-linux (2.12r-9) unstable; urgency=low

  * Release NFSv4 support. Closes: #302420, #239031, #290873
  * Deliver isosize. Closes: #354960
  * Fix udeb dependencies.  Closes: #360352

 -- LaMont Jones <lamont@debian.org>  Sat,  6 May 2006 21:53:12 -0600

util-linux (2.12r-8.2nfs4) experimental; urgency=low

  * Turn on fixed nfsv4 patch.  Closes: #302420, #239031
    Thanks to Steinar H. Gunderson <sgunderson@bigfoot.com>

 -- LaMont Jones <lamont@debian.org>  Fri, 28 Apr 2006 11:04:39 -0600

util-linux (2.12r-8) unstable; urgency=high

  * Drop NFS v4 patch, since it breaks mounting things exported by
    nfs-user-server.  It will be happily reapplied once someone fixes
    the patch.  Closes: #354075.  Reopens: #302420, #239031
    - fix compiler warnings in said patch.
    - Apply nfs4mount.c fix to (dropped) nfsv4 patch.  Closes: #354193

 -- LaMont Jones <lamont@debian.org>  Fri, 24 Feb 2006 10:57:29 -0700

util-linux (2.12r-7) unstable; urgency=low

  * Add nfsv4 patch.  Closes: #302420, #239031

 -- LaMont Jones <lamont@debian.org>  Tue, 21 Feb 2006 11:01:21 -0700

util-linux (2.12r-6) unstable; urgency=low

  * make hwclock even more policy compilant.

 -- LaMont Jones <lamont@debian.org>  Sat, 28 Jan 2006 08:57:45 -0700

util-linux (2.12r-5) unstable; urgency=low

  * make hwclock prettier.  Closes: #348718

 -- LaMont Jones <lamont@debian.org>  Wed, 18 Jan 2006 11:44:06 -0700

util-linux (2.12r-4) unstable; urgency=low

  * Stupid fat-fingers typo.  Closes: #348483

 -- LaMont Jones <lamont@debian.org>  Tue, 17 Jan 2006 07:40:56 -0700

util-linux (2.12r-3) unstable; urgency=low

  * Add ppc64 support.  Closes: #322130
  * Update sections to match the overrides file.
  * hwclockfirst.sh may not exit, since it gets sourced.
    Closes: #343447
  * make the start messages from hwclock{first,}.sh slightly
    different, for clarity.
  * Build sparc binaries on sparc64
  * Actually cleanup pager alternatives.  Closes: #348235
  * Deal better with long passwords.  Based on patch from YAEGASHI Takeshi
    <yaegashi@debian.org>.  Closes: #315660

 -- LaMont Jones <lamont@debian.org>  Mon, 16 Jan 2006 14:35:42 -0700

util-linux (2.12r-2) unstable; urgency=low

  * Add back in dropped cramfs-udebsize patch.

 -- LaMont Jones <lamont@debian.org>  Fri,  9 Dec 2005 12:25:19 -0700

util-linux (2.12r-1) unstable; urgency=low

  * New upstream verison and maintainer.
    - cfdisk: fix a segfault with ReiserFS partitions
    - umount: disallow -r option for non-root users (CAN-2005-2876)
    - sfdisk: document -G option in --help output
    - updated translations: ca, et, fr
    - sfdisk: add -G option (Andries Brouwer)
    - updated translations: de, es, ru, sv, tr, nl
  * split cfdisk into its own udeb.  Closes: #243094, #314368
  * Really move hwclockfirst.sh back to S18 where it belongs.
    Put hwclock.sh at S22.  See #50572.
  * Missing line break in hwclock.sh.  Closes: #337955
  * Include swap-suspend patch from Ubuntu.
  * Fix variable name typo in hwclock.sh.  Closes: #340232
  * Add CPU=$(arch) to make call for building on amd64/i386 mixed systems.
    Closes: #305907
  * Cleanup lsb_init function usage.

 -- LaMont Jones <lamont@debian.org>  Wed,  7 Dec 2005 08:52:21 -0700

util-linux (2.12p-8) unstable; urgency=high

  * if /etc/adjtime is a dangling symlink, don't use it in hwclock*.sh
  * Applited patch by Max Vozeler to fix a local privilege escalation
    vulnerability in umount -r [debian/patches/51security_CAN-2005-2876.dpatch]
    Closes: #328141, #329063

 -- LaMont Jones <lamont@debian.org>  Wed, 21 Sep 2005 08:36:17 -0600

util-linux (2.12p-7) unstable; urgency=low

  * Fix non-posix typo in hwclock.sh.  Closes: #323872

 -- LaMont Jones <lamont@debian.org>  Thu, 18 Aug 2005 19:27:51 -0600

util-linux (2.12p-6) unstable; urgency=low

  * Use helper program in mount for guessed FS types too.  Thanks to Manish
    Singh and Fabio Massimo Di Nitto.  Adds: 20guesshelper.dpatch
  * Remove /usr/doc links on install.  Closes: #322806, #322816
  * Fix /usr/bin/pg pager alternative.  Closes: #323204
  * Overhaul hwclock.sh and hwclockfirst.sh.  Closes: #286948, #251479
  * Resync with Ubuntu, changes by Martin.Pitt@ubuntu.com:  Closes: #323463
    debian/patches/60_opt_O1.dpatch:
    - MCONFIG, configure: Build with -O1 instead of -O2 to work around cfdisk
      segfault.
    - Yay for upstream build systems which do not support specifying CFLAGS or
      OPT without breaking.

 -- LaMont Jones <lamont@debian.org>  Wed, 17 Aug 2005 16:14:29 -0600

util-linux (2.12p-5) unstable; urgency=low

  * Merge changes from ubuntu
    - closes #319143
  * Build-Depend: libslang2-dev.  Closes: #315634

 -- LaMont Jones <lamont@debian.org>  Thu, 21 Jul 2005 12:08:23 -0600

util-linux (2.12p-4ubuntu4) breezy; urgency=low

  * dpkg-architecture says DEB_HOST_GNU_SYSTEM is "linux-gnu" now, not
    "linux". Take account of this, and add compatibility code for old
    dpkg-architecture (closes: Ubuntu #11012).

 -- Colin Watson <cjwatson@ubuntu.com>  Sat, 21 May 2005 12:03:36 +0100

util-linux (2.12p-4ubuntu3) breezy; urgency=low

  * Don't special case sparc, it has umount2.

 -- Jeff Bailey <jbailey@ubuntu.com>  Fri, 20 May 2005 11:48:24 +0000

util-linux (2.12p-4ubuntu2) breezy; urgency=low

  * Run hwclockfirst.sh after modules load, so that rtc is loaded.

 -- LaMont Jones <lamont@ubuntu.com>  Thu, 12 May 2005 10:24:42 -0600

util-linux (2.12p-4ubuntu1) breezy; urgency=low

  * Resynchronise with Debian.
  * correct shutdown message from hwclock.sh

 -- LaMont Jones <lamont@ubuntu.com>  Fri, 15 Apr 2005 18:01:57 -0600

util-linux (2.12p-4) unstable; urgency=low

  * Depend on newer libblkid1.

 -- LaMont Jones <lamont@debian.org>  Thu, 17 Mar 2005 11:50:49 -0700

util-linux (2.12p-3) unstable; urgency=low

  * Add an alternative for pager pointing at pg (at pref 10).  Closes: #294218
  * enable fdisk on s390.  Closes: #238151

 -- LaMont Jones <lamont@debian.org>  Tue,  8 Feb 2005 13:45:34 -0700

util-linux (2.12p-2ubuntu2) hoary; urgency=low

  * Update dependencies for new libblkid1

 -- LaMont Jones <lamont@ubuntu.com>  Thu, 17 Mar 2005 11:12:42 -0700

util-linux (2.12p-2ubuntu1) hoary; urgency=low

  * Resync with Debian.

 -- LaMont Jones <lamont@canonical.com>  Sat, 25 Dec 2004 08:12:38 -0700

util-linux (2.12p-2) unstable; urgency=low

  * Really fix man page in alternatives.  Closes: #145647
  * more typos in hwclockfirst.sh.  Closes: #276372

 -- LaMont Jones <lamont@debian.org>  Sat, 25 Dec 2004 08:08:12 -0700

util-linux (2.12p-1ubuntu1) hoary; urgency=low

  * Resync with Debian.  Closes warty #3366, 4784

 -- LaMont Jones <lamont@canonical.com>  Fri, 24 Dec 2004 15:27:32 -0700

util-linux (2.12p-1) unstable; urgency=low

  * New upstream version. (2.12p)
    Closes: #182325, #270173, #192751, #229875, #230859, #214144, #254317, #272580
    - cfdisk: fix number of new partition when partitions not in disk order
    - fdisk: fix Sun label handling in sector mode
    - mkfs: never truncate filename (not that that ever happened)
    - more: fix redraw flaw.  Closes: #146678
  * New upstream version. (2.12o)  Closes: #286519, #132998, #207236
    - lomount: revert patch from 2.12j
    - lptune.8: -T option is obsolete
    - mkswap, mkswap.8, swapon: support labels
      (use HAVE_BLKID=no as long as the blkid library doesnt support this)
    - umount: allow user unmounting repeatedly mounted nfs mounts
  * Build-Depend on uuid-dev.  Closes: #282668
  * correct chown args in debian/rules.  Closes: #254780
  * include man page in update-alternatives for pager.  Closes: #145647
  * fix typos in howclockfirst.sh.  Closes: #276372
  * fix losetup -N documentation.  Closes: #239475
  * cleanup some narrow window sprintf issues in cfdisk.

 -- LaMont Jones <lamont@mmjgroup.com>  Fri, 24 Dec 2004 14:38:23 -0700

util-linux (2.12m-1ubuntu1) hoary; urgency=low

  * Resync with Debian.

 -- LaMont Jones <lamont@canonical.com>  Mon, 20 Dec 2004 10:55:20 -0700

util-linux (2.12m-1) unstable; urgency=low

  * New upstream version
    - cfdisk: recognize JFS, support reiserfs labels (flavio.stanchina@tin.it)
    - mount: fix option parsing bug
    - mount.8: several updates
    - swapon.8: document -v option

 -- LaMont Jones <lamont@debian.org>  Mon, 20 Dec 2004 10:46:16 -0700

util-linux (2.12l-1ubuntu1) hoary; urgency=low

  * Resync with debian

 -- LaMont Jones <lamont@canonical.com>  Wed, 15 Dec 2004 17:22:52 -0700

util-linux (2.12l-1) unstable; urgency=low

  * New upstream version, shrinking the size of the Debian diff.
    - Makefile: remove cat-id-tbl.c upon make clean
    - fdisk: fixed a bug that would cause a non-update of a sun disklabel
    - fdisk: use sectorsize instead of 512 for SGI (Eric Y. Theriault)
    - fdisk: use __attribute__((packed)) for alpha, ARM: avoid unaligned accesses
    - hwclock: actually use HAVE_tm_gmtoff
    - swapon: fix priority handling
    - umount: refuse to unmount an empty string
  * Jetisoning the (broken) hurd patch for now.

 -- LaMont Jones <lamont@debian.org>  Wed, 15 Dec 2004 17:27:44 -0700

util-linux (2.12k-2ubuntu1) hoary; urgency=low

  * Resync with Debian

 -- LaMont Jones <lamont@canonical.com>  Wed, 15 Dec 2004 11:32:45 -0700

util-linux (2.12k-2) unstable; urgency=low

  * Switch to dpatch.
  * Clean up --nohashpass in losetup.  Closes: #285639
  * Use stat instead of open in losetup.  (From #285353)

 -- LaMont Jones <lamont@debian.org>  Wed, 15 Dec 2004 10:43:29 -0700

util-linux (2.12k-1ubuntu1) hoary; urgency=low

  * Resync with Debian

 -- LaMont Jones <lamont@canonical.com>  Mon, 13 Dec 2004 16:55:15 -0700

util-linux (2.12k-1) unstable; urgency=low

  * New upstream version.
    * various translation updates
    * gcc-3.4 support help

 -- LaMont Jones <lamont@debian.org>  Mon, 13 Dec 2004 16:50:57 -0700

util-linux (2.12j-3ubuntu1) hoary; urgency=low

  * Resync with Debian

 -- LaMont Jones <lamont@canonical.com>  Fri, 10 Dec 2004 07:23:03 -0700

util-linux (2.12j-3) unstable; urgency=low

  * umount -l "" does bad things.  Don't do let the user do that.
  * remove non-utf8 characters from changelog.  sorry.

 -- LaMont Jones <lamont@debian.org>  Fri, 10 Dec 2004 07:11:02 -0700

util-linux (2.12j-2ubuntu1) hoary; urgency=low

  * resync with Debian

 -- LaMont Jones <lamont@canonical.com>  Tue,  7 Dec 2004 11:01:29 -0700

util-linux (2.12j-2) unstable; urgency=low

  * uninitialized variable.  Closes: #284597

 -- LaMont Jones <lamont@debian.org>  Tue,  7 Dec 2004 10:52:55 -0700

util-linux (2.12j-1ubuntu1) hoary; urgency=low

  * resync with Debian

 -- LaMont Jones <lamont@canonical.com>  Mon,  6 Dec 2004 03:55:55 -0700

util-linux (2.12j-1) unstable; urgency=low

  * New upstream version

 -- LaMont Jones <lamont@debian.org>  Mon,  6 Dec 2004 03:29:45 -0700

util-linux (2.12h-4ubuntu1) hoary; urgency=low

  * resync with debian.

 -- LaMont Jones <lamont@canonical.com>  Thu,  2 Dec 2004 22:37:16 -0700

util-linux (2.12h-4) unstable; urgency=low

  * mkswap on a file was broken. Thanks to Bas Zoetekouw <bas@debian.org>
    for the patch.  Closes: #280032, #282678
  * add libblkid-dev to Build-Depends.  Closes: #282668

 -- LaMont Jones <lamont@debian.org>  Thu,  2 Dec 2004 10:42:04 -0700

util-linux (2.12h-3ubuntu1) hoary; urgency=low

  * Resync with debian.
    Fix mount segv.  Closes: Warty#3153

 -- LaMont Jones <lamont@canonical.com>  Wed,  3 Nov 2004 10:44:22 -0700

util-linux (2.12h-3) unstable; urgency=low

  * Fix mount segv's.  Closes: #279306

 -- LaMont Jones <lamont@debian.org>  Wed,  3 Nov 2004 10:09:43 -0700

util-linux (2.12h-2ubuntu2) hoary; urgency=medium

  * Fix unterminated string in hwclock.sh (thanks, Jones Lee).

 -- Colin Watson <cjwatson@canonical.com>  Tue,  2 Nov 2004 22:29:24 +0000

util-linux (2.12h-2ubuntu1) hoary; urgency=low

  * Re-sync with Debian.

 -- LaMont Jones <lamont@canonical.com>  Sat, 30 Oct 2004 21:14:51 -0600

util-linux (2.12h-2) unstable; urgency=low

  * Cleanup the changelog entry in the uploaded package, to reduce panic.

 -- LaMont Jones <lamont@debian.org>  Sat, 30 Oct 2004 15:38:18 -0600

util-linux (2.12h-1) unstable; urgency=low

  * Even newer upstream... sigh.
  * Fix copyright file.  Closes: #278925

 -- LaMont Jones <lamont@debian.org>  Sat, 30 Oct 2004 12:56:19 -0600

util-linux (2.12b-1) unstable; urgency=low

  * New upstream.

 -- LaMont Jones <lamont@debian.org>  Fri, 29 Oct 2004 15:40:10 -0600

util-linux (2.12-11) unstable; urgency=low

  * Add amd64 to fdisk.
  * use absolute path to hwclock in scripts.  Closes: #277780
  * deal with unaligned partition table entries in fdisk.  Closes: #268119

 -- LaMont Jones <lamont@debian.org>  Fri, 29 Oct 2004 15:05:15 -0600

util-linux (2.12-10) unstable; urgency=low

  * The "SO WHY IS LETTING TWO PROCESSES OPEN THE SAME TTY FOR READ A
    _GOOD_ THING" Release.
  * Admit that the kernel API doesn't provide what we need, and turn the code
    back off.  Discussions will follow on how to deal with this post-sarge.
    Closes: #272689, Reopens: #216658

 -- LaMont Jones <lamont@debian.org>  Thu, 23 Sep 2004 22:29:09 -0600

util-linux (2.12-9) unstable; urgency=high

  * The I-HATE-LINUX-TTY-HANDLING Release
  * New and improved tty-in-use check, that actually works.  Closes: #272689

 -- LaMont Jones <lamont@debian.org>  Wed, 22 Sep 2004 12:30:01 -0600

util-linux (2.12-8) unstable; urgency=high

  * Fix tty-in-use check.  Many thanks to Samuel Thibault for tracking this
    down and providing a patch.  Closes: #226443

 -- LaMont Jones <lamont@debian.org>  Mon, 20 Sep 2004 08:53:42 -0600

util-linux (2.12-7) unstable; urgency=low

  * Have pri= only affect that entry in swapon -a.  Closes: #214407
  * Mention the freshmeat site.  Closes: #225605
  * fix disk sun label creation in fdisk.  Closes: #228747
  * Use a more general form for uname.  Closes: #231477
  * Provide fdisk-udeb for sparc.  Closes: #228444
  * Cleanup vty code in getty.  Closes: #224028, #224067, #226443, #229788
  * Changes from Javier Fernandez-Sanguino Pen~a <jfs@computer.org>
    - Added amd64 architecture (Closes: #241855)
    - Fixed manpage to avoid pointing to non existant files (Closes: #234875)
    - Fixed Theodore Tso's address to the new one in dmesg (Closes: #222106)
    - Modified cfdisk's es.po in order to not ask for an accented character
      since it will not be shown in cfdisk and causes confusion amongst
      users, this change could be reverted when upstream manages
      8-bit characters better (Closes: #210363, #204162)
    - mkswap manpage now mentiones --sparece=never option to cp 
      (Closes: #184492)
    - Added upstream maintainers to debian/copyright (Closes: #130858)
 
 -- LaMont Jones <lamont@debian.org>  Fri,  6 Feb 2004 14:50:09 -0700

util-linux (2.12-6) unstable; urgency=low

  * Clean up FTBFS isses. Closes: #223149
  * Deal with hwclock.sh on s390x.  Closes: #216567
  * Have getty check before opening a device.  Closes: #216658

 -- LaMont Jones <lamont@debian.org>  Sat,  6 Dec 2003 18:42:20 -0700

util-linux (2.12-5) unstable; urgency=low

  * Fix compile error in get_blocks.c.  Closes: #218894
  * Help out fdisk-udeb.  Closes: #218920

 -- LaMont Jones <lamont@debian.org>  Mon,  3 Nov 2003 15:02:04 -0700

util-linux (2.12-4) unstable; urgency=low

  * Version the build-depends on slang1-utf8-dev to make life clearer for
    woody backporters... Closes: #211974
  * Deliver pg.  Closes: #217310

 -- LaMont Jones <lamont@debian.org>  Fri, 24 Oct 2003 19:54:10 -0600

util-linux (2.12-3) unstable; urgency=low

  * Re-add support for kerneli (if cryptoapi is there, we use it.  If not, we assume
    that -e <name> refers to kerneli).  Closes: #65068, #131044, #163639, #211534.

 -- LaMont Jones <lamont@debian.org>  Fri, 19 Sep 2003 20:42:08 -0600

util-linux (2.12-2) unstable; urgency=low

  * release to unstable.  Closes: #206396,#180353

 -- LaMont Jones <lamont@debian.org>  Tue, 16 Sep 2003 23:07:27 -0600

util-linux (2.12-1) experimental; urgency=low

  * Fix package priorities.
  * Cleanup cryptoapi patch. (Really just needed the keybits patch.)

 -- LaMont Jones <lamont@debian.org>  Sun, 14 Sep 2003 20:40:56 -0600

util-linux (2.12-0) experimental; urgency=low

  * New upstream release.
  * cryptoapi patch (sort of) migrated forward, along with code inspired by
    the patch in #206396.  Still fighting with 2.4.22 crypto api, patches
    welcome.

 -- LaMont Jones <lamont@debian.org>  Sun, 14 Sep 2003 11:30:17 -0600

util-linux (2.11z-5) unstable; urgency=low

  * Fix mount -p (to make -p an accepted option), and add back in okeybits=
    to make the natives happy.  Closes: #131863, #197211, #157843
  * Merge in dependency change from -4.1, and cleanup the dirty diff that
    brought.  Closes: #200327, #205382, #206621
  * Was creating invalid swap files.  Closes: #196149, #203528
  * Fix LSB failures in cal.  Closes: #184885
  * Fix wall copyright, patch from Shaul Karl.  Closes: #196850
  * Fix HURD patch.  Closes: #198026
  * Include cramfs support.  Closes: #207207
  * Fix configure bug.  Closes: #207227
  * Create /etc/mtab mode 0600.  Closes: #208860
  * Fix man page ref to rpc.nfsd(8).  Closes: #165381

 -- LaMont Jones <lamont@debian.org>  Sat,  6 Sep 2003 16:43:20 -0600

util-linux (2.11z-4.1) unstable; urgency=low

  * Non-maintainer upload.
  * Correct build-depend from slang1-dev to slang1-utf8-dev to get cfdisk in
    fdisk-udeb to link with the same slang library as the other d-i modules.
    Patch from Joe Nahmias.  (Closes: #200327, #205382)

 -- Petter Reinholdtsen <pere@debian.org>  Fri,  5 Sep 2003 22:18:21 +0200

util-linux (2.11z-4) unstable; urgency=low

  * Put ddate back in, just to keep the natives quiet.

 -- LaMont Jones <lamont@debian.org>  Wed, 21 May 2003 14:36:14 -0600

util-linux (2.11z-3) unstable; urgency=low

  * Fix bashism in postinst from hurd port.  Closes: #194149
  * Drop ddate.  Closes: #149321, #174459, #180737
  * Clean up messages in hwclock.sh.  Closes: #167484
  * Some package description changes. Closes: #139953
  * properly install changelog.  Closes: #148714
  * Fix hwclock man page reference to /usr/local/timezone. Closes: #149996

 -- LaMont Jones <lamont@debian.org>  Wed, 21 May 2003 07:47:41 -0600

util-linux (2.11z-2) unstable; urgency=low

  * add in hurd patch.  Closes: #153410
  * Actually fixed in 2.11z-1 (or earlier)...  Closes: #81531, #138215, #138388, #185430
  * Install line.  Closes: #141498
  * Suggest dosfstools (home of mkfs.vfat).  Closes: #175369

 -- LaMont Jones <lamont@debian.org>  Mon, 19 May 2003 21:17:22 -0600

util-linux (2.11z-1) unstable; urgency=low

  * New upstream version.  Closes: #167967, #127086, #122288

 -- LaMont Jones <lamont@debian.org>  Fri, 21 Mar 2003 14:02:39 -0700

util-linux (2.11y-2) unstable; urgency=low

  * Fix sparc build.  sigh.

 -- LaMont Jones <lamont@debian.org>  Thu, 30 Jan 2003 01:00:28 -0700

util-linux (2.11y-1) unstable; urgency=low

  * New upstream version
  * don't build fdisk on m68k.  Closes: #170669
  * Honor HWCLOCKACCESS in hwcolockfirst.sh.  Closes: #127972

 -- LaMont Jones <lamont@debian.org>  Fri,  3 Jan 2003 22:05:53 -0700

util-linux (2.11x-1) unstable; urgency=low

  * New upstream version.  Closes: #163851
  * Include errno.h where needed.  Closes: #168539

 -- LaMont Jones <lamont@debian.org>  Sun, 24 Nov 2002 12:12:23 -0700

util-linux (2.11u-2) unstable; urgency=low

  * Fix changelog.

 -- LaMont Jones <lamont@debian.org>  Mon,  7 Oct 2002 09:42:22 -0600

util-linux (2.11u-1) unstable; urgency=low

  * New upstream release
  * Incorporate udeb fix from Tollef Fog Heen.  Closes: #156648
  * Build fdisk-udeb only where we built fdisk...  Closes: #163461

 -- LaMont Jones <lamont@debian.org>  Sun,  6 Oct 2002 23:31:42 -0600

util-linux (2.11n-4.1) unstable; urgency=low

  * NMU with maintainer's permission
  * Generate udeb with *fdisk in it.  Closes: 156648

 -- Tollef Fog Heen <tfheen@debian.org>  Sun, 22 Sep 2002 14:44:24 +0200

util-linux (2.11n-4) unstable; urgency=low

  * New maintainer.  Closes: #130842
  * Fix Standards-Version.  Closes: #97040
  * Loosen dependency of util-linux-locales to match upstream version.

 -- LaMont Jones <lamont@debian.org>  Sat, 26 Jan 2002 11:21:41 -0700

util-linux (2.11n-3) unstable; urgency=low

  * Orphaned this package.

 -- Adrian Bunk <bunk@fs.tum.de>  Fri, 25 Jan 2002 14:36:06 +0100

util-linux (2.11n-2) unstable; urgency=high

  * Applied a patch to hwclock/cmos.c that should fix the
    compilation on alpha. (closes: #123357)

 -- Adrian Bunk <bunk@fs.tum.de>  Tue, 11 Dec 2001 12:13:30 +0100

util-linux (2.11n-1) unstable; urgency=high

  * New upstream release.
    - It's now possible to build pivot_root on all architectures.
    - The confusing error message in mount is fixed.
      (closes: #109483)
    - minix v2 filesystems are now autodetected by mount.
      (closes: #118092)
    - tmpfs is now documented in mount (8). (closes: #120930)
    - s/top/Top/g in ipc.texi. (closes: #117438)

 -- Adrian Bunk <bunk@fs.tum.de>  Mon, 10 Dec 2001 19:46:36 +0100

util-linux (2.11m-1) unstable; urgency=high

  * New upstream release.
    The following bugs are fixed in this release:
    - "setterm -foreground default" does work now.
      (closes: #115447)
    - "more" on empty files does no longer print junk on powerpc.
      (closes: #114973)
    - The entry in the expert menu the option to create a
      SGI disklabel is now called
      "create an IRIX (SGI) partition table". (closes: #110277)
  * debian/rules: "raw" does now compile on m68k.
  * Remove the special handling for PowerPC/PReP machines from
    the postinst. (closes: #118367)

 -- Adrian Bunk <bunk@fs.tum.de>  Thu,  8 Nov 2001 22:46:55 +0100

util-linux (2.11l-4) unstable; urgency=high

  * Corrected the bug introduced in the last upload that did let
    the installation of util-linux fail on powerpc.
    (closes: 117393)
  * s/"uname -m"/`uname -m`/ in the postinst of util-linux.

 -- Adrian Bunk <bunk@fs.tum.de>  Sun, 28 Oct 2001 20:11:11 +0100

util-linux (2.11l-3) unstable; urgency=low

  * Don't install debian/tmp/DEBIAN/conffiles on s390 (since
    there's no longer a hwclock on s390).

 -- Adrian Bunk <bunk@fs.tum.de>  Tue, 23 Oct 2001 20:39:06 +0200

util-linux (2.11l-2) unstable; urgency=low

  * Don't install hwclock on s390. (closes: #115019)
  * Make the warning in hwclockfirst.sh that occurs when the
    timezone couldn't be determined more silent.
    (closes: #116003)

 -- Adrian Bunk <bunk@fs.tum.de>  Sun, 21 Oct 2001 12:50:40 +0200

util-linux (2.11l-1) unstable; urgency=high

  * New upstream release that consists of bug fixes and several
    security fixes. (closes: #112271)
    - renice does no longer incorrectly report a priority of 20.
      (closes: #37348)
    - Upstream has included the "replay" script written by
      Joey Hess <joeyh@debian.org>. (closes: #68556)
  * Added a hwclockfirst.sh script that runs before S20modutils.
    (closes: #50572)

 -- Adrian Bunk <bunk@fs.tum.de>  Tue,  9 Oct 2001 02:15:34 +0200

util-linux (2.11h-1) unstable; urgency=high

  * New upstream release.
    - This release contains some fixes in more (1).
      (closes: #46590)
  * Don't build pivot_root on ia64 (ia64 has broken kernel
    headers).

 -- Adrian Bunk <bunk@fs.tum.de>  Fri, 27 Jul 2001 19:20:25 +0200

util-linux (2.11g-4) unstable; urgency=low

  * m68k doesn't has pivot_root, too. (closes: #103812)

 -- Adrian Bunk <bunk@fs.tum.de>  Mon,  9 Jul 2001 23:20:36 +0200

util-linux (2.11g-3) unstable; urgency=low

  * Don't build "raw" on m68k because it doesn't compile.
    (closes: #103812)

 -- Adrian Bunk <bunk@fs.tum.de>  Sat,  7 Jul 2001 16:48:23 +0200

util-linux (2.11g-2) unstable; urgency=low

  * hwclock.sh does now check $HWCLOCKACCESS. (closes: #87187)

 -- Adrian Bunk <bunk@fs.tum.de>  Fri,  6 Jul 2001 19:35:04 +0200

util-linux (2.11g-1) unstable; urgency=low

  * New upstream release.
  * fdisk does now know about the partition type of the
    Linux/PA-RISC boot loader. (closes: #101853)

 -- Adrian Bunk <bunk@fs.tum.de>  Wed, 27 Jun 2001 18:56:34 +0200

util-linux (2.11f-1) unstable; urgency=low

  * New upstream release. Bugs fixed in this release:
    - Fix for big endian architectures in disk-utils/raw.c.
      (closes: #100462)
    - Support for SuperH in mount. (closes: #99804)
    - The alpha options in hwclock do now work as documented.
      (closes: #84346)
    - mount (8) does now mention that the quota utilities do use
      the *quota options in /etc/fstab. (closes: #98485)

 -- Adrian Bunk <bunk@fs.tum.de>  Sun, 24 Jun 2001 22:11:23 +0200

util-linux (2.11d-1) unstable; urgency=low

  * New upstream release. This release contains fixes for the
    following bugs:
    - Different fix for the problems with the "user" option in
      umount. (closes: #98129)
    - Support x86 RTC on UltraSPARC III's. (closes: #91774)
    - An error message in mount is now proper english.
      (closes: #92198)
  * Install more.help in /usr/share/util-linux. (closes: #96375)
  * Updated README.Debian.hwclock.gz. (closes: #76618)

 -- Adrian Bunk <bunk@fs.tum.de>  Thu, 24 May 2001 10:57:43 +0200

util-linux (2.11b-6) unstable; urgency=low

  * Corrected the "charset" in po/nl.po .
  * Standards-Version: 526.7.8.9.13-Foo.6

 -- Adrian Bunk <bunk@fs.tum.de>  Wed,  9 May 2001 15:54:51 +0200

util-linux (2.11b-5) unstable; urgency=low

  * Made util-linux-locales binary-all.

 -- Adrian Bunk <bunk@fs.tum.de>  Thu, 26 Apr 2001 23:57:45 +0200

util-linux (2.11b-4) unstable; urgency=low

  * Applied a fdisk patch for hppa and added hppa to fdisk_arch in
    debian/rules. (closes: #92912)

 -- Adrian Bunk <bunk@fs.tum.de>  Sun, 15 Apr 2001 03:01:40 +0200

util-linux (2.11b-3) unstable; urgency=high

  * Fixed the bug in umount that did let a user umount a file system
    mounted by root when the "user" option is set in /etc/fstab.
    (closes: #44749)
  * Corrected a build error on powerpc in debian/rules.
  * Corrected in util-linux-locales:
    Section : base -> utils
    Priority: required -> optional
  * Added the crypto patch again. (closes: #36939)
    Fixed in the new crypto patch:
    - It's now the complete crypto patch. (closes: #55435)
    - "losetup" no longer lists the available ciphers.
      (closes: #61425)
    - It already includes the patch from #68804. (closes: #68804)
  * Added blockdev to util-linux. (closes: #61488)

 -- Adrian Bunk <bunk@fs.tum.de>  Thu, 12 Apr 2001 19:41:14 +0200

util-linux (2.11b-2) unstable; urgency=low

  * Include pivot_root in util-linux. (closes: #91215)
  * Added a lintian override for mount and umount.

 -- Adrian Bunk <bunk@fs.tum.de>  Sun, 25 Mar 2001 20:16:39 +0200

util-linux (2.11b-1) unstable; urgency=high

  * New upstream release. This release fixes the following bugs:
    - the problem with extended partitions when using the "o" command
      in fdisk is fixed (closes: #45827)
    - adfs options are now documentated in mount (8) (closes: #79181)
    - missing .TP in mount (8) was added (closes: #56230)
  * The locales are now in a seperate util-linux-locales package that
    is not essential. (closes: #62651)
  * util-linux "Suggests: kbd | console-tools" to help people to
    find where "kbdrate" is.
  * Added support for devfs in rdev. (closes: #74962)
  * Include the "raw" program in util-linux. (closes: #85695)
  * Include fdformat again. (closes: #81362)
  * Moved the "install-info" call from the postrm to the prerm.
    (closes: #90883)
  * Install "HOSTORY" as "changelog.gz" in all packages.
  * Removed the "swapdev" link to "rdev". Upstream says about swapdev:  
      Nevertheless, all this is ancient junk. I just checked swapdev
      and found that it was last used in kernel 0.12 but that swapdev
      (or rdev -s) has not done anything in any kernel later than 0.12.

 -- Adrian Bunk <bunk@fs.tum.de>  Fri, 23 Mar 2001 15:50:23 +0100

util-linux (2.11a-2) unstable; urgency=low

  * Corrected the location of the examples in getopt (1).
    (closes: #63036)
  * Added the missing build dependency on gettext.
  * Added mips, mipsel and ia64 to fdisk_arch in debian/rules.

 -- Adrian Bunk <bunk@fs.tum.de>  Mon, 12 Mar 2001 23:10:03 +0100

util-linux (2.11a-1) unstable; urgency=low

  * New upstream release.
  * This release contains a fix for an overrun sprintf in mount.
    (closes: #85739)
  * A message of cfdisk is less confusing in this release.
    (closes: #76664)
  * Don't include a group writable /usr/share/locale/da .

 -- Adrian Bunk <bunk@fs.tum.de>  Sat, 10 Mar 2001 01:41:51 +0100

util-linux (2.11-1) unstable; urgency=low

  * New upstream release.
  * Upstream removed "kbdrate" from util-linux (it's now in the
    packages kbd and console-tools).
    Let util-linux conflict with kbd (<< 1.05-3) and
    console-tools (<< 1:0.2.3-21) to avoid that a user of these
    packages has a system without "kbdrate".

 -- Adrian Bunk <bunk@fs.tum.de>  Fri,  9 Mar 2001 19:40:53 +0100

util-linux (2.10s-2) unstable; urgency=low

  * New maintainer. (closes: #86872)

 -- Adrian Bunk <bunk@fs.tum.de>  Wed, 21 Feb 2001 18:21:03 +0100

util-linux (2.10s-1) unstable; urgency=low

  * New upstream release, Closes: #85492
  * login-utils/wall now checks whether the devices has a colon in it and skips
    it if it does.  This prevents wall from trying to send to X connectiosn.
    Closes: #34217
  * added joeyh's script patch for handling SIGWINCH, Closes: #42497
  * debian has long been modifying the man page to point at proper file
    locations, these two bugs were merged with two other bugs that are actually
    bugs in docs v. reality and so were not getting closed.  unmerged and are
    now being closed.  Closes: #55500.
  * DEB_HOST_ARCH is set if not run from within dpkg-buildpackage,
    Closes: #71978
  * devfs code now in the upstream, Closes: #72241
  * upstream fixed the wrong NAME, Closes: #79794
  * umount knows that mips does not support umount2, Closes: #80386
  * removed calls to suidregister
  * orphaning package

 -- Sean 'Shaleh' Perry <shaleh@debian.org>  Mon, 12 Feb 2001 14:43:32 -0800

util-linux (2.10q-1) unstable; urgency=low

  * New upstream release
  * New maintainer (possibly temporarily) 
  * I left out the alpha fdisk patch and the crypto patch.  Debian needs to
    line up with the upstream.  If there is demand, will see what I can do.
    Closes: #77259, #69717
  * has patch for autofs from #31251, Closes: #31251
  * loop mounts leaking seems to have been fixed long ago, Closes: #37063
  * nfs(5) updated to mention (no)lock option, Closes: #50300
  * umount sigsegv'ing when user lacks permisions seems to have been fixed
    long ago, Closes: #54757
  * FHS transition started in last upload forgot to, Closes: #61287, #66322
  * umount -f is now documented and tries to be functional, Closes: #62625
  * for all of those "please update this package" bugs, Closes: #64927, #64416
  * umount -f seems to work now, I believe it was a kernel issue, Closes: #70484
  * bsdutils description cleaned, no longer refers to missing binaries,
    Closes: #63617
  * Patch rejected by upstream, Closes: #25832
  * problems with alpha and bsd partitions believed fixed in 2.9w,
    Closes: #34572
  * /dev/vcsa patch accepted, Closes: #54204
  * msglevel fixed by upstream, Closes: #54213
  * update-mime call seems to have been fixed in previous release,
    Closes: #55140
  * looks like user error, Closes: #57757, #58833, #70651
  * does not look valid any more, Closes: #64226, #67815, #60197
  * LVM supported in current release, Closes: #67297
  * forgot to Closes: #69442, when I put elvtune's manpage where it belongs
  * prerm typo, oops, Closes: #77300
  * fdformat is just a wrapper, no more confusing messages,
    Closes: #52364, #53037
  * hwclock.sh supports a BADYEAR argument from etc/default/rcS.
  * no longer include example.files, they do not readily apply to debian
    Closes: #59711

 -- Sean 'Shaleh' Perry <shaleh@debian.org>  Thu, 16 Nov 2000 14:25:50 -0800

util-linux (2.10p-1.0) unstable; urgency=low

  * New upstream release
  * NMU with maintainer's permission
  * added Build-Depends, Closes: #75713
  * upstream added the patch from #36340, so Closes: #36340
  * upstream put '--More--' back to reverse video, Closes: #55165
  * hwclock man page points at /usr/share/zoneinfo, not usr/lib
  * all created packages' postints now sets usr/doc/ symlink, its prerm removes
    said link
  * copyright file now points to usr/share/common-licenses and the typo in the
    URL was fixed (it is misc, not Misc)
  * update hwclock.sh to reflect FHS changes
  * debian/rules file brought up to date for FHS
  * elvtune man page put with the binary
  * The above changes allow Closes: #69698
  * edited fr.po, fixed "Nombre de partitions" to "Numero de partition",
    Closes: #71743
  * whereis knows that /usr/share/man/* is valid, Closes: #72097
  * debian/rules now sets SHELL to bash, so it can use bashisms, Closes: #74095
  * upstream HISTORY file included as changelog.gz, Closes: #63175
  * removed /etc/fdprm, Closes: #62955
  * made fdformat a sh script instead of a bash script (the bash was unneeded)

 -- Sean 'Shaleh' Perry <shaleh@debian.org>  Thu,  9 Nov 2000 17:55:10 -0800

util-linux (2.10o-1) unstable; urgency=low

  * New upstream code. Add elvtune.
    closes: #69166: util-linux package not complete.

 -- Vincent Renardias <vincent@debian.org>  Thu, 17 Aug 2000 18:17:34 +0200

util-linux (2.10n-1) unstable; urgency=low

  * New upstream code.
    closes: #68976 util-linux needs new upstream version.
    closes: #64536 util-linux: [PATCH] mkswap refuses to create big swap partitions.
    closes: #63747 Option parsing bug of 'mkswap' command Debian Package util-linux.
    closes: #62935 mkswap BUG of option parsing in Debian Package util-linux.
    closes: #59264 util-linux: mkswap: erroneous option parsing, documentation outdated.
    closes: #64079 util-linux: mkswap's -v[01] option is broken.

 -- Vincent Renardias <vincent@debian.org>  Sun, 13 Aug 2000 00:54:51 +0200

util-linux (2.10f-5.1) frozen unstable; urgency=low

  * Non-Maintainer Upload
  * Patch from Ben Collins to fix the -v[01] option in mkswap
    (closes: #64079)
  * Patch from Chris Butler to fix hwclock's handling of RTC
    (closes: #62688)
  * Change to line 879 of fdiskbsdlabel.c to allow building on sparc
    (patch sent to maintainer)
    
 -- Stephen R. Gore <sgore@debian.org>  Sun, 25 Jun 2000 22:18:47 +0500

util-linux (2.10f-5) frozen unstable; urgency=low

  * Patch from David Huggins-Daines <dhd@linuxcare.com>
    which is required to get a working fdisk on alpha.

 -- Vincent Renardias <vincent@debian.org>  Mon,  1 May 2000 22:40:17 +0200

util-linux (2.10f-4) unstable; urgency=low

  * Patch for mips support from Florian Lohoff <flo@rfc822.org>.
    closes: #62247: patch for mips/mipsel and bsddisklabel.

 -- Vincent Renardias <vincent@debian.org>  Wed, 12 Apr 2000 17:26:24 +0200

util-linux (2.10f-3) frozen unstable; urgency=low

  * included patch from David Huggins-Daines <dhuggins@linuxcare.com> so
    that fdisk behaves correctly with OSF/1 disklabels.
    closes: #59385: Fixes for BSD disklabel support (for Alpha)
    (Important bug)

 -- Vincent Renardias <vincent@debian.org>  Thu,  2 Mar 2000 13:21:40 +0100

util-linux (2.10f-2) frozen unstable; urgency=low

  * Now that 2.10f-1 has been tested in unstable, re-upload it to frozen.
    closes: #54252: cfdisk fails to detect DAC960 partitions. (CRITICAL)

 -- Vincent Renardias <vincent@debian.org>  Sat,  5 Feb 2000 19:05:29 +0100

util-linux (2.10f-1) unstable; urgency=low

  * New upstream release:
    * Security fix for mount (okir)
    * Avoid infinite loop in namei (Brett Wuth)
      closes: #56761: namei segment faults on circular links.
    * added clock-ppc.c (from Matsuura Takanori), not merged yet
    * deleted clockB subdirectory
    * recognize mkdosfs string (Michal Svec)
    * New: rename
    * Added option to mkswap so that user can override pagesize
    * fdisk -l now reads /proc/partitions when no device was given
      closes: #55614: util-linux: 'fdisk -l' no longer works?.
    * Fixed fdisk.8 (James Manning)
    * Added devpts info to mount.8 (Elrond)
    * Newline fix for logger output to stdout (Henri Spencer)

 -- Vincent Renardias <vincent@debian.org>  Thu,  3 Feb 2000 14:19:33 +0100

util-linux (2.10d-7) frozen unstable; urgency=low

  * There is no real concensus about what we should do about the
    hwclock issue. Now at least the problem is enough documented
    to let the user decide. (Thanks to Henrique M Holschuh <hmh+debianml@rcm.org.br>
    for the patch).
    When this package is installed, I'll examine one by one which BR can
    be closed.

 -- Vincent Renardias <vincent@debian.org>  Mon, 31 Jan 2000 14:34:03 +0100

util-linux (2.10d-6) frozen unstable; urgency=low

  * kbdrate isn't suid anymore.
    closes: #54978: ordinary user can change keyboard repeat vor all users.

 -- Vincent Renardias <vincent@debian.org>  Fri, 28 Jan 2000 16:52:27 +0100

util-linux (2.10d-5) unstable; urgency=low

  * Included patch from "J.H.M. Dassen (Ray)" <jhm@cistron.nl>:
    - Restored enhanced losetup(8) manpage.
    - Restored encrypted filesystem support, by applying util-linux-2.9w from 
      patch-int-2.2.13.3.gz as found on ftp.kerneli.org (modified to work with 
      Debian's kernel-patch-int's crypto.h).
    (closes: #54657)
  * Recompiled with ncurses5.

 -- Vincent Renardias <vincent@debian.org>  Wed, 12 Jan 2000 12:24:12 +0100

util-linux (2.10d-4) unstable; urgency=low

  * ipcrm now accepts multiple ids thanks to a patch from Topi Miettinen.
    closes: #15110: ipcrm doesn't work with xargs.
  * fix postinst script:
    closes: #53254: util-linux: ppc chunk of postinst script has syntactical error.

 -- Vincent Renardias <vincent@debian.org>  Wed, 22 Dec 1999 17:24:46 +0100

util-linux (2.10d-3) unstable; urgency=low

  * Disabled 'hwclock --adjust' on boot.
    closes: #37657: util-linux: hwclock --systohc dangerous.
    closes: #40283: util-linux: hwclock --systohc dangerous.
    closes: #41263: hwclock --adjust doesn't work (temporary fix included).
    closes: #51805: /etc/adjtime.
    closes: #35432: "/etc/init.d/hwclock.sh" possible bug.
    closes: #43228: Clock taking advance in potato.

 -- Vincent Renardias <vincent@debian.org>  Mon, 20 Dec 1999 13:55:21 +0100

util-linux (2.10d-2) unstable; urgency=low

  * cfdisk must be build with slang; not ncurses.
    closes: #52559: cfdisk linked against libncurses instead of slang.

 -- Vincent Renardias <vincent@debian.org>  Fri, 10 Dec 1999 11:21:36 +0100

util-linux (2.10d-1) unstable; urgency=low

  * New upstream release.
    closes: #52151: mount: mount/umount infinite loop on stale lockfiles.
  * Put renice manpage in section 1 instead of 8.
    closes: #52370: bsdutils: wrong section for renice manpage.
  * kbdrate's PAM now uses pam_unix.so by default.
    closes: #51273: util-linux: uses pam_pwdb for kbdrate.
  * already fixed in 2.10-5:
    closes: #49823: name conflict.

 -- Vincent Renardias <vincent@debian.org>  Fri, 10 Dec 1999 11:21:36 +0100

util-linux (2.10-6) unstable; urgency=low

  * Patch by Topi Miettinen <Topi.Miettinen@nic.fi> to a longstanding
    bug in logger. closes: #19666.

 -- Vincent Renardias <vincent@debian.org>  Mon,  6 Dec 1999 11:49:10 +0100

util-linux (2.10-5) unstable; urgency=low

  * replace fdformat by a notice asking to use superformat instead.
  * remove setfdprm; closes: #44941.

 -- Vincent Renardias <vincent@debian.org>  Mon,  6 Dec 1999 11:49:10 +0100

util-linux (2.10-4) unstable; urgency=low

  * conflict/replace with fdisk on sparc.
    closes: #50254: please conflict and replace fdisk on sparc.

 -- Vincent Renardias <vincent@debian.org>  Mon, 15 Nov 1999 17:28:00 +0100

util-linux (2.10-3) unstable; urgency=low

  * re-introduce missing c?fdisk... (oops ;)
    closes: #49406, #49457, #49337, #49313, #46732.

 -- Vincent Renardias <vincent@debian.org>  Mon,  8 Nov 1999 13:01:12 +0100

util-linux (2.10-2) unstable; urgency=low

  * Do TheRightThing(tm) for bug #47219.
  * from NMU prepared by Torsten Landschoff <torsten@debian.org>:
    * Fixed case expression in hwclock.sh
      (closes: #42431, #42435, #42856).
    * Added usage information to hwclock (closes: #23184).
    * Upstream has long changed mount.c to handle nouser properly
      (closes: #24954, #24956).
    * Excluded clock.8 link from powerpc build (closes: #46010).
    * Replaced "$(shell dpkg --print-architecture)" with
      "$DEB_HOST_ARCH" in debian/rules.

 -- Vincent Renardias <vincent@debian.org>  Thu,  4 Nov 1999 10:53:37 +0100

util-linux (2.10-1) unstable; urgency=low

  * New upstream release.
  * make /etc/rc{0,6}.d/*hwclock.sh correctly.
    closes: #47111: util-linux: hwclock.sh: wrong names on rc*.d links.
    closes: #47373: hwclock.sh links are wrong.
  * Correct kdbrate pam entry.
    closes: #45674: kbdrate PAM config references missing pam_console.so.
  * Fix fdiskdsblabel.h.
    closes: #47219: util-linux: errors compiling on sparc.
  * Use jgg's patch for hwclock.sh
    closes: #43793: Support for both GMT and UTC default/rc.S setting is wrong.
  * Really link kbdrate with pam.
    closes: #48425: pam support for kbdrate useless.

 -- Vincent Renardias <vincent@debian.org>  Wed,  3 Nov 1999 11:41:44 +0100

util-linux (2.9x-1) unstable; urgency=low

  * New upstream release.
    closes: #32916: hwclock freezes m68k system.
    closes: #44986: util-linux: PAM support for kbdrate.
    closes: #44821: util-linux: pam.d entry contains a path.
    closes: #44727: util-linux: sfdisk examples are present twice in the package.
    closes: #45565: removed /bin/kill. this is now provided by procps.
    closes: #36332: problems with our /bin/kill.
    closes: #41171: wall should be sgid tty, not root.

 -- Vincent Renardias <vincent@debian.org>  Tue, 21 Sep 1999 17:54:47 +0200

util-linux (2.9w-3) unstable; urgency=low

  * Include PowerPC patch from Matt Porter <mporter@phx.mcd.mot.com>.
  * Should be 100% PAMified(tm). Please report anomalies.

 -- Vincent Renardias <vincent@debian.org>  Tue,  7 Sep 1999 18:53:37 +0200

util-linux (2.9w-2) unstable; urgency=low

  * updated losetup.8 from "J.H.M. Dassen (Ray)" <jdassen@wi.LeidenUniv.nl>.

 -- Vincent Renardias <vincent@debian.org>  Tue, 24 Aug 1999 17:44:06 +0200

util-linux (2.9w-1) unstable; urgency=low

  * Upstream upgrade:
      util-linux 2.9w:
      * Updated mount.8 (Yann Droneaud)
      * Improved makefiles
      * Fixed flaw in fdisk
      util-linux 2.9v:
      * cfdisk no longer believes the kernel's HDGETGEO
        (and may be able to partition a 2 TB disk)
      util-linux 2.9u:
      * Czech more.help and messages (Jii Pavlovsky)
      * Japanese messages (Daisuke Yamashita)
      * fdisk fix (Klaus G. Wagner)
      * mount fix (Hirokazu Takahashi)
      * agetty: enable hardware flow control (Thorsten Kranzkowski)
      * minor cfdisk improvements
      * fdisk no longer accepts a default device
      * Makefile fix
  * now uses the script(1) supplied with util-linux instead
    of the one from the old bsdutils package.
  * remove alpha specific build patch:
    closes: #41256.
  * remove useless warning in preinst.

 -- Vincent Renardias <vincent@debian.org>  Tue, 24 Aug 1999 17:44:06 +0200

util-linux (2.9t-3) unstable; urgency=low

  * include missing fdformat, setfdprm. (How comes nobody noticed yet?!)
  * recompile against slang1-dev 1.2.2-3.

 -- Vincent Renardias <vincent@debian.org>  Tue, 24 Aug 1999 09:23:59 +0200

util-linux (2.9t-2) unstable; urgency=low

  * correct hwclock.sh;
    closes: #35429 sysvinit: bad comments in /etc/defaults/rcS.

 -- Vincent Renardias <vincent@debian.org>  Wed, 28 Jul 1999 18:43:05 +0200

util-linux (2.9t-1.1) unstable; urgency=low

  * Non-maintainer upload.
  * Applied util-linux-2.9s.patch from patch-int-2.2.10.4.gz as found on
    ftp.kerneli.org to enable support for mounting encrypted filesystems
    through the loopback devices when using an international kernel.
    (Fixes: Bug#36939, #38371)
  * Include <linux/loop.h> and <linux/crypto.h> in the source, so as not to
    rely on source outside main.
  * Updated the losetup(8) manpage.

 -- J.H.M. Dassen (Ray) <jdassen@wi.LeidenUniv.nl>  Thu, 22 Jul 1999 18:32:16 +0200

util-linux (2.9t-1) unstable; urgency=low

  * Upstream upgrade:
    * national language support for hwclock
    * Japanese messages (both by Daisuke Yamashita)
    * German messages and some misc i18n fixes (Elrond)
    * Czech messages (Jii Pavlovsky)
    * wall fixed for /dev/pts/xx ttys
    * make last and wall use getutent() (Sascha Schumann)
      [Maybe this is bad: last reading all of wtmp may be too slow.
       Revert in case people complain.]
    * documented UUID= and LABEL= in fstab.5
    * added some partition types
    * swapon: warn only if verbose
    closes: #37008: de.po file integrated upstream.
    closes: #37380: it.po file integrated upstream.
    closes: #38232: patch integrated upstream.
    closes: #36124: examples included.
    closes: #36848, #37153, #38101, #38416: pts bug fixed upstream.
    closes: #40868: use suidregister /usr/bin/wall.
    closes: #34728: patch integrated upstream.
    closes: #38219: typo. fixed; patch sent upstream.
    closes: #37585: bug corrected upstream.
    closes: #37002: CRLF fstab isn't a problem anymore.
  * changed hwclock.sh to get rid of a lintian error.

 -- Vincent Renardias <vincent@debian.org>  Fri,  9 Jul 1999 16:15:01 +0200

util-linux (2.9r-3) unstable; urgency=low

  * Added missing *.gmo files
  * Re-add Harmut's powerpc patch that somehow got left out (closes: #37973).

 -- Vincent Renardias <vincent@debian.org>  Wed, 19 May 1999 12:45:09 +0200

util-linux (2.9r-2) unstable; urgency=low

  * Fix stupid bug #37916.

 -- Vincent Renardias <vincent@debian.org>  Tue, 18 May 1999 15:51:08 +0200

util-linux (2.9r-1) unstable; urgency=low

  * Upstream upgrade.
  * Now compiled with PAM=yes.
  * initial .it localisation.
  * Improved .fr translation.
  * corrected hwclock.sh (reassigned #35429 back to sysvinit).
  * put rev into /usr/bin instead of /usr/sbin (Fix #34188,#35421).
  * include getopt examples (Fix #34705).

 -- Vincent Renardias <vincent@debian.org>  Fri, 14 May 1999 16:21:44 +0200

util-linux (2.9i-1) unstable; urgency=low

  * Upstream upgrade.
  * This source package now also provides the 'bsdutils' binary
    package.
  * Included patch for logger.1 from and1000@debian.org.
  * Included patch to logger.c from Joey (closes: #32109).
  * renice.c: include <errno.h> (closes: #31288).
  * re-use script(1) from the 'old' bsdutils package as well
    as README.script (closes: #988).
  * Now umount is compiled with '-f' support (closes: #33147).
  * Re-add suidregister support for mount (closes: #32495).

 -- Vincent Renardias <vincent@debian.org>  Sun, 21 Feb 1999 20:16:20 +0100

util-linux (2.9g-6) frozen unstable; urgency=low

  * modify mount.8 manpage to warn that nosuid is useless
    if something like suidperl is installed.
    (doesn't fix the critical bug #31980 reported on suidperl,
    but at least warn about its existance)
  * add missing manpages (ramsize,rootflags,swapdev)
  * #32414: changed a 'rm' into 'rm -f' so the source
    package builds cleanly.
  * also target the upload for frozen since this is the only missing
    package to be able to safely use kernels 2.2.x:
    To the FTP/Release maintainers:
      util-linux_2.9g has been introduced in unstable on Dec, 31st 98;
      so far I received no bug reports about it except for the missing
      manpages. Also compared to the 2.7.1 version from frozen, this
      package fixes _57_ bugs. (see www.debian.org/Bugs/db/pa/lutil-linux.html)

 -- Vincent Renardias <vincent@waw.com>  Tue, 26 Jan 1999 23:51:57 +0100

util-linux (2.9g-5) unstable; urgency=low

  * Fix bug #31981.
  * Localised cfdisk + provided initial French translation.
    New translations welcome; you can get the potfile at
    http://www.ldsol.com/~vincent/util-linux.pot

 -- Vincent Renardias <vincent@waw.com>  Sat, 23 Jan 1999 21:55:06 +0100

util-linux (2.9g-4) unstable; urgency=low

  * Add rev and readprofile commands.
  * Updated fstab.5 regarding spaces in mount points names.
  * Fix bugs #32235,#31997 (missing hwclock.8 manpage).
  * Fix bug #32097 (missing mkswap.8 manpage).
  * Improve somewhat cfdisk regarding exit codes thanks to
    Enrique's patch (#31607).

 -- Vincent Renardias <vincent@waw.com>  Fri, 22 Jan 1999 19:13:25 +0100

util-linux (2.9g-3) unstable; urgency=low

  * Include patch from Hartmut Koptein for better powerpc support.

 -- Vincent Renardias <vincent@waw.com>  Wed, 13 Jan 1999 22:46:04 +0100

util-linux (2.9g-2) unstable; urgency=high

  * Patch from Topi Miettinen (Thanks Topi ;) to fix
    bug #31554,#31573.

 -- Vincent Renardias <vincent@waw.com>  Mon, 11 Jan 1999 03:59:19 +0100

util-linux (2.9g-1) unstable; urgency=high

  * Adopting the package from Guy Maor.
  * Re-add hwclock & kbdrate which had been lost
    (Fix bug #31476).

 -- Vincent Renardias <vincent@waw.com>  Fri,  1 Jan 1999 19:53:33 +0100

util-linux (2.9g-0.3) unstable; urgency=high

  * YA NMU.
  * Split mount out into separate package so as not to
    force the dangerous replacement of an essential package.

 -- Joel Klecker <espy@debian.org>  Sun,  3 Jan 1999 19:00:31 -0800

util-linux (2.9g-0.2) unstable; urgency=low

  * NMU (Part II): Fix more problems in 'mount'.
  * swapon now warn if swap device has insecure mode;
    Patch from Topi Miettinen <tom@medialab.sonera.net>
    (Fix bug #23249).
  * mount can now handle multiple hostnames for NFS mounts
    in fstab (Fix bug #29309).
  * Do'h; add missing /sbin/swapoff ;).

 -- Vincent Renardias <vincent@waw.com>  Fri,  1 Jan 1999 19:53:33 +0100

util-linux (2.9g-0.1) unstable; urgency=low

  * NMU.
  * This package now provides /bin/mount & co. and thus
    obsoletes the mount package.
  * provides the ddate command (Fix bugs #30015 & #19820).
  * Move wtmp lockfile from /etc to /var/lock
    (Fix bug #29128).
  * Set bug #28885 to 'fixed' (this-is-not-a-bug,-but-a-feature(tm)).
  * Set bug #27931 to 'fixed' (works again since version 2.8).
  * Set bug #27723 to 'fixed' (been fixed by the ARM NMU).
  * Set bug #25831 to 'fixed' (hwclock now works as advertised).
  * Set buffering off on the output channel in chkdupexe.pl
    (Fix bug #22839).
  * Include patch for powerpc build by Joel Klecker <jk@espy.org>
    (Fix bug #21374).
  * Removed the confusing references to agetty (Fix bug #20668).
  * Check the result for the malloc()s added in the code to chown
    vcsa to root.sys (Fix bug #18696).
  * Include patch for sparc build by
    Eric Delaunay <delaunay@lix.polytechnique.fr> (Fix bug #17784).
  * Set bug #17752 to 'fixed' (Appear to work with current versions
    of xvt and /bin/more).
  * Include patch for alpha build by
    Christopher C Chimelis <chris@classnet.med.miami.edu>
    (Fix bug #17661).
  * Patch mkfs.minix doesn't go into infinate loop any more depending
    on the argument passed to -i (Fix bug #17648).
  * Set bug #17483 to 'fixed' (now that util-linux is compiled with
    libc6 > =2.0.6 it should be fixed).
  * Set bug #26625 to 'fixed' (this patch has already been applied).
  * Applied patch from Bcwhite to get mime support
    (Fix bug #26715).
  * Applied patch from Topi Miettinen <tom@medialab.sonera.net>:
      POSIX etc fixes:
      - ioctl(.., TCSETSF,..) -> tcsetattr()
      - ioctl(.., TCGETS,..) -> tcgetattr()
      - ioctl(.., TIOCGPGRP,..) -> tcgetpgprp()
      - gcc -Wall warning fixes
      - write(2, ..) -> write(fileno(stderr), ..)
      - vi -> sensible-editor
      - added setlocale(LC_ALL, "")
      - use perror, isdigit, isprint, iscntrl where applicable
      - execv -> execvp
      - added simple ELF detection
      OpenBSD fixes:
      - UCB fix
      - POSIX: rindex -> strrchr
      - obsolete fseek flag L_SET -> SEEK_SET
      - control-F == f
      - $EDITOR support
    (Fix bug #27635). 
  * Link clock.8.gz to hwclock.8.gz (Fix bug #25852).

 -- Vincent Renardias <vincent@waw.com>  Thu, 31 Dec 1998 23:48:42 +0100

util-linux (2.9e-0.4) unstable; urgency=high

  * Non-maintainer upload.
  * Recompiled with slang1.

 -- James Troup <james@nocrew.org>  Sat, 19 Dec 1998 20:42:52 +0000

util-linux (2.9e-0.3) unstable; urgency=low

  * Non-maintainer upload
  * Include /etc/init.d/hwclock.sh
  * Fix some of the (pre|post)(inst|rm) script wrt $1 processing
    Fixes:
    #18007: sysvinit: hwclock.sh uses GMT env variable - but how?
    #26904: hwclock.sh doesn't "test -x"
    #24649: [Peter Kundrat <kundrat@gic.sk>] hwclock startup script
    #20728: util-linux: hwlock: GMT status lost?
    #19248: util-linux should install /etc/init.d/hwclock.sh

 -- Miquel van Smoorenburg <miquels@cistron.nl>  Thu, 17 Dec 1998 13:56:45 +0100

util-linux (2.9e-0.2) unstable; urgency=low

  * NMU: Added ARM architecture in 'disk-utils/fdiskbsdlabel.h' and
    'disk-utils/fdiskbsdlabel.c'.
  * Removed '-m3' flag from arm-specific optimizations in MCONFIG.

 -- Tor Slettnes <tor@slett.net>  Sun, 29 Nov 1998 01:20:13 -0800

util-linux (2.9e-0.1) unstable; urgency=low

  * Non-maintainer upload - new 2GB swap areas, removed hostid
  * upstream uses fixed more.c (line 813 had *p++)

 -- Adrian Bridgett <bridgett@debian.org>  Sat, 21 Nov 1998 17:35:35 +0000

util-linux (2.7.1-3.1) frozen unstable; urgency=low

  * Non-maintainer upload
  * recompiled with slang1 and ncurses4

 -- Joseph Carter <knghtbrd@debian.org>  Sun, 25 Oct 1998 21:48:16 -0800

util-linux (2.7.1-3) unstable; urgency=low

  * Another m68k patch from Roman Hodek
    <rnhodek@faui22c.informatik.uni-erlangen.de>
  * fdisk patch from Russell Coker <rjc@snoopy.virtual.net.au> for better
    behavior on IDE CD's when HDIO_GETGEO fails.
  * fix getopt(1) typo. (16227)
  * Use slang for cfdisk.
  * fdisk -l tries eda also (13841).
  * Fix fdisk -l segfaults (15236,15603).
  * Install rdev on only i386 (15228).
  * Don't strip perl script (15480).
  * Add type 17=Hidden IFS to cfdisk (16843).
    
 -- Guy Maor <maor@ece.utexas.edu>  Sun, 11 Jan 1998 17:20:23 -0800

util-linux (2.7.1-2) unstable; urgency=low

  * Removed sync (13291).
  * Added m68k hwclock patches from Roman Hodek (9870).
  * agetty.c: set vcs,vcsa to root.sys 600 when starting.

 -- Guy Maor <maor@ece.utexas.edu>  Thu, 25 Sep 1997 16:51:34 -0500

util-linux (2.7.1-1) unstable; urgency=low

  * libc6 compile of new upstream version (10098, 11744, 13123).
  * Updated cfdisk to cfdisk 0.8k
  * Added old patches; I'll send them upstream.
  	* fdisk - extended paritions, exit on EOF.
  	* mkfs - fix search paths.
  	* mkfs.minix - set owner of root dir to invoker.
  	* chkdupexe - remove upstream brokenness by checking PATH too.
  	* mcookie - fix man page
  	* whereis - fix search paths, find .gz files.
  	* sync - put it back (doh!)
  * Folded in getty:
  	* glibc patch (8815, 11687, 12738).
  	* Set tty to 660 root.dialout (8960).
  * Register pager alternative (12475).
    
 -- Guy Maor <maor@ece.utexas.edu>  Mon, 22 Sep 1997 18:29:53 -0500

util-linux (2.5-12) frozen unstable; urgency=low

  * Updated cfdisk to ftp.win.tue.nl:/pub/linux/util/cfdisk-0.8i.tar.gz

 -- Guy Maor <maor@ece.utexas.edu>  Tue, 6 May 1997 15:29:56 -0500

util-linux (2.5-11) frozen unstable; urgency=medium

  * Updated cfdisk to ftp.win.tue.nl:/pub/linux/util/cfdisk-0.8g.tar.gz (#9146)
  * -i from 2.5-9 removed as no longer needed.

 -- Guy Maor <maor@ece.utexas.edu>  Tue, 29 Apr 1997 13:40:26 -0500

util-linux (2.5-10) frozen unstable; urgency=medium

  * cfdisk: really fixed cast this time so should be able to deal with
    >2GB disks(#6747, #8041)
  * fdisk, cfdisk: Added partition id 0xa6 = OpenBSD (#7571)
  * setterm: use putp to output (#7852)
  * Removed miscutils removal trick as it no longer works (#5757, #6862)
  * mkfs.minix: added patch from Volker Leiendecker <volker@fsing.uni-sb.de>
    to set owner of root directory to invoker (like mkfs.ext2). (#6902)
  * Fix dpkg-shlibddeps rules line for m68k (#5818)

 -- Guy Maor <maor@ece.utexas.edu>  Thu, 27 Mar 1997 13:04:35 -0600

util-linux (2.5-9) frozen unstable; urgency=low

  * Add undocumented "-i" flag to ignore bad partition tables when starting
    instead of throwing a fatal error. Let's pass this to the upstream
    maintainer, please.

 -- Bruce Perens <bruce@pixar.com>  Fri, 6 Dec 1996 22:12:31 -0800

util-linux (2.5-8) frozen unstable; urgency=low

  * disk-utils/cfdisk.c: cast sector number to ext2_loff_t in calls to
    ext2_llseek()
  
 -- Guy Maor <maor@ece.utexas.edu>  Sat, 23 Nov 1996 23:07:59 -0600

util-linux (2.5-7) unstable; urgency=low

  * sys-utils/clock.c: fixed bug on machines without RTC enabled.
  * sys-utils/whereis.c: better path, compare function.
  * Install whereis, cytune, setsid.

 -- Guy Maor <maor@ece.utexas.edu>  Fri, 27 Sep 1996 23:02:09 -0500

util-linux (2.5-6) unstable; urgency=low

  * sys-utils/clock.c: Fixed bugs when real-time clock device is enabled
    in kernel.
  * New source format.

 -- Guy Maor <maor@ece.utexas.edu>  Tue, 3 Sep 1996 14:25:31 -0500

util-linux (2.5-5) unstable; urgency=low

  * disk-utils/fdisk.c: Added type a7 = NEXTSTEP (fixes bug 3259)
  * fdisk.c,cfdisk.c: Applied patch from Miquel van Smoorenburg
    <miquels@Q.cistron.nl> to let fdisk and cfdisk support Linux
    extended partitions.
  * Applied patch from Frank Neumann
    <Frank.Neumann@Informatik.Uni-Oldenburg.DE> for Linux/m68k
    support.
  * Install mkcookie.
  * disk-utils/mkfs.minix: fixed bug 3777 re parsing oddities.

 -- Guy Maor <maor@ece.utexas.edu>  Tue, 20 Aug 1996 16:21:21 -0500

util-linux (2.5-4) unstable; urgency=low

  * misc-utils/setterm.c (tc_entry): Applied patch from Michael
    Nonweiler <mrn20@hermes.cam.ac.uk> to make it work with ncurses.
  * misc-utils/chkdupexe.pl: Fixed some bugs with duplicate path
    and symbolic links.  Put in a better value for exedirs.
  * Install chkdupexe, setterm.

 -- Guy Maor <maor@ece.utexas.edu>  Wed, 05 Jun 1996 08:44:25 -0500

util-linux (2.5-3) unstable; urgency=low

  * text-utils/more.c (getline): more now handles files with lines ending
    with "\r\n".  Fixes Bug #2579.
  * Added 'priority: required'

 -- Guy Maor <maor@ece.utexas.edu>  Thu, 25 Apr 1996 04:55:22 -0500

util-linux (2.5-2) unstable; urgency=low

  * disk-utils/fdisk.c (read_line): EOF now exits instead of looping
    forever.  Fixes Bug #1206.
  * Added 'section: base'

 -- Guy Maor <maor@ece.utexas.edu>  Fri, 19 Apr 1996 05:13:09 -0500

util-linux (2.5-1) unstable; urgency=low

  * Initial release

 -- Guy Maor <maor@ece.utexas.edu>  Thu, 18 Apr 1996 04:32:22 -0500<|MERGE_RESOLUTION|>--- conflicted
+++ resolved
@@ -1,10 +1,15 @@
-<<<<<<< HEAD
 util-linux (2.14~a0-0) experimental-UNRELEASED; urgency=low
 
   * New release
 
  -- LaMont Jones <lamont@debian.org>  Fri, 07 Sep 2007 08:52:55 -0600
-=======
+
+FILLER (2.14~a0-0) UNRELEASED; urgency=low
+
+  * FILLER
+
+ -- FILLER Jones <lamont@debian.org>  Fri, 07 Sep 2007 08:52:55 -0600
+
 util-linux (2.13-6) unstable; urgency=low
 
   * sparc-utils 'sparc64' binary sets ADDR_LIMIT_32BIT.  Closes: LP#141524
@@ -16,7 +21,6 @@
   * build: cfdisk doesn't exist on some architectures.
 
  -- LaMont Jones <lamont@debian.org>  Wed, 12 Sep 2007 10:33:06 -0600
->>>>>>> deccfd61
 
 util-linux (2.13-4) unstable; urgency=low
 
