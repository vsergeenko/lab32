<<<<<<< HEAD
util-linux (2.14~a0-0) experimental-UNRELEASED; urgency=low

  * Start new release
  * DO NOT EDIT: changelog is built from commit messages

 -- LaMont Jones <lamont@debian.org>  Thu, 11 Oct 2007 21:01:08 -0600
=======
util-linux (2.13-13) unstable; urgency=low

  [David Woodhouse]

  * hwclock: check for ENODEV

  [Matthias Koenig]

  * mount: fix fd leak

  [LaMont Jones]

  * sys-utils: Drop duplicate install of setarch manpage links.
  * agetty: drop useless and unused diff from upstream
  * hwclock.sh: drop redundant file pointer.  Closes: #453333

  [Frédéric Bothamy]

  * sys-utils: correct setarch.8 manpage link creation.  Closes: #453245

  [Karel Zak]

  * build-sys: remove hardcoded _GNU_SOURCE
  * mount: don't call canonicalize(SPEC) for cifs, smbfs and nfs.
    Closes: #446175
  * blockdev: add --getsz to blockdev.8

 -- LaMont Jones <lamont@debian.org>  Wed, 05 Dec 2007 21:34:36 -0700
>>>>>>> 4b6849c9

util-linux (2.13-12) unstable; urgency=low

  * meta: drop Conflicts: bsdmainutils too

 -- LaMont Jones <lamont@debian.org>  Mon, 19 Nov 2007 19:30:23 -0700

util-linux (2.13-11) unstable; urgency=low

  [LaMont Jones]

  * cal comes from bsdmainutils as well.  Drops Replaces: completely.

  [Pascal Terjan]

  * docs: fix ChangeLog URL

  [Gabor Kelemen]

  * po: update hu.po (from translationproject.org)

  [Karel Zak]

  * losetup: fix errno usage
  * po: update po files

  [Lauri Nurmi]

  * po: update fi.po (from translationproject.org)

 -- LaMont Jones <lamont@debian.org>  Wed, 14 Nov 2007 22:24:36 -0700

util-linux (2.13-10) unstable; urgency=low

  [KaiGai Kohei]

  * mkswap: possible to crash with SELinux relabeling support

  [Karel Zak]

  * docs: add info about .bugfix releases and branches

  [LaMont Jones]

  * build: don't deliver col* and ul as part of bsdutils for now.  Closes: #446939

 -- LaMont Jones <lamont@debian.org>  Mon, 29 Oct 2007 14:29:49 -0600

util-linux (2.13-9) unstable; urgency=low

  [LaMont Jones]

  * deliver hwclockfirst.sh on ubuntu as well.  LP: #63175
  * build: don't deliver (emtpy) /usr/share/util-linux.  Closes: #445908
  * mount.8:  Make package references be the actual binary package name
    in the distro.  LP: #154399

  [Michael Piefel]

  * po: update de.po (from translationproject.org)

  [Yu Zhiguo]

  * chsh: should use pam_end function to terminate the PAM transaction

  [Benno Schulenberg]

  * po: update nl.po (from translationproject.org)

  [Rajeev V. Pillai]

  * pg: fix segfault on search

  [Karel Zak]

  * mount: -L|-U segfault when label or uuid doesn't exist
  * tests: fix blkid cache usage
  * script: dies on SIGWINCH.  Closes: #445956
  * chfn: add pam_end() call and cleanup PAM code
  * ionice: add a note about permissions to ionice.1
  * script: dies on SIGWINCH
  * po: fix typo in de.po
  * po: update po files
  * setarch: generate groff links in a better way

 -- LaMont Jones <lamont@debian.org>  Sat, 20 Oct 2007 20:59:12 -0600

util-linux (2.13-8) unstable; urgency=low

  * Upstream git:
    - po: update sv.po (from translationproject.org)
    - mount: doesn't drop privileges properly when calling helpers
      CVE-2007-5191
    - hwclock: fix --rtc option.  Closes: #444924
    - setarch: fix compiler warning
    - login: login segfaults on EOF (rh#298461)
    - build-sys: nls/locale handling in util-linux-ng general
    - blockdev: add missing description about option --report in manpage
  * fix messages in "hwclock.sh start".  Closes: #436873
  * Honor DEB_BUILD_OPTIONS=nostrip.  Closes: #443853

 -- LaMont Jones <lamont@debian.org>  Mon, 01 Oct 2007 21:57:41 -0600

util-linux (2.13-7) unstable; urgency=low

  * cfdisk.8: mention slang next to curses.  Closes: #295487
  * util-linux.postrm: remove /etc/adjtime on purge.  Closes: #245236
  * hwclock: Reintroduce hwclockfirst.sh on Debian machines.  Closes: #443487
  * mount.preinst: chroot-check was broken.  Closes: #443466

 -- LaMont Jones <lamont@debian.org>  Fri, 21 Sep 2007 22:10:20 -0600

util-linux (2.13-6) unstable; urgency=low

  * sparc-utils 'sparc64' binary sets ADDR_LIMIT_32BIT.  Closes: LP#141524

 -- LaMont Jones <lamont@debian.org>  Fri, 21 Sep 2007 10:36:39 -0600

util-linux (2.13-5) unstable; urgency=low

  * build: cfdisk doesn't exist on some architectures.

 -- LaMont Jones <lamont@debian.org>  Wed, 12 Sep 2007 10:33:06 -0600

util-linux (2.13-4) unstable; urgency=low

  * build: look for fdisk in the right place.  Closes: LP#138040

 -- LaMont Jones <lamont@debian.org>  Wed, 12 Sep 2007 06:30:18 -0600

util-linux (2.13-3) unstable; urgency=low

  * flock.1: typo in man page.  Closes: #440011
  * mount: chain of symlinks to fstab causes use of pointer after free
    Closes: #440562
  * Replaces: sparc-utils (for sparc{32,64}.  Closes: #440966

 -- LaMont Jones <lamont@debian.org>  Wed, 29 Aug 2007 07:09:06 -0600

util-linux (2.13-2) unstable; urgency=low

  * Don't make rename.ul an alternative for rename.  Closes: #439935.
  * Don't deliver hexdump (bsdmainutils is newer).  Closes: #439905
  * Update bsdutils description.  Closes: #439907

 -- LaMont Jones <lamont@debian.org>  Tue, 28 Aug 2007 17:12:29 -0600

util-linux (2.13-1) unstable; urgency=low

  * Changes from upstream:
    - docs: update AUTHORS file
    - Revert "mount: improve error message when helper program not present"
      for translation freeze (reopens LP #131367)  Will be fixed in 2.13.1
      and 2.14.
    - taskset: check for existence of sched_getaffinity
    - setarch: add parisc/parisc64 support
    - mount: free loop device on failure
    - mount: avoid duplicates for root fs in mtab
    - build-sys: release++
    - docs: update ReleaseNotes, update and sort AUTHORS file
    - po: update po/ stuff
    - ionice: clean up error handling
    - cytune: make the oneliner more specific the cyclades hw in question
    - docs: update TODO
    - setarch: add --3gb option for compatibility with Debian linux{32,64} command
  * Revert "umount: only call update_mtab if mtab_is_writable().", since the
    fix is already present in a different way.
  * Have debian/rules deal with architectures that don't get packages.
    Closes: #439830

 -- LaMont Jones <lamont@debian.org>  Mon, 27 Aug 2007 21:59:00 -0600

util-linux (2.13~rc3-9) unstable; urgency=low

  * debian/rules: cleanup and support nostrip option
  * build: fdisk (and therefore the udebs) do not get built on m68k.
  * build: /usr/bin/rename needs to be an alternative.
    Closes: #439647, #439712

 -- LaMont Jones <lamont@debian.org>  Mon, 27 Aug 2007 02:36:50 -0600

util-linux (2.13~rc3-8) unstable; urgency=low

  * taskset: Don't deliver taskset on m68k.
  * umount: only call update_mtab if mtab_is_writable().  Closes: #338803
  * build: switch back to libblkid-dev for Debian.  Closes: #439617

 -- LaMont Jones <lamont@debian.org>  Sat, 25 Aug 2007 21:38:17 -0600

util-linux (2.13~rc3-7) unstable; urgency=low

  * Document git repository location
  * cytune.8: make the oneliner more specific the cyclades hw in question
    Closes: #375150
  * control: Extend package descriptions.  Closes: #384072
  * Switch to debhelper, clean up delivery of binaries.
  * bsdutils: deliver more stuff that we build.  Now partly
    Replaces: bsdmainutils and completely Replaces: linux32.

 -- LaMont Jones <lamont@debian.org>  Fri, 24 Aug 2007 23:27:19 -0600

util-linux (2.13~rc3-6) unstable; urgency=low

  * more upstream changes
    - docs: add DEPRECATED to EXTRA_DIST
    - docs: update AUTHORS file
    - docs: add note about http://translationproject.org
    - man-pages: cleanup of chrt.1 and taskset.1
    - mount: improve error message when helper program not present
    - setarch: cleanup licensing note
    - setarch: add sparc32bash alias to keep compatibility with sparc32
    - setarch: add __alpha__ support
    - po: update de.po, vi.po, nl.po (from translationproject.org)
  * drop arch.1 man page.  Closes: #438668
  * deliver the right file for scriptreplay.  Closes: #438771
  * sfdisk: Allow drives over 2^31 sectors in size.  Closes: #314413
  * Deliver flock and flock.1.  Closes: #435272
  * hwclock.sh: Correct message. Closes: #424682
  * cfdisk: switch back to slang2
  * setarch: add parisc/parisc64 support
  * deliver setarch

 -- LaMont Jones <lamont@debian.org>  Tue, 21 Aug 2007 11:10:51 -0600

util-linux (2.13~rc3-5) unstable; urgency=low

  * Fix distro check in debian/rules
  * Use Breaks: on distros that support that in the previous release.

 -- LaMont Jones <lamont@debian.org>  Wed, 15 Aug 2007 00:32:12 -0600

util-linux (2.13~rc3-4) unstable; urgency=low

  * Changes from upstream:
    - po: gettextizing some overlooked messages.
    - build-sys: add --disable-makeinstall-chown
    - docs: add README.licensing
    - tests: fix ULONG_MAX usage on 32bit machines
    - chsh: don't use empty shell field in /etc/passwd
    - more: fix underlining for multibyte chars
    - login: replace /usr/spool/mail with /var/spool/main in man page
  * mount: make the error message a little more clear when a helper
    program is missing.  (LP #131367)
  * manpages: cleanup of chrt.1 and taskset.1.  Closes: #427267, #265479
  * hwclock.sh: only report hwclock updated if we did that.  Closes: #436873
  * update copyright to reflect README.licensing
  * Merge ubuntu changes, do the right thing at build time.
  * Go back to Depends: for the various packages, since the switch to libc5 is
    long, long over.

 -- LaMont Jones <lamont@debian.org>  Tue, 14 Aug 2007 14:01:11 -0600

util-linux (2.13~rc3-3) unstable; urgency=low

  * Merge lpia support from ubuntu.

 -- LaMont Jones <lamont@debian.org>  Thu,  9 Aug 2007 08:50:42 -0600

util-linux (2.13~rc3-2ubuntu2) gutsy; urgency=low

  * Add lpia support back in.  sorry.

 -- LaMont Jones <lamont@ubuntu.com>  Thu,  9 Aug 2007 08:48:21 -0600

util-linux (2.13~rc3-2ubuntu1) gutsy; urgency=low

  * New debian version.  Remaining ubuntu changes:
    - Add udev rule for calling /sbin/hwclock --hctosys dynamically:
      + debian/hwclock.rules, debian/hwclock.udev: Rule and script.
      + debian/rules: Install those.

 -- LaMont Jones <lamont@ubuntu.com>  Wed,  8 Aug 2007 13:22:04 -0600

util-linux (2.13~rc3-2) unstable; urgency=low

  * mount should Suggest nfs-common, not Recommend it.
  * Fix build-depends for hurd-i386.  Closes: #333147

 -- LaMont Jones <lamont@debian.org>  Wed,  8 Aug 2007 13:34:42 -0600

util-linux (2.13~rc3-1ubuntu1) gutsy; urgency=low

  * Merge ubuntu changes into a new Debian version.  Remaining:
    - Add udev rule for calling /sbin/hwclock --hctosys dynamically:
      + debian/hwclock.rules, debian/hwclock.udev: Rule and script.
      + debian/rules: Install those.

 -- LaMont Jones <lamont@ubuntu.com>  Wed,  8 Aug 2007 11:57:03 -0600

util-linux (2.13~rc3-1) unstable; urgency=low

  * New upstream version

 -- LaMont Jones <lamont@debian.org>  Wed,  8 Aug 2007 11:51:16 -0600

util-linux (2.13~rc2-7) unstable; urgency=low

  * If nfs-common is not installed, skip nfs check
  * More fixes from upstream:
    - swapon: cleanup fsprobe_*() usage
    - swapoff: correctly handle UUID= and LABEL= identifiers
    - mount: fix incorrect behavior when more than one fs type is
    - tests: add script(1) race condition test
    - script: fix race conditions
    - mkfs: remove nonsense from man page
    - blockdev: use LU and LLU for BLKGETSIZE and BLKGETSIZE64
    - blockdev: fix "blockdev --getsz" for large devices

 -- LaMont Jones <lamont@debian.org>  Tue,  7 Aug 2007 10:42:56 -0600

util-linux (2.13~rc2-6ubuntu1) gutsy; urgency=low

  * Merge ubuntu fixes into new Debian version.

 -- LaMont Jones <lamont@ubuntu.com>  Sat,  4 Aug 2007 12:33:57 -0600

util-linux (2.13~rc2-6) unstable; urgency=low

  * More fixes from upstream
  * mount.preinst: deal with no /proc/mounts.  Closes: #436003
  * swapoff: handle UUID= and LABEL=.  Closes: #435555

 -- LaMont Jones <lamont@debian.org>  Sat,  4 Aug 2007 18:22:19 -0600

util-linux (2.13~rc2-5) unstable; urgency=low

  * mount.preinst:
    - check the right directory for mount.nfs.
      Closes: #435307, #435414, #435223
    - look for ' nfs ' mounts.  Closes: #435305

 -- LaMont Jones <lamont@debian.org>  Tue, 31 Jul 2007 22:34:08 -0600

util-linux (2.13~rc2-4) unstable; urgency=low

  * switch to using libvolume-id-dev
  * Recommend: nfs-common so that portmap doesn't become defacto-Required.
    NFS mounts will not work unless nfs-common is upgraded to at least the
    Recommended version, so now mount.preinst will fail if there are NFS
    mounts and no /usr/sbin/mount.nfs.  Closes: #435204, #435223, #435125

 -- LaMont Jones <lamont@debian.org>  Mon, 30 Jul 2007 08:07:37 -0600

util-linux (2.13~rc2-3ubuntu1) gutsy; urgency=low

  * Merge ubuntu changes:
    - Add udev rule for calling /sbin/hwclock --hctosys dynamically:
      + debian/hwclock.rules, debian/hwclock.udev: Rule and script.
      + debian/rules: Install those.
    - use libvolume-id instead of blkid.  This will be true for debian once a
      current enough udev is available.

 -- LaMont Jones <lamont@ubuntu.com>  Sun, 29 Jul 2007 11:31:21 -0600

util-linux (2.13~rc2-3) unstable; urgency=low

  * add option for 8-bit chars in agetty.  Closes: #221290
  * Merge upstream fixes (rc2+git)

 -- LaMont Jones <lamont@debian.org>  Sat, 28 Jul 2007 22:34:53 -0600

util-linux (2.13~rc2-2) experimental; urgency=low

  * arch is dealt with upstream now.
  * Mention hfsplus in mount.8.  Closes: #345106
  * Add m32r.  Closes: #413074
  * use snprintf in logger.c.  Closes: #118784
  * Various typos in cfdisk.8.  Closes: #360896
  * cleanup copyright.  Closes: #290077
  * manpage typos.  Closes: #360279, #395442

 -- LaMont Jones <lamont@debian.org>  Tue, 17 Jul 2007 23:28:54 -0600

util-linux (2.13~rc2-1) experimental; urgency=low

  * New upstream version
  * drop libselinux-dev build-dep on kfreebsd-amd64

 -- LaMont Jones <lamont@debian.org>  Tue, 17 Jul 2007 16:41:11 -0600

util-linux (2.13~rc1-2) experimental; urgency=low

  * A little more kfreebsd cleanup
  * Fix nfs-common dependency

 -- LaMont Jones <lamont@debian.org>  Fri, 13 Jul 2007 08:22:01 -0600

util-linux (2.13~rc1-1) experimental; urgency=low

  * fix ionice build errors on several architectures.  Closes: #432603
  * no libselinux on kfreebsd-i386

 -- LaMont Jones <lamont@debian.org>  Tue, 10 Jul 2007 22:30:59 -0600

util-linux (2.13~rc1-0) experimental; urgency=low

  * New upstream (util-linux-ng).  Closes: #431817, #355536
    - several patches were not ported forward from 2.12-19
      - no kerneli support in crypto loop, since it is not in 2.6 kernels.
      - 20guesshelper: filesystem detection has been dropped.  Mount is built
        with filesystem probing
      - 20xgethostname: does anyone care?
      - 30nfs*: NFS support has moved to nfs-utils, and removed from
        util-linux.  Add Depends: nfs-common until Lenny ships.
        Closes: #417996
    - umounting usb sticks as a user no longer segfaults. Closes: #410031
  * Add LSB formatted dependency info in hwclock.sh.  Closes: #330227
  * Reflect Debian locations in getopt manpage.  Closes: #352221
  * Conflict/Replaces/Provides: schedutils.  Closes: #322883, #384045
  * README.Debian.hwclock needs a .gz in hwclock.sh.  Closes: #393539
  * Deliver tailf.  Closes: #327906
  * Deliver partx.  Closes: #296615

 -- LaMont Jones <lamont@debian.org>  Tue, 10 Jul 2007 00:05:29 -0600

util-linux (2.12r-20) unstable-UNRELEASED; urgency=low

  * USB unmounting dereferenced a null pointer.  Closes: #410031
    - Files: 70fstab.dpatch

 -- LaMont Jones <lamont@debian.org>  Sun, 17 Jun 2007 06:01:46 -0600

util-linux (2.12r-19ubuntu2) gutsy; urgency=low
  
  * Fix sparc disk label generation. This is required for LDOM
    and parallel installations with Solaris 10.
    Add patch: 80sparc-new-label

    Many thanks to David S. Miller for the patch.

    NOTE: users upgrading from older versions should re-run fdisk to
          update the disk label.

 -- Fabio M. Di Nitto <fabbione@ubuntu.com>  Mon, 02 Jul 2007 07:55:46 +0200

util-linux (2.12r-19ubuntu1) gutsy; urgency=low

  * Merge from debian unstable, remaining changes:
    - Use volumeid instead of blkid to be able to access (mount/umount/swapon)
      volumes by UUID and/or label:
      + debian/control: libblkid-dev -> libvolume-id-dev build dependency
      + debian/patches/70libvolume_id-support.dpatch: SuSE patch for using
        libvolume-id.
    - Add udev rule for calling /sbin/hwclock --hctosys dynamically:
      + debian/hwclock.rules, debian/hwclock.udev: Rule and script.
      + debian/rules: Install those.

 -- Martin Pitt <martin.pitt@ubuntu.com>  Mon, 14 May 2007 21:48:06 +0200

util-linux (2.12r-19) unstable; urgency=low

  * mips/mipsel buildds use sudo.  Fix install target so that mount.deb
    builds.  Closes: #411893

 -- LaMont Jones <lamont@debian.org>  Wed, 21 Feb 2007 10:39:26 -0700

util-linux (2.12r-18) unstable; urgency=low

  * Stop printing erroneous "rpc.idmapd appears to not be running" message.
    Files: 30nfs4.dpatch. Closes: #385879

 -- LaMont Jones <lamont@debian.org>  Mon,  5 Feb 2007 13:47:10 -0700

util-linux (2.12r-17ubuntu2) feisty; urgency=low

  * debian/control: Update maintainer fields according to debian-
    maintainer-field spec.

 -- Martin Pitt <martin.pitt@ubuntu.com>  Mon, 12 Mar 2007 14:58:14 +0000

util-linux (2.12r-17ubuntu1) feisty; urgency=low

  * Merge from Debian unstable.  Remaining changes:
    - libvolume_id support patch from SuSE
    - single ubuntuized hwclock script

 -- LaMont Jones <lamont@ubuntu.com>  Fri,  2 Feb 2007 11:14:19 -0700

util-linux (2.12r-17) unstable; urgency=low

  * Userspace software suspend fix.  Closes: #409365
  * armel support.  Closes: #408816

 -- LaMont Jones <lamont@debian.org>  Fri,  2 Feb 2007 11:08:04 -0700

util-linux (2.12r-16) unstable; urgency=low

  * actually apply 30swsusp-resume.  And support userspace sw susp too.
    Closes: #406204
  * Fix off-by-one issue in agetty -I.  Closes: #392445
  * Drop extraneous "again" from hwclock.sh and remove references to
    hwclockfirst.sh.  Closes: #396755
  * Drop PAGE_SIZE usage completely, use sysconf(_SC_PAGESIZE).
  * Make intr the default for NFS v2 & v3 mounts in addition to being the
    default for NFS v4.  Thanks to Tollef Fog Heen for the idea.

 -- LaMont Jones <lamont@debian.org>  Wed, 17 Jan 2007 11:57:35 -0700

util-linux (2.12r-15) unstable; urgency=low

  * New amd64 rdev patch.  Closes: #396842

 -- LaMont Jones <lamont@debian.org>  Fri,  3 Nov 2006 20:44:05 -0700

util-linux (2.12r-14) unstable; urgency=low

  * Make that 11 for hwclock.sh, since we need / to be writable for the
    adjfile.

 -- LaMont Jones <lamont@debian.org>  Tue, 31 Oct 2006 15:01:01 -0700

util-linux (2.12r-13) unstable; urgency=low

  * NFS seems to not like 127.0.0.1 as a client ID for everyone.
    Closes: #394941
    - 30nfs4-setclientid.dpatch by Steinar H. Gunderson <sesse@debian.org>
  * Move hwclock.sh to 8 since localtime is now a file, not a symlink.
    Adds Depends: tzdata (>=2006c-2)
    Closes: #342887
  * ship rdev on amd64.  Closes: #297789

 -- LaMont Jones <lamont@debian.org>  Tue, 31 Oct 2006 13:51:50 -0700

util-linux (2.12r-12) unstable; urgency=low

  * drop hwclockfirst.sh, and put hwclock.sh back at 50.  See #50572 and
    Closes: #342887
  * Deal with _syscall5 going away.  Patch imported from Ubuntu.
    Closes: #392236

 -- LaMont Jones <lamont@debian.org>  Thu, 19 Oct 2006 19:01:33 -0600

util-linux (2.12r-11) unstable; urgency=low

  * typos in NFSv4 (GSSDLCK didn't have .pid, and the latest
    nfs-common no longer creates the file at all.) Closes: #376931
    - modified 30nfs4-fix.dpatch

 -- LaMont Jones <lamont@debian.org>  Tue, 19 Sep 2006 09:33:31 -0600

util-linux (2.12r-10) unstable; urgency=low

  * NFSv4 patch fixes for cfs.  Closes: #367049
    Thanks to Trond Myklebust for the quick fix.
    - modified 30nfs4-fix.dpatch

 -- LaMont Jones <lamont@debian.org>  Mon, 15 May 2006 18:12:24 -0600

util-linux (2.12r-9) unstable; urgency=low

  * Release NFSv4 support. Closes: #302420, #239031, #290873
  * Deliver isosize. Closes: #354960
  * Fix udeb dependencies.  Closes: #360352

 -- LaMont Jones <lamont@debian.org>  Sat,  6 May 2006 21:53:12 -0600

util-linux (2.12r-8.2nfs4) experimental; urgency=low

  * Turn on fixed nfsv4 patch.  Closes: #302420, #239031
    Thanks to Steinar H. Gunderson <sgunderson@bigfoot.com>

 -- LaMont Jones <lamont@debian.org>  Fri, 28 Apr 2006 11:04:39 -0600

util-linux (2.12r-8) unstable; urgency=high

  * Drop NFS v4 patch, since it breaks mounting things exported by
    nfs-user-server.  It will be happily reapplied once someone fixes
    the patch.  Closes: #354075.  Reopens: #302420, #239031
    - fix compiler warnings in said patch.
    - Apply nfs4mount.c fix to (dropped) nfsv4 patch.  Closes: #354193

 -- LaMont Jones <lamont@debian.org>  Fri, 24 Feb 2006 10:57:29 -0700

util-linux (2.12r-7) unstable; urgency=low

  * Add nfsv4 patch.  Closes: #302420, #239031

 -- LaMont Jones <lamont@debian.org>  Tue, 21 Feb 2006 11:01:21 -0700

util-linux (2.12r-6) unstable; urgency=low

  * make hwclock even more policy compilant.

 -- LaMont Jones <lamont@debian.org>  Sat, 28 Jan 2006 08:57:45 -0700

util-linux (2.12r-5) unstable; urgency=low

  * make hwclock prettier.  Closes: #348718

 -- LaMont Jones <lamont@debian.org>  Wed, 18 Jan 2006 11:44:06 -0700

util-linux (2.12r-4) unstable; urgency=low

  * Stupid fat-fingers typo.  Closes: #348483

 -- LaMont Jones <lamont@debian.org>  Tue, 17 Jan 2006 07:40:56 -0700

util-linux (2.12r-3) unstable; urgency=low

  * Add ppc64 support.  Closes: #322130
  * Update sections to match the overrides file.
  * hwclockfirst.sh may not exit, since it gets sourced.
    Closes: #343447
  * make the start messages from hwclock{first,}.sh slightly
    different, for clarity.
  * Build sparc binaries on sparc64
  * Actually cleanup pager alternatives.  Closes: #348235
  * Deal better with long passwords.  Based on patch from YAEGASHI Takeshi
    <yaegashi@debian.org>.  Closes: #315660

 -- LaMont Jones <lamont@debian.org>  Mon, 16 Jan 2006 14:35:42 -0700

util-linux (2.12r-2) unstable; urgency=low

  * Add back in dropped cramfs-udebsize patch.

 -- LaMont Jones <lamont@debian.org>  Fri,  9 Dec 2005 12:25:19 -0700

util-linux (2.12r-1) unstable; urgency=low

  * New upstream verison and maintainer.
    - cfdisk: fix a segfault with ReiserFS partitions
    - umount: disallow -r option for non-root users (CAN-2005-2876)
    - sfdisk: document -G option in --help output
    - updated translations: ca, et, fr
    - sfdisk: add -G option (Andries Brouwer)
    - updated translations: de, es, ru, sv, tr, nl
  * split cfdisk into its own udeb.  Closes: #243094, #314368
  * Really move hwclockfirst.sh back to S18 where it belongs.
    Put hwclock.sh at S22.  See #50572.
  * Missing line break in hwclock.sh.  Closes: #337955
  * Include swap-suspend patch from Ubuntu.
  * Fix variable name typo in hwclock.sh.  Closes: #340232
  * Add CPU=$(arch) to make call for building on amd64/i386 mixed systems.
    Closes: #305907
  * Cleanup lsb_init function usage.

 -- LaMont Jones <lamont@debian.org>  Wed,  7 Dec 2005 08:52:21 -0700

util-linux (2.12p-8) unstable; urgency=high

  * if /etc/adjtime is a dangling symlink, don't use it in hwclock*.sh
  * Applited patch by Max Vozeler to fix a local privilege escalation
    vulnerability in umount -r [debian/patches/51security_CAN-2005-2876.dpatch]
    Closes: #328141, #329063

 -- LaMont Jones <lamont@debian.org>  Wed, 21 Sep 2005 08:36:17 -0600

util-linux (2.12p-7) unstable; urgency=low

  * Fix non-posix typo in hwclock.sh.  Closes: #323872

 -- LaMont Jones <lamont@debian.org>  Thu, 18 Aug 2005 19:27:51 -0600

util-linux (2.12p-6) unstable; urgency=low

  * Use helper program in mount for guessed FS types too.  Thanks to Manish
    Singh and Fabio Massimo Di Nitto.  Adds: 20guesshelper.dpatch
  * Remove /usr/doc links on install.  Closes: #322806, #322816
  * Fix /usr/bin/pg pager alternative.  Closes: #323204
  * Overhaul hwclock.sh and hwclockfirst.sh.  Closes: #286948, #251479
  * Resync with Ubuntu, changes by Martin.Pitt@ubuntu.com:  Closes: #323463
    debian/patches/60_opt_O1.dpatch:
    - MCONFIG, configure: Build with -O1 instead of -O2 to work around cfdisk
      segfault.
    - Yay for upstream build systems which do not support specifying CFLAGS or
      OPT without breaking.

 -- LaMont Jones <lamont@debian.org>  Wed, 17 Aug 2005 16:14:29 -0600

util-linux (2.12p-5) unstable; urgency=low

  * Merge changes from ubuntu
    - closes #319143
  * Build-Depend: libslang2-dev.  Closes: #315634

 -- LaMont Jones <lamont@debian.org>  Thu, 21 Jul 2005 12:08:23 -0600

util-linux (2.12p-4ubuntu4) breezy; urgency=low

  * dpkg-architecture says DEB_HOST_GNU_SYSTEM is "linux-gnu" now, not
    "linux". Take account of this, and add compatibility code for old
    dpkg-architecture (closes: Ubuntu #11012).

 -- Colin Watson <cjwatson@ubuntu.com>  Sat, 21 May 2005 12:03:36 +0100

util-linux (2.12p-4ubuntu3) breezy; urgency=low

  * Don't special case sparc, it has umount2.

 -- Jeff Bailey <jbailey@ubuntu.com>  Fri, 20 May 2005 11:48:24 +0000

util-linux (2.12p-4ubuntu2) breezy; urgency=low

  * Run hwclockfirst.sh after modules load, so that rtc is loaded.

 -- LaMont Jones <lamont@ubuntu.com>  Thu, 12 May 2005 10:24:42 -0600

util-linux (2.12p-4ubuntu1) breezy; urgency=low

  * Resynchronise with Debian.
  * correct shutdown message from hwclock.sh

 -- LaMont Jones <lamont@ubuntu.com>  Fri, 15 Apr 2005 18:01:57 -0600

util-linux (2.12p-4) unstable; urgency=low

  * Depend on newer libblkid1.

 -- LaMont Jones <lamont@debian.org>  Thu, 17 Mar 2005 11:50:49 -0700

util-linux (2.12p-3) unstable; urgency=low

  * Add an alternative for pager pointing at pg (at pref 10).  Closes: #294218
  * enable fdisk on s390.  Closes: #238151

 -- LaMont Jones <lamont@debian.org>  Tue,  8 Feb 2005 13:45:34 -0700

util-linux (2.12p-2ubuntu2) hoary; urgency=low

  * Update dependencies for new libblkid1

 -- LaMont Jones <lamont@ubuntu.com>  Thu, 17 Mar 2005 11:12:42 -0700

util-linux (2.12p-2ubuntu1) hoary; urgency=low

  * Resync with Debian.

 -- LaMont Jones <lamont@canonical.com>  Sat, 25 Dec 2004 08:12:38 -0700

util-linux (2.12p-2) unstable; urgency=low

  * Really fix man page in alternatives.  Closes: #145647
  * more typos in hwclockfirst.sh.  Closes: #276372

 -- LaMont Jones <lamont@debian.org>  Sat, 25 Dec 2004 08:08:12 -0700

util-linux (2.12p-1ubuntu1) hoary; urgency=low

  * Resync with Debian.  Closes warty #3366, 4784

 -- LaMont Jones <lamont@canonical.com>  Fri, 24 Dec 2004 15:27:32 -0700

util-linux (2.12p-1) unstable; urgency=low

  * New upstream version. (2.12p)
    Closes: #182325, #270173, #192751, #229875, #230859, #214144, #254317, #272580
    - cfdisk: fix number of new partition when partitions not in disk order
    - fdisk: fix Sun label handling in sector mode
    - mkfs: never truncate filename (not that that ever happened)
    - more: fix redraw flaw.  Closes: #146678
  * New upstream version. (2.12o)  Closes: #286519, #132998, #207236
    - lomount: revert patch from 2.12j
    - lptune.8: -T option is obsolete
    - mkswap, mkswap.8, swapon: support labels
      (use HAVE_BLKID=no as long as the blkid library doesnt support this)
    - umount: allow user unmounting repeatedly mounted nfs mounts
  * Build-Depend on uuid-dev.  Closes: #282668
  * correct chown args in debian/rules.  Closes: #254780
  * include man page in update-alternatives for pager.  Closes: #145647
  * fix typos in howclockfirst.sh.  Closes: #276372
  * fix losetup -N documentation.  Closes: #239475
  * cleanup some narrow window sprintf issues in cfdisk.

 -- LaMont Jones <lamont@mmjgroup.com>  Fri, 24 Dec 2004 14:38:23 -0700

util-linux (2.12m-1ubuntu1) hoary; urgency=low

  * Resync with Debian.

 -- LaMont Jones <lamont@canonical.com>  Mon, 20 Dec 2004 10:55:20 -0700

util-linux (2.12m-1) unstable; urgency=low

  * New upstream version
    - cfdisk: recognize JFS, support reiserfs labels (flavio.stanchina@tin.it)
    - mount: fix option parsing bug
    - mount.8: several updates
    - swapon.8: document -v option

 -- LaMont Jones <lamont@debian.org>  Mon, 20 Dec 2004 10:46:16 -0700

util-linux (2.12l-1ubuntu1) hoary; urgency=low

  * Resync with debian

 -- LaMont Jones <lamont@canonical.com>  Wed, 15 Dec 2004 17:22:52 -0700

util-linux (2.12l-1) unstable; urgency=low

  * New upstream version, shrinking the size of the Debian diff.
    - Makefile: remove cat-id-tbl.c upon make clean
    - fdisk: fixed a bug that would cause a non-update of a sun disklabel
    - fdisk: use sectorsize instead of 512 for SGI (Eric Y. Theriault)
    - fdisk: use __attribute__((packed)) for alpha, ARM: avoid unaligned accesses
    - hwclock: actually use HAVE_tm_gmtoff
    - swapon: fix priority handling
    - umount: refuse to unmount an empty string
  * Jetisoning the (broken) hurd patch for now.

 -- LaMont Jones <lamont@debian.org>  Wed, 15 Dec 2004 17:27:44 -0700

util-linux (2.12k-2ubuntu1) hoary; urgency=low

  * Resync with Debian

 -- LaMont Jones <lamont@canonical.com>  Wed, 15 Dec 2004 11:32:45 -0700

util-linux (2.12k-2) unstable; urgency=low

  * Switch to dpatch.
  * Clean up --nohashpass in losetup.  Closes: #285639
  * Use stat instead of open in losetup.  (From #285353)

 -- LaMont Jones <lamont@debian.org>  Wed, 15 Dec 2004 10:43:29 -0700

util-linux (2.12k-1ubuntu1) hoary; urgency=low

  * Resync with Debian

 -- LaMont Jones <lamont@canonical.com>  Mon, 13 Dec 2004 16:55:15 -0700

util-linux (2.12k-1) unstable; urgency=low

  * New upstream version.
    * various translation updates
    * gcc-3.4 support help

 -- LaMont Jones <lamont@debian.org>  Mon, 13 Dec 2004 16:50:57 -0700

util-linux (2.12j-3ubuntu1) hoary; urgency=low

  * Resync with Debian

 -- LaMont Jones <lamont@canonical.com>  Fri, 10 Dec 2004 07:23:03 -0700

util-linux (2.12j-3) unstable; urgency=low

  * umount -l "" does bad things.  Don't do let the user do that.
  * remove non-utf8 characters from changelog.  sorry.

 -- LaMont Jones <lamont@debian.org>  Fri, 10 Dec 2004 07:11:02 -0700

util-linux (2.12j-2ubuntu1) hoary; urgency=low

  * resync with Debian

 -- LaMont Jones <lamont@canonical.com>  Tue,  7 Dec 2004 11:01:29 -0700

util-linux (2.12j-2) unstable; urgency=low

  * uninitialized variable.  Closes: #284597

 -- LaMont Jones <lamont@debian.org>  Tue,  7 Dec 2004 10:52:55 -0700

util-linux (2.12j-1ubuntu1) hoary; urgency=low

  * resync with Debian

 -- LaMont Jones <lamont@canonical.com>  Mon,  6 Dec 2004 03:55:55 -0700

util-linux (2.12j-1) unstable; urgency=low

  * New upstream version

 -- LaMont Jones <lamont@debian.org>  Mon,  6 Dec 2004 03:29:45 -0700

util-linux (2.12h-4ubuntu1) hoary; urgency=low

  * resync with debian.

 -- LaMont Jones <lamont@canonical.com>  Thu,  2 Dec 2004 22:37:16 -0700

util-linux (2.12h-4) unstable; urgency=low

  * mkswap on a file was broken. Thanks to Bas Zoetekouw <bas@debian.org>
    for the patch.  Closes: #280032, #282678
  * add libblkid-dev to Build-Depends.  Closes: #282668

 -- LaMont Jones <lamont@debian.org>  Thu,  2 Dec 2004 10:42:04 -0700

util-linux (2.12h-3ubuntu1) hoary; urgency=low

  * Resync with debian.
    Fix mount segv.  Closes: Warty#3153

 -- LaMont Jones <lamont@canonical.com>  Wed,  3 Nov 2004 10:44:22 -0700

util-linux (2.12h-3) unstable; urgency=low

  * Fix mount segv's.  Closes: #279306

 -- LaMont Jones <lamont@debian.org>  Wed,  3 Nov 2004 10:09:43 -0700

util-linux (2.12h-2ubuntu2) hoary; urgency=medium

  * Fix unterminated string in hwclock.sh (thanks, Jones Lee).

 -- Colin Watson <cjwatson@canonical.com>  Tue,  2 Nov 2004 22:29:24 +0000

util-linux (2.12h-2ubuntu1) hoary; urgency=low

  * Re-sync with Debian.

 -- LaMont Jones <lamont@canonical.com>  Sat, 30 Oct 2004 21:14:51 -0600

util-linux (2.12h-2) unstable; urgency=low

  * Cleanup the changelog entry in the uploaded package, to reduce panic.

 -- LaMont Jones <lamont@debian.org>  Sat, 30 Oct 2004 15:38:18 -0600

util-linux (2.12h-1) unstable; urgency=low

  * Even newer upstream... sigh.
  * Fix copyright file.  Closes: #278925

 -- LaMont Jones <lamont@debian.org>  Sat, 30 Oct 2004 12:56:19 -0600

util-linux (2.12b-1) unstable; urgency=low

  * New upstream.

 -- LaMont Jones <lamont@debian.org>  Fri, 29 Oct 2004 15:40:10 -0600

util-linux (2.12-11) unstable; urgency=low

  * Add amd64 to fdisk.
  * use absolute path to hwclock in scripts.  Closes: #277780
  * deal with unaligned partition table entries in fdisk.  Closes: #268119

 -- LaMont Jones <lamont@debian.org>  Fri, 29 Oct 2004 15:05:15 -0600

util-linux (2.12-10) unstable; urgency=low

  * The "SO WHY IS LETTING TWO PROCESSES OPEN THE SAME TTY FOR READ A
    _GOOD_ THING" Release.
  * Admit that the kernel API doesn't provide what we need, and turn the code
    back off.  Discussions will follow on how to deal with this post-sarge.
    Closes: #272689, Reopens: #216658

 -- LaMont Jones <lamont@debian.org>  Thu, 23 Sep 2004 22:29:09 -0600

util-linux (2.12-9) unstable; urgency=high

  * The I-HATE-LINUX-TTY-HANDLING Release
  * New and improved tty-in-use check, that actually works.  Closes: #272689

 -- LaMont Jones <lamont@debian.org>  Wed, 22 Sep 2004 12:30:01 -0600

util-linux (2.12-8) unstable; urgency=high

  * Fix tty-in-use check.  Many thanks to Samuel Thibault for tracking this
    down and providing a patch.  Closes: #226443

 -- LaMont Jones <lamont@debian.org>  Mon, 20 Sep 2004 08:53:42 -0600

util-linux (2.12-7) unstable; urgency=low

  * Have pri= only affect that entry in swapon -a.  Closes: #214407
  * Mention the freshmeat site.  Closes: #225605
  * fix disk sun label creation in fdisk.  Closes: #228747
  * Use a more general form for uname.  Closes: #231477
  * Provide fdisk-udeb for sparc.  Closes: #228444
  * Cleanup vty code in getty.  Closes: #224028, #224067, #226443, #229788
  * Changes from Javier Fernandez-Sanguino Pen~a <jfs@computer.org>
    - Added amd64 architecture (Closes: #241855)
    - Fixed manpage to avoid pointing to non existant files (Closes: #234875)
    - Fixed Theodore Tso's address to the new one in dmesg (Closes: #222106)
    - Modified cfdisk's es.po in order to not ask for an accented character
      since it will not be shown in cfdisk and causes confusion amongst
      users, this change could be reverted when upstream manages
      8-bit characters better (Closes: #210363, #204162)
    - mkswap manpage now mentiones --sparece=never option to cp 
      (Closes: #184492)
    - Added upstream maintainers to debian/copyright (Closes: #130858)
 
 -- LaMont Jones <lamont@debian.org>  Fri,  6 Feb 2004 14:50:09 -0700

util-linux (2.12-6) unstable; urgency=low

  * Clean up FTBFS isses. Closes: #223149
  * Deal with hwclock.sh on s390x.  Closes: #216567
  * Have getty check before opening a device.  Closes: #216658

 -- LaMont Jones <lamont@debian.org>  Sat,  6 Dec 2003 18:42:20 -0700

util-linux (2.12-5) unstable; urgency=low

  * Fix compile error in get_blocks.c.  Closes: #218894
  * Help out fdisk-udeb.  Closes: #218920

 -- LaMont Jones <lamont@debian.org>  Mon,  3 Nov 2003 15:02:04 -0700

util-linux (2.12-4) unstable; urgency=low

  * Version the build-depends on slang1-utf8-dev to make life clearer for
    woody backporters... Closes: #211974
  * Deliver pg.  Closes: #217310

 -- LaMont Jones <lamont@debian.org>  Fri, 24 Oct 2003 19:54:10 -0600

util-linux (2.12-3) unstable; urgency=low

  * Re-add support for kerneli (if cryptoapi is there, we use it.  If not, we assume
    that -e <name> refers to kerneli).  Closes: #65068, #131044, #163639, #211534.

 -- LaMont Jones <lamont@debian.org>  Fri, 19 Sep 2003 20:42:08 -0600

util-linux (2.12-2) unstable; urgency=low

  * release to unstable.  Closes: #206396,#180353

 -- LaMont Jones <lamont@debian.org>  Tue, 16 Sep 2003 23:07:27 -0600

util-linux (2.12-1) experimental; urgency=low

  * Fix package priorities.
  * Cleanup cryptoapi patch. (Really just needed the keybits patch.)

 -- LaMont Jones <lamont@debian.org>  Sun, 14 Sep 2003 20:40:56 -0600

util-linux (2.12-0) experimental; urgency=low

  * New upstream release.
  * cryptoapi patch (sort of) migrated forward, along with code inspired by
    the patch in #206396.  Still fighting with 2.4.22 crypto api, patches
    welcome.

 -- LaMont Jones <lamont@debian.org>  Sun, 14 Sep 2003 11:30:17 -0600

util-linux (2.11z-5) unstable; urgency=low

  * Fix mount -p (to make -p an accepted option), and add back in okeybits=
    to make the natives happy.  Closes: #131863, #197211, #157843
  * Merge in dependency change from -4.1, and cleanup the dirty diff that
    brought.  Closes: #200327, #205382, #206621
  * Was creating invalid swap files.  Closes: #196149, #203528
  * Fix LSB failures in cal.  Closes: #184885
  * Fix wall copyright, patch from Shaul Karl.  Closes: #196850
  * Fix HURD patch.  Closes: #198026
  * Include cramfs support.  Closes: #207207
  * Fix configure bug.  Closes: #207227
  * Create /etc/mtab mode 0600.  Closes: #208860
  * Fix man page ref to rpc.nfsd(8).  Closes: #165381

 -- LaMont Jones <lamont@debian.org>  Sat,  6 Sep 2003 16:43:20 -0600

util-linux (2.11z-4.1) unstable; urgency=low

  * Non-maintainer upload.
  * Correct build-depend from slang1-dev to slang1-utf8-dev to get cfdisk in
    fdisk-udeb to link with the same slang library as the other d-i modules.
    Patch from Joe Nahmias.  (Closes: #200327, #205382)

 -- Petter Reinholdtsen <pere@debian.org>  Fri,  5 Sep 2003 22:18:21 +0200

util-linux (2.11z-4) unstable; urgency=low

  * Put ddate back in, just to keep the natives quiet.

 -- LaMont Jones <lamont@debian.org>  Wed, 21 May 2003 14:36:14 -0600

util-linux (2.11z-3) unstable; urgency=low

  * Fix bashism in postinst from hurd port.  Closes: #194149
  * Drop ddate.  Closes: #149321, #174459, #180737
  * Clean up messages in hwclock.sh.  Closes: #167484
  * Some package description changes. Closes: #139953
  * properly install changelog.  Closes: #148714
  * Fix hwclock man page reference to /usr/local/timezone. Closes: #149996

 -- LaMont Jones <lamont@debian.org>  Wed, 21 May 2003 07:47:41 -0600

util-linux (2.11z-2) unstable; urgency=low

  * add in hurd patch.  Closes: #153410
  * Actually fixed in 2.11z-1 (or earlier)...  Closes: #81531, #138215, #138388, #185430
  * Install line.  Closes: #141498
  * Suggest dosfstools (home of mkfs.vfat).  Closes: #175369

 -- LaMont Jones <lamont@debian.org>  Mon, 19 May 2003 21:17:22 -0600

util-linux (2.11z-1) unstable; urgency=low

  * New upstream version.  Closes: #167967, #127086, #122288

 -- LaMont Jones <lamont@debian.org>  Fri, 21 Mar 2003 14:02:39 -0700

util-linux (2.11y-2) unstable; urgency=low

  * Fix sparc build.  sigh.

 -- LaMont Jones <lamont@debian.org>  Thu, 30 Jan 2003 01:00:28 -0700

util-linux (2.11y-1) unstable; urgency=low

  * New upstream version
  * don't build fdisk on m68k.  Closes: #170669
  * Honor HWCLOCKACCESS in hwcolockfirst.sh.  Closes: #127972

 -- LaMont Jones <lamont@debian.org>  Fri,  3 Jan 2003 22:05:53 -0700

util-linux (2.11x-1) unstable; urgency=low

  * New upstream version.  Closes: #163851
  * Include errno.h where needed.  Closes: #168539

 -- LaMont Jones <lamont@debian.org>  Sun, 24 Nov 2002 12:12:23 -0700

util-linux (2.11u-2) unstable; urgency=low

  * Fix changelog.

 -- LaMont Jones <lamont@debian.org>  Mon,  7 Oct 2002 09:42:22 -0600

util-linux (2.11u-1) unstable; urgency=low

  * New upstream release
  * Incorporate udeb fix from Tollef Fog Heen.  Closes: #156648
  * Build fdisk-udeb only where we built fdisk...  Closes: #163461

 -- LaMont Jones <lamont@debian.org>  Sun,  6 Oct 2002 23:31:42 -0600

util-linux (2.11n-4.1) unstable; urgency=low

  * NMU with maintainer's permission
  * Generate udeb with *fdisk in it.  Closes: 156648

 -- Tollef Fog Heen <tfheen@debian.org>  Sun, 22 Sep 2002 14:44:24 +0200

util-linux (2.11n-4) unstable; urgency=low

  * New maintainer.  Closes: #130842
  * Fix Standards-Version.  Closes: #97040
  * Loosen dependency of util-linux-locales to match upstream version.

 -- LaMont Jones <lamont@debian.org>  Sat, 26 Jan 2002 11:21:41 -0700

util-linux (2.11n-3) unstable; urgency=low

  * Orphaned this package.

 -- Adrian Bunk <bunk@fs.tum.de>  Fri, 25 Jan 2002 14:36:06 +0100

util-linux (2.11n-2) unstable; urgency=high

  * Applied a patch to hwclock/cmos.c that should fix the
    compilation on alpha. (closes: #123357)

 -- Adrian Bunk <bunk@fs.tum.de>  Tue, 11 Dec 2001 12:13:30 +0100

util-linux (2.11n-1) unstable; urgency=high

  * New upstream release.
    - It's now possible to build pivot_root on all architectures.
    - The confusing error message in mount is fixed.
      (closes: #109483)
    - minix v2 filesystems are now autodetected by mount.
      (closes: #118092)
    - tmpfs is now documented in mount (8). (closes: #120930)
    - s/top/Top/g in ipc.texi. (closes: #117438)

 -- Adrian Bunk <bunk@fs.tum.de>  Mon, 10 Dec 2001 19:46:36 +0100

util-linux (2.11m-1) unstable; urgency=high

  * New upstream release.
    The following bugs are fixed in this release:
    - "setterm -foreground default" does work now.
      (closes: #115447)
    - "more" on empty files does no longer print junk on powerpc.
      (closes: #114973)
    - The entry in the expert menu the option to create a
      SGI disklabel is now called
      "create an IRIX (SGI) partition table". (closes: #110277)
  * debian/rules: "raw" does now compile on m68k.
  * Remove the special handling for PowerPC/PReP machines from
    the postinst. (closes: #118367)

 -- Adrian Bunk <bunk@fs.tum.de>  Thu,  8 Nov 2001 22:46:55 +0100

util-linux (2.11l-4) unstable; urgency=high

  * Corrected the bug introduced in the last upload that did let
    the installation of util-linux fail on powerpc.
    (closes: 117393)
  * s/"uname -m"/`uname -m`/ in the postinst of util-linux.

 -- Adrian Bunk <bunk@fs.tum.de>  Sun, 28 Oct 2001 20:11:11 +0100

util-linux (2.11l-3) unstable; urgency=low

  * Don't install debian/tmp/DEBIAN/conffiles on s390 (since
    there's no longer a hwclock on s390).

 -- Adrian Bunk <bunk@fs.tum.de>  Tue, 23 Oct 2001 20:39:06 +0200

util-linux (2.11l-2) unstable; urgency=low

  * Don't install hwclock on s390. (closes: #115019)
  * Make the warning in hwclockfirst.sh that occurs when the
    timezone couldn't be determined more silent.
    (closes: #116003)

 -- Adrian Bunk <bunk@fs.tum.de>  Sun, 21 Oct 2001 12:50:40 +0200

util-linux (2.11l-1) unstable; urgency=high

  * New upstream release that consists of bug fixes and several
    security fixes. (closes: #112271)
    - renice does no longer incorrectly report a priority of 20.
      (closes: #37348)
    - Upstream has included the "replay" script written by
      Joey Hess <joeyh@debian.org>. (closes: #68556)
  * Added a hwclockfirst.sh script that runs before S20modutils.
    (closes: #50572)

 -- Adrian Bunk <bunk@fs.tum.de>  Tue,  9 Oct 2001 02:15:34 +0200

util-linux (2.11h-1) unstable; urgency=high

  * New upstream release.
    - This release contains some fixes in more (1).
      (closes: #46590)
  * Don't build pivot_root on ia64 (ia64 has broken kernel
    headers).

 -- Adrian Bunk <bunk@fs.tum.de>  Fri, 27 Jul 2001 19:20:25 +0200

util-linux (2.11g-4) unstable; urgency=low

  * m68k doesn't has pivot_root, too. (closes: #103812)

 -- Adrian Bunk <bunk@fs.tum.de>  Mon,  9 Jul 2001 23:20:36 +0200

util-linux (2.11g-3) unstable; urgency=low

  * Don't build "raw" on m68k because it doesn't compile.
    (closes: #103812)

 -- Adrian Bunk <bunk@fs.tum.de>  Sat,  7 Jul 2001 16:48:23 +0200

util-linux (2.11g-2) unstable; urgency=low

  * hwclock.sh does now check $HWCLOCKACCESS. (closes: #87187)

 -- Adrian Bunk <bunk@fs.tum.de>  Fri,  6 Jul 2001 19:35:04 +0200

util-linux (2.11g-1) unstable; urgency=low

  * New upstream release.
  * fdisk does now know about the partition type of the
    Linux/PA-RISC boot loader. (closes: #101853)

 -- Adrian Bunk <bunk@fs.tum.de>  Wed, 27 Jun 2001 18:56:34 +0200

util-linux (2.11f-1) unstable; urgency=low

  * New upstream release. Bugs fixed in this release:
    - Fix for big endian architectures in disk-utils/raw.c.
      (closes: #100462)
    - Support for SuperH in mount. (closes: #99804)
    - The alpha options in hwclock do now work as documented.
      (closes: #84346)
    - mount (8) does now mention that the quota utilities do use
      the *quota options in /etc/fstab. (closes: #98485)

 -- Adrian Bunk <bunk@fs.tum.de>  Sun, 24 Jun 2001 22:11:23 +0200

util-linux (2.11d-1) unstable; urgency=low

  * New upstream release. This release contains fixes for the
    following bugs:
    - Different fix for the problems with the "user" option in
      umount. (closes: #98129)
    - Support x86 RTC on UltraSPARC III's. (closes: #91774)
    - An error message in mount is now proper english.
      (closes: #92198)
  * Install more.help in /usr/share/util-linux. (closes: #96375)
  * Updated README.Debian.hwclock.gz. (closes: #76618)

 -- Adrian Bunk <bunk@fs.tum.de>  Thu, 24 May 2001 10:57:43 +0200

util-linux (2.11b-6) unstable; urgency=low

  * Corrected the "charset" in po/nl.po .
  * Standards-Version: 526.7.8.9.13-Foo.6

 -- Adrian Bunk <bunk@fs.tum.de>  Wed,  9 May 2001 15:54:51 +0200

util-linux (2.11b-5) unstable; urgency=low

  * Made util-linux-locales binary-all.

 -- Adrian Bunk <bunk@fs.tum.de>  Thu, 26 Apr 2001 23:57:45 +0200

util-linux (2.11b-4) unstable; urgency=low

  * Applied a fdisk patch for hppa and added hppa to fdisk_arch in
    debian/rules. (closes: #92912)

 -- Adrian Bunk <bunk@fs.tum.de>  Sun, 15 Apr 2001 03:01:40 +0200

util-linux (2.11b-3) unstable; urgency=high

  * Fixed the bug in umount that did let a user umount a file system
    mounted by root when the "user" option is set in /etc/fstab.
    (closes: #44749)
  * Corrected a build error on powerpc in debian/rules.
  * Corrected in util-linux-locales:
    Section : base -> utils
    Priority: required -> optional
  * Added the crypto patch again. (closes: #36939)
    Fixed in the new crypto patch:
    - It's now the complete crypto patch. (closes: #55435)
    - "losetup" no longer lists the available ciphers.
      (closes: #61425)
    - It already includes the patch from #68804. (closes: #68804)
  * Added blockdev to util-linux. (closes: #61488)

 -- Adrian Bunk <bunk@fs.tum.de>  Thu, 12 Apr 2001 19:41:14 +0200

util-linux (2.11b-2) unstable; urgency=low

  * Include pivot_root in util-linux. (closes: #91215)
  * Added a lintian override for mount and umount.

 -- Adrian Bunk <bunk@fs.tum.de>  Sun, 25 Mar 2001 20:16:39 +0200

util-linux (2.11b-1) unstable; urgency=high

  * New upstream release. This release fixes the following bugs:
    - the problem with extended partitions when using the "o" command
      in fdisk is fixed (closes: #45827)
    - adfs options are now documentated in mount (8) (closes: #79181)
    - missing .TP in mount (8) was added (closes: #56230)
  * The locales are now in a seperate util-linux-locales package that
    is not essential. (closes: #62651)
  * util-linux "Suggests: kbd | console-tools" to help people to
    find where "kbdrate" is.
  * Added support for devfs in rdev. (closes: #74962)
  * Include the "raw" program in util-linux. (closes: #85695)
  * Include fdformat again. (closes: #81362)
  * Moved the "install-info" call from the postrm to the prerm.
    (closes: #90883)
  * Install "HOSTORY" as "changelog.gz" in all packages.
  * Removed the "swapdev" link to "rdev". Upstream says about swapdev:  
      Nevertheless, all this is ancient junk. I just checked swapdev
      and found that it was last used in kernel 0.12 but that swapdev
      (or rdev -s) has not done anything in any kernel later than 0.12.

 -- Adrian Bunk <bunk@fs.tum.de>  Fri, 23 Mar 2001 15:50:23 +0100

util-linux (2.11a-2) unstable; urgency=low

  * Corrected the location of the examples in getopt (1).
    (closes: #63036)
  * Added the missing build dependency on gettext.
  * Added mips, mipsel and ia64 to fdisk_arch in debian/rules.

 -- Adrian Bunk <bunk@fs.tum.de>  Mon, 12 Mar 2001 23:10:03 +0100

util-linux (2.11a-1) unstable; urgency=low

  * New upstream release.
  * This release contains a fix for an overrun sprintf in mount.
    (closes: #85739)
  * A message of cfdisk is less confusing in this release.
    (closes: #76664)
  * Don't include a group writable /usr/share/locale/da .

 -- Adrian Bunk <bunk@fs.tum.de>  Sat, 10 Mar 2001 01:41:51 +0100

util-linux (2.11-1) unstable; urgency=low

  * New upstream release.
  * Upstream removed "kbdrate" from util-linux (it's now in the
    packages kbd and console-tools).
    Let util-linux conflict with kbd (<< 1.05-3) and
    console-tools (<< 1:0.2.3-21) to avoid that a user of these
    packages has a system without "kbdrate".

 -- Adrian Bunk <bunk@fs.tum.de>  Fri,  9 Mar 2001 19:40:53 +0100

util-linux (2.10s-2) unstable; urgency=low

  * New maintainer. (closes: #86872)

 -- Adrian Bunk <bunk@fs.tum.de>  Wed, 21 Feb 2001 18:21:03 +0100

util-linux (2.10s-1) unstable; urgency=low

  * New upstream release, Closes: #85492
  * login-utils/wall now checks whether the devices has a colon in it and skips
    it if it does.  This prevents wall from trying to send to X connectiosn.
    Closes: #34217
  * added joeyh's script patch for handling SIGWINCH, Closes: #42497
  * debian has long been modifying the man page to point at proper file
    locations, these two bugs were merged with two other bugs that are actually
    bugs in docs v. reality and so were not getting closed.  unmerged and are
    now being closed.  Closes: #55500.
  * DEB_HOST_ARCH is set if not run from within dpkg-buildpackage,
    Closes: #71978
  * devfs code now in the upstream, Closes: #72241
  * upstream fixed the wrong NAME, Closes: #79794
  * umount knows that mips does not support umount2, Closes: #80386
  * removed calls to suidregister
  * orphaning package

 -- Sean 'Shaleh' Perry <shaleh@debian.org>  Mon, 12 Feb 2001 14:43:32 -0800

util-linux (2.10q-1) unstable; urgency=low

  * New upstream release
  * New maintainer (possibly temporarily) 
  * I left out the alpha fdisk patch and the crypto patch.  Debian needs to
    line up with the upstream.  If there is demand, will see what I can do.
    Closes: #77259, #69717
  * has patch for autofs from #31251, Closes: #31251
  * loop mounts leaking seems to have been fixed long ago, Closes: #37063
  * nfs(5) updated to mention (no)lock option, Closes: #50300
  * umount sigsegv'ing when user lacks permisions seems to have been fixed
    long ago, Closes: #54757
  * FHS transition started in last upload forgot to, Closes: #61287, #66322
  * umount -f is now documented and tries to be functional, Closes: #62625
  * for all of those "please update this package" bugs, Closes: #64927, #64416
  * umount -f seems to work now, I believe it was a kernel issue, Closes: #70484
  * bsdutils description cleaned, no longer refers to missing binaries,
    Closes: #63617
  * Patch rejected by upstream, Closes: #25832
  * problems with alpha and bsd partitions believed fixed in 2.9w,
    Closes: #34572
  * /dev/vcsa patch accepted, Closes: #54204
  * msglevel fixed by upstream, Closes: #54213
  * update-mime call seems to have been fixed in previous release,
    Closes: #55140
  * looks like user error, Closes: #57757, #58833, #70651
  * does not look valid any more, Closes: #64226, #67815, #60197
  * LVM supported in current release, Closes: #67297
  * forgot to Closes: #69442, when I put elvtune's manpage where it belongs
  * prerm typo, oops, Closes: #77300
  * fdformat is just a wrapper, no more confusing messages,
    Closes: #52364, #53037
  * hwclock.sh supports a BADYEAR argument from etc/default/rcS.
  * no longer include example.files, they do not readily apply to debian
    Closes: #59711

 -- Sean 'Shaleh' Perry <shaleh@debian.org>  Thu, 16 Nov 2000 14:25:50 -0800

util-linux (2.10p-1.0) unstable; urgency=low

  * New upstream release
  * NMU with maintainer's permission
  * added Build-Depends, Closes: #75713
  * upstream added the patch from #36340, so Closes: #36340
  * upstream put '--More--' back to reverse video, Closes: #55165
  * hwclock man page points at /usr/share/zoneinfo, not usr/lib
  * all created packages' postints now sets usr/doc/ symlink, its prerm removes
    said link
  * copyright file now points to usr/share/common-licenses and the typo in the
    URL was fixed (it is misc, not Misc)
  * update hwclock.sh to reflect FHS changes
  * debian/rules file brought up to date for FHS
  * elvtune man page put with the binary
  * The above changes allow Closes: #69698
  * edited fr.po, fixed "Nombre de partitions" to "Numero de partition",
    Closes: #71743
  * whereis knows that /usr/share/man/* is valid, Closes: #72097
  * debian/rules now sets SHELL to bash, so it can use bashisms, Closes: #74095
  * upstream HISTORY file included as changelog.gz, Closes: #63175
  * removed /etc/fdprm, Closes: #62955
  * made fdformat a sh script instead of a bash script (the bash was unneeded)

 -- Sean 'Shaleh' Perry <shaleh@debian.org>  Thu,  9 Nov 2000 17:55:10 -0800

util-linux (2.10o-1) unstable; urgency=low

  * New upstream code. Add elvtune.
    closes: #69166: util-linux package not complete.

 -- Vincent Renardias <vincent@debian.org>  Thu, 17 Aug 2000 18:17:34 +0200

util-linux (2.10n-1) unstable; urgency=low

  * New upstream code.
    closes: #68976 util-linux needs new upstream version.
    closes: #64536 util-linux: [PATCH] mkswap refuses to create big swap partitions.
    closes: #63747 Option parsing bug of 'mkswap' command Debian Package util-linux.
    closes: #62935 mkswap BUG of option parsing in Debian Package util-linux.
    closes: #59264 util-linux: mkswap: erroneous option parsing, documentation outdated.
    closes: #64079 util-linux: mkswap's -v[01] option is broken.

 -- Vincent Renardias <vincent@debian.org>  Sun, 13 Aug 2000 00:54:51 +0200

util-linux (2.10f-5.1) frozen unstable; urgency=low

  * Non-Maintainer Upload
  * Patch from Ben Collins to fix the -v[01] option in mkswap
    (closes: #64079)
  * Patch from Chris Butler to fix hwclock's handling of RTC
    (closes: #62688)
  * Change to line 879 of fdiskbsdlabel.c to allow building on sparc
    (patch sent to maintainer)
    
 -- Stephen R. Gore <sgore@debian.org>  Sun, 25 Jun 2000 22:18:47 +0500

util-linux (2.10f-5) frozen unstable; urgency=low

  * Patch from David Huggins-Daines <dhd@linuxcare.com>
    which is required to get a working fdisk on alpha.

 -- Vincent Renardias <vincent@debian.org>  Mon,  1 May 2000 22:40:17 +0200

util-linux (2.10f-4) unstable; urgency=low

  * Patch for mips support from Florian Lohoff <flo@rfc822.org>.
    closes: #62247: patch for mips/mipsel and bsddisklabel.

 -- Vincent Renardias <vincent@debian.org>  Wed, 12 Apr 2000 17:26:24 +0200

util-linux (2.10f-3) frozen unstable; urgency=low

  * included patch from David Huggins-Daines <dhuggins@linuxcare.com> so
    that fdisk behaves correctly with OSF/1 disklabels.
    closes: #59385: Fixes for BSD disklabel support (for Alpha)
    (Important bug)

 -- Vincent Renardias <vincent@debian.org>  Thu,  2 Mar 2000 13:21:40 +0100

util-linux (2.10f-2) frozen unstable; urgency=low

  * Now that 2.10f-1 has been tested in unstable, re-upload it to frozen.
    closes: #54252: cfdisk fails to detect DAC960 partitions. (CRITICAL)

 -- Vincent Renardias <vincent@debian.org>  Sat,  5 Feb 2000 19:05:29 +0100

util-linux (2.10f-1) unstable; urgency=low

  * New upstream release:
    * Security fix for mount (okir)
    * Avoid infinite loop in namei (Brett Wuth)
      closes: #56761: namei segment faults on circular links.
    * added clock-ppc.c (from Matsuura Takanori), not merged yet
    * deleted clockB subdirectory
    * recognize mkdosfs string (Michal Svec)
    * New: rename
    * Added option to mkswap so that user can override pagesize
    * fdisk -l now reads /proc/partitions when no device was given
      closes: #55614: util-linux: 'fdisk -l' no longer works?.
    * Fixed fdisk.8 (James Manning)
    * Added devpts info to mount.8 (Elrond)
    * Newline fix for logger output to stdout (Henri Spencer)

 -- Vincent Renardias <vincent@debian.org>  Thu,  3 Feb 2000 14:19:33 +0100

util-linux (2.10d-7) frozen unstable; urgency=low

  * There is no real concensus about what we should do about the
    hwclock issue. Now at least the problem is enough documented
    to let the user decide. (Thanks to Henrique M Holschuh <hmh+debianml@rcm.org.br>
    for the patch).
    When this package is installed, I'll examine one by one which BR can
    be closed.

 -- Vincent Renardias <vincent@debian.org>  Mon, 31 Jan 2000 14:34:03 +0100

util-linux (2.10d-6) frozen unstable; urgency=low

  * kbdrate isn't suid anymore.
    closes: #54978: ordinary user can change keyboard repeat vor all users.

 -- Vincent Renardias <vincent@debian.org>  Fri, 28 Jan 2000 16:52:27 +0100

util-linux (2.10d-5) unstable; urgency=low

  * Included patch from "J.H.M. Dassen (Ray)" <jhm@cistron.nl>:
    - Restored enhanced losetup(8) manpage.
    - Restored encrypted filesystem support, by applying util-linux-2.9w from 
      patch-int-2.2.13.3.gz as found on ftp.kerneli.org (modified to work with 
      Debian's kernel-patch-int's crypto.h).
    (closes: #54657)
  * Recompiled with ncurses5.

 -- Vincent Renardias <vincent@debian.org>  Wed, 12 Jan 2000 12:24:12 +0100

util-linux (2.10d-4) unstable; urgency=low

  * ipcrm now accepts multiple ids thanks to a patch from Topi Miettinen.
    closes: #15110: ipcrm doesn't work with xargs.
  * fix postinst script:
    closes: #53254: util-linux: ppc chunk of postinst script has syntactical error.

 -- Vincent Renardias <vincent@debian.org>  Wed, 22 Dec 1999 17:24:46 +0100

util-linux (2.10d-3) unstable; urgency=low

  * Disabled 'hwclock --adjust' on boot.
    closes: #37657: util-linux: hwclock --systohc dangerous.
    closes: #40283: util-linux: hwclock --systohc dangerous.
    closes: #41263: hwclock --adjust doesn't work (temporary fix included).
    closes: #51805: /etc/adjtime.
    closes: #35432: "/etc/init.d/hwclock.sh" possible bug.
    closes: #43228: Clock taking advance in potato.

 -- Vincent Renardias <vincent@debian.org>  Mon, 20 Dec 1999 13:55:21 +0100

util-linux (2.10d-2) unstable; urgency=low

  * cfdisk must be build with slang; not ncurses.
    closes: #52559: cfdisk linked against libncurses instead of slang.

 -- Vincent Renardias <vincent@debian.org>  Fri, 10 Dec 1999 11:21:36 +0100

util-linux (2.10d-1) unstable; urgency=low

  * New upstream release.
    closes: #52151: mount: mount/umount infinite loop on stale lockfiles.
  * Put renice manpage in section 1 instead of 8.
    closes: #52370: bsdutils: wrong section for renice manpage.
  * kbdrate's PAM now uses pam_unix.so by default.
    closes: #51273: util-linux: uses pam_pwdb for kbdrate.
  * already fixed in 2.10-5:
    closes: #49823: name conflict.

 -- Vincent Renardias <vincent@debian.org>  Fri, 10 Dec 1999 11:21:36 +0100

util-linux (2.10-6) unstable; urgency=low

  * Patch by Topi Miettinen <Topi.Miettinen@nic.fi> to a longstanding
    bug in logger. closes: #19666.

 -- Vincent Renardias <vincent@debian.org>  Mon,  6 Dec 1999 11:49:10 +0100

util-linux (2.10-5) unstable; urgency=low

  * replace fdformat by a notice asking to use superformat instead.
  * remove setfdprm; closes: #44941.

 -- Vincent Renardias <vincent@debian.org>  Mon,  6 Dec 1999 11:49:10 +0100

util-linux (2.10-4) unstable; urgency=low

  * conflict/replace with fdisk on sparc.
    closes: #50254: please conflict and replace fdisk on sparc.

 -- Vincent Renardias <vincent@debian.org>  Mon, 15 Nov 1999 17:28:00 +0100

util-linux (2.10-3) unstable; urgency=low

  * re-introduce missing c?fdisk... (oops ;)
    closes: #49406, #49457, #49337, #49313, #46732.

 -- Vincent Renardias <vincent@debian.org>  Mon,  8 Nov 1999 13:01:12 +0100

util-linux (2.10-2) unstable; urgency=low

  * Do TheRightThing(tm) for bug #47219.
  * from NMU prepared by Torsten Landschoff <torsten@debian.org>:
    * Fixed case expression in hwclock.sh
      (closes: #42431, #42435, #42856).
    * Added usage information to hwclock (closes: #23184).
    * Upstream has long changed mount.c to handle nouser properly
      (closes: #24954, #24956).
    * Excluded clock.8 link from powerpc build (closes: #46010).
    * Replaced "$(shell dpkg --print-architecture)" with
      "$DEB_HOST_ARCH" in debian/rules.

 -- Vincent Renardias <vincent@debian.org>  Thu,  4 Nov 1999 10:53:37 +0100

util-linux (2.10-1) unstable; urgency=low

  * New upstream release.
  * make /etc/rc{0,6}.d/*hwclock.sh correctly.
    closes: #47111: util-linux: hwclock.sh: wrong names on rc*.d links.
    closes: #47373: hwclock.sh links are wrong.
  * Correct kdbrate pam entry.
    closes: #45674: kbdrate PAM config references missing pam_console.so.
  * Fix fdiskdsblabel.h.
    closes: #47219: util-linux: errors compiling on sparc.
  * Use jgg's patch for hwclock.sh
    closes: #43793: Support for both GMT and UTC default/rc.S setting is wrong.
  * Really link kbdrate with pam.
    closes: #48425: pam support for kbdrate useless.

 -- Vincent Renardias <vincent@debian.org>  Wed,  3 Nov 1999 11:41:44 +0100

util-linux (2.9x-1) unstable; urgency=low

  * New upstream release.
    closes: #32916: hwclock freezes m68k system.
    closes: #44986: util-linux: PAM support for kbdrate.
    closes: #44821: util-linux: pam.d entry contains a path.
    closes: #44727: util-linux: sfdisk examples are present twice in the package.
    closes: #45565: removed /bin/kill. this is now provided by procps.
    closes: #36332: problems with our /bin/kill.
    closes: #41171: wall should be sgid tty, not root.

 -- Vincent Renardias <vincent@debian.org>  Tue, 21 Sep 1999 17:54:47 +0200

util-linux (2.9w-3) unstable; urgency=low

  * Include PowerPC patch from Matt Porter <mporter@phx.mcd.mot.com>.
  * Should be 100% PAMified(tm). Please report anomalies.

 -- Vincent Renardias <vincent@debian.org>  Tue,  7 Sep 1999 18:53:37 +0200

util-linux (2.9w-2) unstable; urgency=low

  * updated losetup.8 from "J.H.M. Dassen (Ray)" <jdassen@wi.LeidenUniv.nl>.

 -- Vincent Renardias <vincent@debian.org>  Tue, 24 Aug 1999 17:44:06 +0200

util-linux (2.9w-1) unstable; urgency=low

  * Upstream upgrade:
      util-linux 2.9w:
      * Updated mount.8 (Yann Droneaud)
      * Improved makefiles
      * Fixed flaw in fdisk
      util-linux 2.9v:
      * cfdisk no longer believes the kernel's HDGETGEO
        (and may be able to partition a 2 TB disk)
      util-linux 2.9u:
      * Czech more.help and messages (Jii Pavlovsky)
      * Japanese messages (Daisuke Yamashita)
      * fdisk fix (Klaus G. Wagner)
      * mount fix (Hirokazu Takahashi)
      * agetty: enable hardware flow control (Thorsten Kranzkowski)
      * minor cfdisk improvements
      * fdisk no longer accepts a default device
      * Makefile fix
  * now uses the script(1) supplied with util-linux instead
    of the one from the old bsdutils package.
  * remove alpha specific build patch:
    closes: #41256.
  * remove useless warning in preinst.

 -- Vincent Renardias <vincent@debian.org>  Tue, 24 Aug 1999 17:44:06 +0200

util-linux (2.9t-3) unstable; urgency=low

  * include missing fdformat, setfdprm. (How comes nobody noticed yet?!)
  * recompile against slang1-dev 1.2.2-3.

 -- Vincent Renardias <vincent@debian.org>  Tue, 24 Aug 1999 09:23:59 +0200

util-linux (2.9t-2) unstable; urgency=low

  * correct hwclock.sh;
    closes: #35429 sysvinit: bad comments in /etc/defaults/rcS.

 -- Vincent Renardias <vincent@debian.org>  Wed, 28 Jul 1999 18:43:05 +0200

util-linux (2.9t-1.1) unstable; urgency=low

  * Non-maintainer upload.
  * Applied util-linux-2.9s.patch from patch-int-2.2.10.4.gz as found on
    ftp.kerneli.org to enable support for mounting encrypted filesystems
    through the loopback devices when using an international kernel.
    (Fixes: Bug#36939, #38371)
  * Include <linux/loop.h> and <linux/crypto.h> in the source, so as not to
    rely on source outside main.
  * Updated the losetup(8) manpage.

 -- J.H.M. Dassen (Ray) <jdassen@wi.LeidenUniv.nl>  Thu, 22 Jul 1999 18:32:16 +0200

util-linux (2.9t-1) unstable; urgency=low

  * Upstream upgrade:
    * national language support for hwclock
    * Japanese messages (both by Daisuke Yamashita)
    * German messages and some misc i18n fixes (Elrond)
    * Czech messages (Jii Pavlovsky)
    * wall fixed for /dev/pts/xx ttys
    * make last and wall use getutent() (Sascha Schumann)
      [Maybe this is bad: last reading all of wtmp may be too slow.
       Revert in case people complain.]
    * documented UUID= and LABEL= in fstab.5
    * added some partition types
    * swapon: warn only if verbose
    closes: #37008: de.po file integrated upstream.
    closes: #37380: it.po file integrated upstream.
    closes: #38232: patch integrated upstream.
    closes: #36124: examples included.
    closes: #36848, #37153, #38101, #38416: pts bug fixed upstream.
    closes: #40868: use suidregister /usr/bin/wall.
    closes: #34728: patch integrated upstream.
    closes: #38219: typo. fixed; patch sent upstream.
    closes: #37585: bug corrected upstream.
    closes: #37002: CRLF fstab isn't a problem anymore.
  * changed hwclock.sh to get rid of a lintian error.

 -- Vincent Renardias <vincent@debian.org>  Fri,  9 Jul 1999 16:15:01 +0200

util-linux (2.9r-3) unstable; urgency=low

  * Added missing *.gmo files
  * Re-add Harmut's powerpc patch that somehow got left out (closes: #37973).

 -- Vincent Renardias <vincent@debian.org>  Wed, 19 May 1999 12:45:09 +0200

util-linux (2.9r-2) unstable; urgency=low

  * Fix stupid bug #37916.

 -- Vincent Renardias <vincent@debian.org>  Tue, 18 May 1999 15:51:08 +0200

util-linux (2.9r-1) unstable; urgency=low

  * Upstream upgrade.
  * Now compiled with PAM=yes.
  * initial .it localisation.
  * Improved .fr translation.
  * corrected hwclock.sh (reassigned #35429 back to sysvinit).
  * put rev into /usr/bin instead of /usr/sbin (Fix #34188,#35421).
  * include getopt examples (Fix #34705).

 -- Vincent Renardias <vincent@debian.org>  Fri, 14 May 1999 16:21:44 +0200

util-linux (2.9i-1) unstable; urgency=low

  * Upstream upgrade.
  * This source package now also provides the 'bsdutils' binary
    package.
  * Included patch for logger.1 from and1000@debian.org.
  * Included patch to logger.c from Joey (closes: #32109).
  * renice.c: include <errno.h> (closes: #31288).
  * re-use script(1) from the 'old' bsdutils package as well
    as README.script (closes: #988).
  * Now umount is compiled with '-f' support (closes: #33147).
  * Re-add suidregister support for mount (closes: #32495).

 -- Vincent Renardias <vincent@debian.org>  Sun, 21 Feb 1999 20:16:20 +0100

util-linux (2.9g-6) frozen unstable; urgency=low

  * modify mount.8 manpage to warn that nosuid is useless
    if something like suidperl is installed.
    (doesn't fix the critical bug #31980 reported on suidperl,
    but at least warn about its existance)
  * add missing manpages (ramsize,rootflags,swapdev)
  * #32414: changed a 'rm' into 'rm -f' so the source
    package builds cleanly.
  * also target the upload for frozen since this is the only missing
    package to be able to safely use kernels 2.2.x:
    To the FTP/Release maintainers:
      util-linux_2.9g has been introduced in unstable on Dec, 31st 98;
      so far I received no bug reports about it except for the missing
      manpages. Also compared to the 2.7.1 version from frozen, this
      package fixes _57_ bugs. (see www.debian.org/Bugs/db/pa/lutil-linux.html)

 -- Vincent Renardias <vincent@waw.com>  Tue, 26 Jan 1999 23:51:57 +0100

util-linux (2.9g-5) unstable; urgency=low

  * Fix bug #31981.
  * Localised cfdisk + provided initial French translation.
    New translations welcome; you can get the potfile at
    http://www.ldsol.com/~vincent/util-linux.pot

 -- Vincent Renardias <vincent@waw.com>  Sat, 23 Jan 1999 21:55:06 +0100

util-linux (2.9g-4) unstable; urgency=low

  * Add rev and readprofile commands.
  * Updated fstab.5 regarding spaces in mount points names.
  * Fix bugs #32235,#31997 (missing hwclock.8 manpage).
  * Fix bug #32097 (missing mkswap.8 manpage).
  * Improve somewhat cfdisk regarding exit codes thanks to
    Enrique's patch (#31607).

 -- Vincent Renardias <vincent@waw.com>  Fri, 22 Jan 1999 19:13:25 +0100

util-linux (2.9g-3) unstable; urgency=low

  * Include patch from Hartmut Koptein for better powerpc support.

 -- Vincent Renardias <vincent@waw.com>  Wed, 13 Jan 1999 22:46:04 +0100

util-linux (2.9g-2) unstable; urgency=high

  * Patch from Topi Miettinen (Thanks Topi ;) to fix
    bug #31554,#31573.

 -- Vincent Renardias <vincent@waw.com>  Mon, 11 Jan 1999 03:59:19 +0100

util-linux (2.9g-1) unstable; urgency=high

  * Adopting the package from Guy Maor.
  * Re-add hwclock & kbdrate which had been lost
    (Fix bug #31476).

 -- Vincent Renardias <vincent@waw.com>  Fri,  1 Jan 1999 19:53:33 +0100

util-linux (2.9g-0.3) unstable; urgency=high

  * YA NMU.
  * Split mount out into separate package so as not to
    force the dangerous replacement of an essential package.

 -- Joel Klecker <espy@debian.org>  Sun,  3 Jan 1999 19:00:31 -0800

util-linux (2.9g-0.2) unstable; urgency=low

  * NMU (Part II): Fix more problems in 'mount'.
  * swapon now warn if swap device has insecure mode;
    Patch from Topi Miettinen <tom@medialab.sonera.net>
    (Fix bug #23249).
  * mount can now handle multiple hostnames for NFS mounts
    in fstab (Fix bug #29309).
  * Do'h; add missing /sbin/swapoff ;).

 -- Vincent Renardias <vincent@waw.com>  Fri,  1 Jan 1999 19:53:33 +0100

util-linux (2.9g-0.1) unstable; urgency=low

  * NMU.
  * This package now provides /bin/mount & co. and thus
    obsoletes the mount package.
  * provides the ddate command (Fix bugs #30015 & #19820).
  * Move wtmp lockfile from /etc to /var/lock
    (Fix bug #29128).
  * Set bug #28885 to 'fixed' (this-is-not-a-bug,-but-a-feature(tm)).
  * Set bug #27931 to 'fixed' (works again since version 2.8).
  * Set bug #27723 to 'fixed' (been fixed by the ARM NMU).
  * Set bug #25831 to 'fixed' (hwclock now works as advertised).
  * Set buffering off on the output channel in chkdupexe.pl
    (Fix bug #22839).
  * Include patch for powerpc build by Joel Klecker <jk@espy.org>
    (Fix bug #21374).
  * Removed the confusing references to agetty (Fix bug #20668).
  * Check the result for the malloc()s added in the code to chown
    vcsa to root.sys (Fix bug #18696).
  * Include patch for sparc build by
    Eric Delaunay <delaunay@lix.polytechnique.fr> (Fix bug #17784).
  * Set bug #17752 to 'fixed' (Appear to work with current versions
    of xvt and /bin/more).
  * Include patch for alpha build by
    Christopher C Chimelis <chris@classnet.med.miami.edu>
    (Fix bug #17661).
  * Patch mkfs.minix doesn't go into infinate loop any more depending
    on the argument passed to -i (Fix bug #17648).
  * Set bug #17483 to 'fixed' (now that util-linux is compiled with
    libc6 > =2.0.6 it should be fixed).
  * Set bug #26625 to 'fixed' (this patch has already been applied).
  * Applied patch from Bcwhite to get mime support
    (Fix bug #26715).
  * Applied patch from Topi Miettinen <tom@medialab.sonera.net>:
      POSIX etc fixes:
      - ioctl(.., TCSETSF,..) -> tcsetattr()
      - ioctl(.., TCGETS,..) -> tcgetattr()
      - ioctl(.., TIOCGPGRP,..) -> tcgetpgprp()
      - gcc -Wall warning fixes
      - write(2, ..) -> write(fileno(stderr), ..)
      - vi -> sensible-editor
      - added setlocale(LC_ALL, "")
      - use perror, isdigit, isprint, iscntrl where applicable
      - execv -> execvp
      - added simple ELF detection
      OpenBSD fixes:
      - UCB fix
      - POSIX: rindex -> strrchr
      - obsolete fseek flag L_SET -> SEEK_SET
      - control-F == f
      - $EDITOR support
    (Fix bug #27635). 
  * Link clock.8.gz to hwclock.8.gz (Fix bug #25852).

 -- Vincent Renardias <vincent@waw.com>  Thu, 31 Dec 1998 23:48:42 +0100

util-linux (2.9e-0.4) unstable; urgency=high

  * Non-maintainer upload.
  * Recompiled with slang1.

 -- James Troup <james@nocrew.org>  Sat, 19 Dec 1998 20:42:52 +0000

util-linux (2.9e-0.3) unstable; urgency=low

  * Non-maintainer upload
  * Include /etc/init.d/hwclock.sh
  * Fix some of the (pre|post)(inst|rm) script wrt $1 processing
    Fixes:
    #18007: sysvinit: hwclock.sh uses GMT env variable - but how?
    #26904: hwclock.sh doesn't "test -x"
    #24649: [Peter Kundrat <kundrat@gic.sk>] hwclock startup script
    #20728: util-linux: hwlock: GMT status lost?
    #19248: util-linux should install /etc/init.d/hwclock.sh

 -- Miquel van Smoorenburg <miquels@cistron.nl>  Thu, 17 Dec 1998 13:56:45 +0100

util-linux (2.9e-0.2) unstable; urgency=low

  * NMU: Added ARM architecture in 'disk-utils/fdiskbsdlabel.h' and
    'disk-utils/fdiskbsdlabel.c'.
  * Removed '-m3' flag from arm-specific optimizations in MCONFIG.

 -- Tor Slettnes <tor@slett.net>  Sun, 29 Nov 1998 01:20:13 -0800

util-linux (2.9e-0.1) unstable; urgency=low

  * Non-maintainer upload - new 2GB swap areas, removed hostid
  * upstream uses fixed more.c (line 813 had *p++)

 -- Adrian Bridgett <bridgett@debian.org>  Sat, 21 Nov 1998 17:35:35 +0000

util-linux (2.7.1-3.1) frozen unstable; urgency=low

  * Non-maintainer upload
  * recompiled with slang1 and ncurses4

 -- Joseph Carter <knghtbrd@debian.org>  Sun, 25 Oct 1998 21:48:16 -0800

util-linux (2.7.1-3) unstable; urgency=low

  * Another m68k patch from Roman Hodek
    <rnhodek@faui22c.informatik.uni-erlangen.de>
  * fdisk patch from Russell Coker <rjc@snoopy.virtual.net.au> for better
    behavior on IDE CD's when HDIO_GETGEO fails.
  * fix getopt(1) typo. (16227)
  * Use slang for cfdisk.
  * fdisk -l tries eda also (13841).
  * Fix fdisk -l segfaults (15236,15603).
  * Install rdev on only i386 (15228).
  * Don't strip perl script (15480).
  * Add type 17=Hidden IFS to cfdisk (16843).
    
 -- Guy Maor <maor@ece.utexas.edu>  Sun, 11 Jan 1998 17:20:23 -0800

util-linux (2.7.1-2) unstable; urgency=low

  * Removed sync (13291).
  * Added m68k hwclock patches from Roman Hodek (9870).
  * agetty.c: set vcs,vcsa to root.sys 600 when starting.

 -- Guy Maor <maor@ece.utexas.edu>  Thu, 25 Sep 1997 16:51:34 -0500

util-linux (2.7.1-1) unstable; urgency=low

  * libc6 compile of new upstream version (10098, 11744, 13123).
  * Updated cfdisk to cfdisk 0.8k
  * Added old patches; I'll send them upstream.
  	* fdisk - extended paritions, exit on EOF.
  	* mkfs - fix search paths.
  	* mkfs.minix - set owner of root dir to invoker.
  	* chkdupexe - remove upstream brokenness by checking PATH too.
  	* mcookie - fix man page
  	* whereis - fix search paths, find .gz files.
  	* sync - put it back (doh!)
  * Folded in getty:
  	* glibc patch (8815, 11687, 12738).
  	* Set tty to 660 root.dialout (8960).
  * Register pager alternative (12475).
    
 -- Guy Maor <maor@ece.utexas.edu>  Mon, 22 Sep 1997 18:29:53 -0500

util-linux (2.5-12) frozen unstable; urgency=low

  * Updated cfdisk to ftp.win.tue.nl:/pub/linux/util/cfdisk-0.8i.tar.gz

 -- Guy Maor <maor@ece.utexas.edu>  Tue, 6 May 1997 15:29:56 -0500

util-linux (2.5-11) frozen unstable; urgency=medium

  * Updated cfdisk to ftp.win.tue.nl:/pub/linux/util/cfdisk-0.8g.tar.gz (#9146)
  * -i from 2.5-9 removed as no longer needed.

 -- Guy Maor <maor@ece.utexas.edu>  Tue, 29 Apr 1997 13:40:26 -0500

util-linux (2.5-10) frozen unstable; urgency=medium

  * cfdisk: really fixed cast this time so should be able to deal with
    >2GB disks(#6747, #8041)
  * fdisk, cfdisk: Added partition id 0xa6 = OpenBSD (#7571)
  * setterm: use putp to output (#7852)
  * Removed miscutils removal trick as it no longer works (#5757, #6862)
  * mkfs.minix: added patch from Volker Leiendecker <volker@fsing.uni-sb.de>
    to set owner of root directory to invoker (like mkfs.ext2). (#6902)
  * Fix dpkg-shlibddeps rules line for m68k (#5818)

 -- Guy Maor <maor@ece.utexas.edu>  Thu, 27 Mar 1997 13:04:35 -0600

util-linux (2.5-9) frozen unstable; urgency=low

  * Add undocumented "-i" flag to ignore bad partition tables when starting
    instead of throwing a fatal error. Let's pass this to the upstream
    maintainer, please.

 -- Bruce Perens <bruce@pixar.com>  Fri, 6 Dec 1996 22:12:31 -0800

util-linux (2.5-8) frozen unstable; urgency=low

  * disk-utils/cfdisk.c: cast sector number to ext2_loff_t in calls to
    ext2_llseek()
  
 -- Guy Maor <maor@ece.utexas.edu>  Sat, 23 Nov 1996 23:07:59 -0600

util-linux (2.5-7) unstable; urgency=low

  * sys-utils/clock.c: fixed bug on machines without RTC enabled.
  * sys-utils/whereis.c: better path, compare function.
  * Install whereis, cytune, setsid.

 -- Guy Maor <maor@ece.utexas.edu>  Fri, 27 Sep 1996 23:02:09 -0500

util-linux (2.5-6) unstable; urgency=low

  * sys-utils/clock.c: Fixed bugs when real-time clock device is enabled
    in kernel.
  * New source format.

 -- Guy Maor <maor@ece.utexas.edu>  Tue, 3 Sep 1996 14:25:31 -0500

util-linux (2.5-5) unstable; urgency=low

  * disk-utils/fdisk.c: Added type a7 = NEXTSTEP (fixes bug 3259)
  * fdisk.c,cfdisk.c: Applied patch from Miquel van Smoorenburg
    <miquels@Q.cistron.nl> to let fdisk and cfdisk support Linux
    extended partitions.
  * Applied patch from Frank Neumann
    <Frank.Neumann@Informatik.Uni-Oldenburg.DE> for Linux/m68k
    support.
  * Install mkcookie.
  * disk-utils/mkfs.minix: fixed bug 3777 re parsing oddities.

 -- Guy Maor <maor@ece.utexas.edu>  Tue, 20 Aug 1996 16:21:21 -0500

util-linux (2.5-4) unstable; urgency=low

  * misc-utils/setterm.c (tc_entry): Applied patch from Michael
    Nonweiler <mrn20@hermes.cam.ac.uk> to make it work with ncurses.
  * misc-utils/chkdupexe.pl: Fixed some bugs with duplicate path
    and symbolic links.  Put in a better value for exedirs.
  * Install chkdupexe, setterm.

 -- Guy Maor <maor@ece.utexas.edu>  Wed, 05 Jun 1996 08:44:25 -0500

util-linux (2.5-3) unstable; urgency=low

  * text-utils/more.c (getline): more now handles files with lines ending
    with "\r\n".  Fixes Bug #2579.
  * Added 'priority: required'

 -- Guy Maor <maor@ece.utexas.edu>  Thu, 25 Apr 1996 04:55:22 -0500

util-linux (2.5-2) unstable; urgency=low

  * disk-utils/fdisk.c (read_line): EOF now exits instead of looping
    forever.  Fixes Bug #1206.
  * Added 'section: base'

 -- Guy Maor <maor@ece.utexas.edu>  Fri, 19 Apr 1996 05:13:09 -0500

util-linux (2.5-1) unstable; urgency=low

  * Initial release

 -- Guy Maor <maor@ece.utexas.edu>  Thu, 18 Apr 1996 04:32:22 -0500<|MERGE_RESOLUTION|>--- conflicted
+++ resolved
@@ -1,11 +1,10 @@
-<<<<<<< HEAD
 util-linux (2.14~a0-0) experimental-UNRELEASED; urgency=low
 
   * Start new release
   * DO NOT EDIT: changelog is built from commit messages
 
  -- LaMont Jones <lamont@debian.org>  Thu, 11 Oct 2007 21:01:08 -0600
-=======
+
 util-linux (2.13-13) unstable; urgency=low
 
   [David Woodhouse]
@@ -34,7 +33,6 @@
   * blockdev: add --getsz to blockdev.8
 
  -- LaMont Jones <lamont@debian.org>  Wed, 05 Dec 2007 21:34:36 -0700
->>>>>>> 4b6849c9
 
 util-linux (2.13-12) unstable; urgency=low
 
