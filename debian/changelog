<<<<<<< HEAD
util-linux (2.14~a0-0) experimental-UNRELEASED; urgency=low

  * Start new release
  * DO NOT EDIT: changelog is built from commit messages

 -- LaMont Jones <lamont@debian.org>  Thu, 11 Oct 2007 21:01:08 -0600

util-linux (2.13-9) unstable-UNRELEASED; urgency=low
=======
util-linux (2.13-9) unstable; urgency=low
>>>>>>> 28b11db6

  [LaMont Jones]

  * deliver hwclockfirst.sh on ubuntu as well.  LP: #63175
  * build: don't deliver (emtpy) /usr/share/util-linux.  Closes: #445908
  * mount.8:  Make package references be the actual binary package name
    in the distro.  LP: #154399

  [Michael Piefel]

  * po: update de.po (from translationproject.org)

  [Yu Zhiguo]

  * chsh: should use pam_end function to terminate the PAM transaction

  [Benno Schulenberg]

  * po: update nl.po (from translationproject.org)

  [Rajeev V. Pillai]

  * pg: fix segfault on search

  [Karel Zak]

  * mount: -L|-U segfault when label or uuid doesn't exist
  * tests: fix blkid cache usage
  * script: dies on SIGWINCH.  Closes: #445956
  * chfn: add pam_end() call and cleanup PAM code
  * ionice: add a note about permissions to ionice.1
  * script: dies on SIGWINCH
  * po: fix typo in de.po
  * po: update po files
  * setarch: generate groff links in a better way

 -- LaMont Jones <lamont@debian.org>  Sat, 20 Oct 2007 20:59:12 -0600

util-linux (2.13-8) unstable; urgency=low

  * Upstream git:
    - po: update sv.po (from translationproject.org)
    - mount: doesn't drop privileges properly when calling helpers
      CVE-2007-5191
    - hwclock: fix --rtc option.  Closes: #444924
    - setarch: fix compiler warning
    - login: login segfaults on EOF (rh#298461)
    - build-sys: nls/locale handling in util-linux-ng general
    - blockdev: add missing description about option --report in manpage
  * fix messages in "hwclock.sh start".  Closes: #436873
  * Honor DEB_BUILD_OPTIONS=nostrip.  Closes: #443853

 -- LaMont Jones <lamont@debian.org>  Mon, 01 Oct 2007 21:57:41 -0600

util-linux (2.13-7) unstable; urgency=low

  * cfdisk.8: mention slang next to curses.  Closes: #295487
  * util-linux.postrm: remove /etc/adjtime on purge.  Closes: #245236
  * hwclock: Reintroduce hwclockfirst.sh on Debian machines.  Closes: #443487
  * mount.preinst: chroot-check was broken.  Closes: #443466

 -- LaMont Jones <lamont@debian.org>  Fri, 21 Sep 2007 22:10:20 -0600

util-linux (2.13-6) unstable; urgency=low

  * sparc-utils 'sparc64' binary sets ADDR_LIMIT_32BIT.  Closes: LP#141524

 -- LaMont Jones <lamont@debian.org>  Fri, 21 Sep 2007 10:36:39 -0600

util-linux (2.13-5) unstable; urgency=low

  * build: cfdisk doesn't exist on some architectures.

 -- LaMont Jones <lamont@debian.org>  Wed, 12 Sep 2007 10:33:06 -0600

util-linux (2.13-4) unstable; urgency=low

  * build: look for fdisk in the right place.  Closes: LP#138040

 -- LaMont Jones <lamont@debian.org>  Wed, 12 Sep 2007 06:30:18 -0600

util-linux (2.13-3) unstable; urgency=low

  * flock.1: typo in man page.  Closes: #440011
  * mount: chain of symlinks to fstab causes use of pointer after free
    Closes: #440562
  * Replaces: sparc-utils (for sparc{32,64}.  Closes: #440966

 -- LaMont Jones <lamont@debian.org>  Wed, 29 Aug 2007 07:09:06 -0600

util-linux (2.13-2) unstable; urgency=low

  * Don't make rename.ul an alternative for rename.  Closes: #439935.
  * Don't deliver hexdump (bsdmainutils is newer).  Closes: #439905
  * Update bsdutils description.  Closes: #439907

 -- LaMont Jones <lamont@debian.org>  Tue, 28 Aug 2007 17:12:29 -0600

util-linux (2.13-1) unstable; urgency=low

  * Changes from upstream:
    - docs: update AUTHORS file
    - Revert "mount: improve error message when helper program not present"
      for translation freeze (reopens LP #131367)  Will be fixed in 2.13.1
      and 2.14.
    - taskset: check for existence of sched_getaffinity
    - setarch: add parisc/parisc64 support
    - mount: free loop device on failure
    - mount: avoid duplicates for root fs in mtab
    - build-sys: release++
    - docs: update ReleaseNotes, update and sort AUTHORS file
    - po: update po/ stuff
    - ionice: clean up error handling
    - cytune: make the oneliner more specific the cyclades hw in question
    - docs: update TODO
    - setarch: add --3gb option for compatibility with Debian linux{32,64} command
  * Revert "umount: only call update_mtab if mtab_is_writable().", since the
    fix is already present in a different way.
  * Have debian/rules deal with architectures that don't get packages.
    Closes: #439830

 -- LaMont Jones <lamont@debian.org>  Mon, 27 Aug 2007 21:59:00 -0600

util-linux (2.13~rc3-9) unstable; urgency=low

  * debian/rules: cleanup and support nostrip option
  * build: fdisk (and therefore the udebs) do not get built on m68k.
  * build: /usr/bin/rename needs to be an alternative.
    Closes: #439647, #439712

 -- LaMont Jones <lamont@debian.org>  Mon, 27 Aug 2007 02:36:50 -0600

util-linux (2.13~rc3-8) unstable; urgency=low

  * taskset: Don't deliver taskset on m68k.
  * umount: only call update_mtab if mtab_is_writable().  Closes: #338803
  * build: switch back to libblkid-dev for Debian.  Closes: #439617

 -- LaMont Jones <lamont@debian.org>  Sat, 25 Aug 2007 21:38:17 -0600

util-linux (2.13~rc3-7) unstable; urgency=low

  * Document git repository location
  * cytune.8: make the oneliner more specific the cyclades hw in question
    Closes: #375150
  * control: Extend package descriptions.  Closes: #384072
  * Switch to debhelper, clean up delivery of binaries.
  * bsdutils: deliver more stuff that we build.  Now partly
    Replaces: bsdmainutils and completely Replaces: linux32.

 -- LaMont Jones <lamont@debian.org>  Fri, 24 Aug 2007 23:27:19 -0600

util-linux (2.13~rc3-6) unstable; urgency=low

  * more upstream changes
    - docs: add DEPRECATED to EXTRA_DIST
    - docs: update AUTHORS file
    - docs: add note about http://translationproject.org
    - man-pages: cleanup of chrt.1 and taskset.1
    - mount: improve error message when helper program not present
    - setarch: cleanup licensing note
    - setarch: add sparc32bash alias to keep compatibility with sparc32
    - setarch: add __alpha__ support
    - po: update de.po, vi.po, nl.po (from translationproject.org)
  * drop arch.1 man page.  Closes: #438668
  * deliver the right file for scriptreplay.  Closes: #438771
  * sfdisk: Allow drives over 2^31 sectors in size.  Closes: #314413
  * Deliver flock and flock.1.  Closes: #435272
  * hwclock.sh: Correct message. Closes: #424682
  * cfdisk: switch back to slang2
  * setarch: add parisc/parisc64 support
  * deliver setarch

 -- LaMont Jones <lamont@debian.org>  Tue, 21 Aug 2007 11:10:51 -0600

util-linux (2.13~rc3-5) unstable; urgency=low

  * Fix distro check in debian/rules
  * Use Breaks: on distros that support that in the previous release.

 -- LaMont Jones <lamont@debian.org>  Wed, 15 Aug 2007 00:32:12 -0600

util-linux (2.13~rc3-4) unstable; urgency=low

  * Changes from upstream:
    - po: gettextizing some overlooked messages.
    - build-sys: add --disable-makeinstall-chown
    - docs: add README.licensing
    - tests: fix ULONG_MAX usage on 32bit machines
    - chsh: don't use empty shell field in /etc/passwd
    - more: fix underlining for multibyte chars
    - login: replace /usr/spool/mail with /var/spool/main in man page
  * mount: make the error message a little more clear when a helper
    program is missing.  (LP #131367)
  * manpages: cleanup of chrt.1 and taskset.1.  Closes: #427267, #265479
  * hwclock.sh: only report hwclock updated if we did that.  Closes: #436873
  * update copyright to reflect README.licensing
  * Merge ubuntu changes, do the right thing at build time.
  * Go back to Depends: for the various packages, since the switch to libc5 is
    long, long over.

 -- LaMont Jones <lamont@debian.org>  Tue, 14 Aug 2007 14:01:11 -0600

util-linux (2.13~rc3-3) unstable; urgency=low

  * Merge lpia support from ubuntu.

 -- LaMont Jones <lamont@debian.org>  Thu,  9 Aug 2007 08:50:42 -0600

util-linux (2.13~rc3-2ubuntu2) gutsy; urgency=low

  * Add lpia support back in.  sorry.

 -- LaMont Jones <lamont@ubuntu.com>  Thu,  9 Aug 2007 08:48:21 -0600

util-linux (2.13~rc3-2ubuntu1) gutsy; urgency=low

  * New debian version.  Remaining ubuntu changes:
    - Add udev rule for calling /sbin/hwclock --hctosys dynamically:
      + debian/hwclock.rules, debian/hwclock.udev: Rule and script.
      + debian/rules: Install those.

 -- LaMont Jones <lamont@ubuntu.com>  Wed,  8 Aug 2007 13:22:04 -0600

util-linux (2.13~rc3-2) unstable; urgency=low

  * mount should Suggest nfs-common, not Recommend it.
  * Fix build-depends for hurd-i386.  Closes: #333147

 -- LaMont Jones <lamont@debian.org>  Wed,  8 Aug 2007 13:34:42 -0600

util-linux (2.13~rc3-1ubuntu1) gutsy; urgency=low

  * Merge ubuntu changes into a new Debian version.  Remaining:
    - Add udev rule for calling /sbin/hwclock --hctosys dynamically:
      + debian/hwclock.rules, debian/hwclock.udev: Rule and script.
      + debian/rules: Install those.

 -- LaMont Jones <lamont@ubuntu.com>  Wed,  8 Aug 2007 11:57:03 -0600

util-linux (2.13~rc3-1) unstable; urgency=low

  * New upstream version

 -- LaMont Jones <lamont@debian.org>  Wed,  8 Aug 2007 11:51:16 -0600

util-linux (2.13~rc2-7) unstable; urgency=low

  * If nfs-common is not installed, skip nfs check
  * More fixes from upstream:
    - swapon: cleanup fsprobe_*() usage
    - swapoff: correctly handle UUID= and LABEL= identifiers
    - mount: fix incorrect behavior when more than one fs type is
    - tests: add script(1) race condition test
    - script: fix race conditions
    - mkfs: remove nonsense from man page
    - blockdev: use LU and LLU for BLKGETSIZE and BLKGETSIZE64
    - blockdev: fix "blockdev --getsz" for large devices

 -- LaMont Jones <lamont@debian.org>  Tue,  7 Aug 2007 10:42:56 -0600

util-linux (2.13~rc2-6ubuntu1) gutsy; urgency=low

  * Merge ubuntu fixes into new Debian version.

 -- LaMont Jones <lamont@ubuntu.com>  Sat,  4 Aug 2007 12:33:57 -0600

util-linux (2.13~rc2-6) unstable; urgency=low

  * More fixes from upstream
  * mount.preinst: deal with no /proc/mounts.  Closes: #436003
  * swapoff: handle UUID= and LABEL=.  Closes: #435555

 -- LaMont Jones <lamont@debian.org>  Sat,  4 Aug 2007 18:22:19 -0600

util-linux (2.13~rc2-5) unstable; urgency=low

  * mount.preinst:
    - check the right directory for mount.nfs.
      Closes: #435307, #435414, #435223
    - look for ' nfs ' mounts.  Closes: #435305

 -- LaMont Jones <lamont@debian.org>  Tue, 31 Jul 2007 22:34:08 -0600

util-linux (2.13~rc2-4) unstable; urgency=low

  * switch to using libvolume-id-dev
  * Recommend: nfs-common so that portmap doesn't become defacto-Required.
    NFS mounts will not work unless nfs-common is upgraded to at least the
    Recommended version, so now mount.preinst will fail if there are NFS
    mounts and no /usr/sbin/mount.nfs.  Closes: #435204, #435223, #435125

 -- LaMont Jones <lamont@debian.org>  Mon, 30 Jul 2007 08:07:37 -0600

util-linux (2.13~rc2-3ubuntu1) gutsy; urgency=low

  * Merge ubuntu changes:
    - Add udev rule for calling /sbin/hwclock --hctosys dynamically:
      + debian/hwclock.rules, debian/hwclock.udev: Rule and script.
      + debian/rules: Install those.
    - use libvolume-id instead of blkid.  This will be true for debian once a
      current enough udev is available.

 -- LaMont Jones <lamont@ubuntu.com>  Sun, 29 Jul 2007 11:31:21 -0600

util-linux (2.13~rc2-3) unstable; urgency=low

  * add option for 8-bit chars in agetty.  Closes: #221290
  * Merge upstream fixes (rc2+git)

 -- LaMont Jones <lamont@debian.org>  Sat, 28 Jul 2007 22:34:53 -0600

util-linux (2.13~rc2-2) experimental; urgency=low

  * arch is dealt with upstream now.
  * Mention hfsplus in mount.8.  Closes: #345106
  * Add m32r.  Closes: #413074
  * use snprintf in logger.c.  Closes: #118784
  * Various typos in cfdisk.8.  Closes: #360896
  * cleanup copyright.  Closes: #290077
  * manpage typos.  Closes: #360279, #395442

 -- LaMont Jones <lamont@debian.org>  Tue, 17 Jul 2007 23:28:54 -0600

util-linux (2.13~rc2-1) experimental; urgency=low

  * New upstream version
  * drop libselinux-dev build-dep on kfreebsd-amd64

 -- LaMont Jones <lamont@debian.org>  Tue, 17 Jul 2007 16:41:11 -0600

util-linux (2.13~rc1-2) experimental; urgency=low

  * A little more kfreebsd cleanup
  * Fix nfs-common dependency

 -- LaMont Jones <lamont@debian.org>  Fri, 13 Jul 2007 08:22:01 -0600

util-linux (2.13~rc1-1) experimental; urgency=low

  * fix ionice build errors on several architectures.  Closes: #432603
  * no libselinux on kfreebsd-i386

 -- LaMont Jones <lamont@debian.org>  Tue, 10 Jul 2007 22:30:59 -0600

util-linux (2.13~rc1-0) experimental; urgency=low

  * New upstream (util-linux-ng).  Closes: #431817, #355536
    - several patches were not ported forward from 2.12-19
      - no kerneli support in crypto loop, since it is not in 2.6 kernels.
      - 20guesshelper: filesystem detection has been dropped.  Mount is built
        with filesystem probing
      - 20xgethostname: does anyone care?
      - 30nfs*: NFS support has moved to nfs-utils, and removed from
        util-linux.  Add Depends: nfs-common until Lenny ships.
        Closes: #417996
    - umounting usb sticks as a user no longer segfaults. Closes: #410031
  * Add LSB formatted dependency info in hwclock.sh.  Closes: #330227
  * Reflect Debian locations in getopt manpage.  Closes: #352221
  * Conflict/Replaces/Provides: schedutils.  Closes: #322883, #384045
  * README.Debian.hwclock needs a .gz in hwclock.sh.  Closes: #393539
  * Deliver tailf.  Closes: #327906
  * Deliver partx.  Closes: #296615

 -- LaMont Jones <lamont@debian.org>  Tue, 10 Jul 2007 00:05:29 -0600

util-linux (2.12r-20) unstable-UNRELEASED; urgency=low

  * USB unmounting dereferenced a null pointer.  Closes: #410031
    - Files: 70fstab.dpatch

 -- LaMont Jones <lamont@debian.org>  Sun, 17 Jun 2007 06:01:46 -0600

util-linux (2.12r-19ubuntu2) gutsy; urgency=low
  
  * Fix sparc disk label generation. This is required for LDOM
    and parallel installations with Solaris 10.
    Add patch: 80sparc-new-label

    Many thanks to David S. Miller for the patch.

    NOTE: users upgrading from older versions should re-run fdisk to
          update the disk label.

 -- Fabio M. Di Nitto <fabbione@ubuntu.com>  Mon, 02 Jul 2007 07:55:46 +0200

util-linux (2.12r-19ubuntu1) gutsy; urgency=low

  * Merge from debian unstable, remaining changes:
    - Use volumeid instead of blkid to be able to access (mount/umount/swapon)
      volumes by UUID and/or label:
      + debian/control: libblkid-dev -> libvolume-id-dev build dependency
      + debian/patches/70libvolume_id-support.dpatch: SuSE patch for using
        libvolume-id.
    - Add udev rule for calling /sbin/hwclock --hctosys dynamically:
      + debian/hwclock.rules, debian/hwclock.udev: Rule and script.
      + debian/rules: Install those.

 -- Martin Pitt <martin.pitt@ubuntu.com>  Mon, 14 May 2007 21:48:06 +0200

util-linux (2.12r-19) unstable; urgency=low

  * mips/mipsel buildds use sudo.  Fix install target so that mount.deb
    builds.  Closes: #411893

 -- LaMont Jones <lamont@debian.org>  Wed, 21 Feb 2007 10:39:26 -0700

util-linux (2.12r-18) unstable; urgency=low

  * Stop printing erroneous "rpc.idmapd appears to not be running" message.
    Files: 30nfs4.dpatch. Closes: #385879

 -- LaMont Jones <lamont@debian.org>  Mon,  5 Feb 2007 13:47:10 -0700

util-linux (2.12r-17ubuntu2) feisty; urgency=low

  * debian/control: Update maintainer fields according to debian-
    maintainer-field spec.

 -- Martin Pitt <martin.pitt@ubuntu.com>  Mon, 12 Mar 2007 14:58:14 +0000

util-linux (2.12r-17ubuntu1) feisty; urgency=low

  * Merge from Debian unstable.  Remaining changes:
    - libvolume_id support patch from SuSE
    - single ubuntuized hwclock script

 -- LaMont Jones <lamont@ubuntu.com>  Fri,  2 Feb 2007 11:14:19 -0700

util-linux (2.12r-17) unstable; urgency=low

  * Userspace software suspend fix.  Closes: #409365
  * armel support.  Closes: #408816

 -- LaMont Jones <lamont@debian.org>  Fri,  2 Feb 2007 11:08:04 -0700

util-linux (2.12r-16) unstable; urgency=low

  * actually apply 30swsusp-resume.  And support userspace sw susp too.
    Closes: #406204
  * Fix off-by-one issue in agetty -I.  Closes: #392445
  * Drop extraneous "again" from hwclock.sh and remove references to
    hwclockfirst.sh.  Closes: #396755
  * Drop PAGE_SIZE usage completely, use sysconf(_SC_PAGESIZE).
  * Make intr the default for NFS v2 & v3 mounts in addition to being the
    default for NFS v4.  Thanks to Tollef Fog Heen for the idea.

 -- LaMont Jones <lamont@debian.org>  Wed, 17 Jan 2007 11:57:35 -0700

util-linux (2.12r-15) unstable; urgency=low

  * New amd64 rdev patch.  Closes: #396842

 -- LaMont Jones <lamont@debian.org>  Fri,  3 Nov 2006 20:44:05 -0700

util-linux (2.12r-14) unstable; urgency=low

  * Make that 11 for hwclock.sh, since we need / to be writable for the
    adjfile.

 -- LaMont Jones <lamont@debian.org>  Tue, 31 Oct 2006 15:01:01 -0700

util-linux (2.12r-13) unstable; urgency=low

  * NFS seems to not like 127.0.0.1 as a client ID for everyone.
    Closes: #394941
    - 30nfs4-setclientid.dpatch by Steinar H. Gunderson <sesse@debian.org>
  * Move hwclock.sh to 8 since localtime is now a file, not a symlink.
    Adds Depends: tzdata (>=2006c-2)
    Closes: #342887
  * ship rdev on amd64.  Closes: #297789

 -- LaMont Jones <lamont@debian.org>  Tue, 31 Oct 2006 13:51:50 -0700

util-linux (2.12r-12) unstable; urgency=low

  * drop hwclockfirst.sh, and put hwclock.sh back at 50.  See #50572 and
    Closes: #342887
  * Deal with _syscall5 going away.  Patch imported from Ubuntu.
    Closes: #392236

 -- LaMont Jones <lamont@debian.org>  Thu, 19 Oct 2006 19:01:33 -0600

util-linux (2.12r-11) unstable; urgency=low

  * typos in NFSv4 (GSSDLCK didn't have .pid, and the latest
    nfs-common no longer creates the file at all.) Closes: #376931
    - modified 30nfs4-fix.dpatch

 -- LaMont Jones <lamont@debian.org>  Tue, 19 Sep 2006 09:33:31 -0600

util-linux (2.12r-10) unstable; urgency=low

  * NFSv4 patch fixes for cfs.  Closes: #367049
    Thanks to Trond Myklebust for the quick fix.
    - modified 30nfs4-fix.dpatch

 -- LaMont Jones <lamont@debian.org>  Mon, 15 May 2006 18:12:24 -0600

util-linux (2.12r-9) unstable; urgency=low

  * Release NFSv4 support. Closes: #302420, #239031, #290873
  * Deliver isosize. Closes: #354960
  * Fix udeb dependencies.  Closes: #360352

 -- LaMont Jones <lamont@debian.org>  Sat,  6 May 2006 21:53:12 -0600

util-linux (2.12r-8.2nfs4) experimental; urgency=low

  * Turn on fixed nfsv4 patch.  Closes: #302420, #239031
    Thanks to Steinar H. Gunderson <sgunderson@bigfoot.com>

 -- LaMont Jones <lamont@debian.org>  Fri, 28 Apr 2006 11:04:39 -0600

util-linux (2.12r-8) unstable; urgency=high

  * Drop NFS v4 patch, since it breaks mounting things exported by
    nfs-user-server.  It will be happily reapplied once someone fixes
    the patch.  Closes: #354075.  Reopens: #302420, #239031
    - fix compiler warnings in said patch.
    - Apply nfs4mount.c fix to (dropped) nfsv4 patch.  Closes: #354193

 -- LaMont Jones <lamont@debian.org>  Fri, 24 Feb 2006 10:57:29 -0700

util-linux (2.12r-7) unstable; urgency=low

  * Add nfsv4 patch.  Closes: #302420, #239031

 -- LaMont Jones <lamont@debian.org>  Tue, 21 Feb 2006 11:01:21 -0700

util-linux (2.12r-6) unstable; urgency=low

  * make hwclock even more policy compilant.

 -- LaMont Jones <lamont@debian.org>  Sat, 28 Jan 2006 08:57:45 -0700

util-linux (2.12r-5) unstable; urgency=low

  * make hwclock prettier.  Closes: #348718

 -- LaMont Jones <lamont@debian.org>  Wed, 18 Jan 2006 11:44:06 -0700

util-linux (2.12r-4) unstable; urgency=low

  * Stupid fat-fingers typo.  Closes: #348483

 -- LaMont Jones <lamont@debian.org>  Tue, 17 Jan 2006 07:40:56 -0700

util-linux (2.12r-3) unstable; urgency=low

  * Add ppc64 support.  Closes: #322130
  * Update sections to match the overrides file.
  * hwclockfirst.sh may not exit, since it gets sourced.
    Closes: #343447
  * make the start messages from hwclock{first,}.sh slightly
    different, for clarity.
  * Build sparc binaries on sparc64
  * Actually cleanup pager alternatives.  Closes: #348235
  * Deal better with long passwords.  Based on patch from YAEGASHI Takeshi
    <yaegashi@debian.org>.  Closes: #315660

 -- LaMont Jones <lamont@debian.org>  Mon, 16 Jan 2006 14:35:42 -0700

util-linux (2.12r-2) unstable; urgency=low

  * Add back in dropped cramfs-udebsize patch.

 -- LaMont Jones <lamont@debian.org>  Fri,  9 Dec 2005 12:25:19 -0700

util-linux (2.12r-1) unstable; urgency=low

  * New upstream verison and maintainer.
    - cfdisk: fix a segfault with ReiserFS partitions
    - umount: disallow -r option for non-root users (CAN-2005-2876)
    - sfdisk: document -G option in --help output
    - updated translations: ca, et, fr
    - sfdisk: add -G option (Andries Brouwer)
    - updated translations: de, es, ru, sv, tr, nl
  * split cfdisk into its own udeb.  Closes: #243094, #314368
  * Really move hwclockfirst.sh back to S18 where it belongs.
    Put hwclock.sh at S22.  See #50572.
  * Missing line break in hwclock.sh.  Closes: #337955
  * Include swap-suspend patch from Ubuntu.
  * Fix variable name typo in hwclock.sh.  Closes: #340232
  * Add CPU=$(arch) to make call for building on amd64/i386 mixed systems.
    Closes: #305907
  * Cleanup lsb_init function usage.

 -- LaMont Jones <lamont@debian.org>  Wed,  7 Dec 2005 08:52:21 -0700

util-linux (2.12p-8) unstable; urgency=high

  * if /etc/adjtime is a dangling symlink, don't use it in hwclock*.sh
  * Applited patch by Max Vozeler to fix a local privilege escalation
    vulnerability in umount -r [debian/patches/51security_CAN-2005-2876.dpatch]
    Closes: #328141, #329063

 -- LaMont Jones <lamont@debian.org>  Wed, 21 Sep 2005 08:36:17 -0600

util-linux (2.12p-7) unstable; urgency=low

  * Fix non-posix typo in hwclock.sh.  Closes: #323872

 -- LaMont Jones <lamont@debian.org>  Thu, 18 Aug 2005 19:27:51 -0600

util-linux (2.12p-6) unstable; urgency=low

  * Use helper program in mount for guessed FS types too.  Thanks to Manish
    Singh and Fabio Massimo Di Nitto.  Adds: 20guesshelper.dpatch
  * Remove /usr/doc links on install.  Closes: #322806, #322816
  * Fix /usr/bin/pg pager alternative.  Closes: #323204
  * Overhaul hwclock.sh and hwclockfirst.sh.  Closes: #286948, #251479
  * Resync with Ubuntu, changes by Martin.Pitt@ubuntu.com:  Closes: #323463
    debian/patches/60_opt_O1.dpatch:
    - MCONFIG, configure: Build with -O1 instead of -O2 to work around cfdisk
      segfault.
    - Yay for upstream build systems which do not support specifying CFLAGS or
      OPT without breaking.

 -- LaMont Jones <lamont@debian.org>  Wed, 17 Aug 2005 16:14:29 -0600

util-linux (2.12p-5) unstable; urgency=low

  * Merge changes from ubuntu
    - closes #319143
  * Build-Depend: libslang2-dev.  Closes: #315634

 -- LaMont Jones <lamont@debian.org>  Thu, 21 Jul 2005 12:08:23 -0600

util-linux (2.12p-4ubuntu4) breezy; urgency=low

  * dpkg-architecture says DEB_HOST_GNU_SYSTEM is "linux-gnu" now, not
    "linux". Take account of this, and add compatibility code for old
    dpkg-architecture (closes: Ubuntu #11012).

 -- Colin Watson <cjwatson@ubuntu.com>  Sat, 21 May 2005 12:03:36 +0100

util-linux (2.12p-4ubuntu3) breezy; urgency=low

  * Don't special case sparc, it has umount2.

 -- Jeff Bailey <jbailey@ubuntu.com>  Fri, 20 May 2005 11:48:24 +0000

util-linux (2.12p-4ubuntu2) breezy; urgency=low

  * Run hwclockfirst.sh after modules load, so that rtc is loaded.

 -- LaMont Jones <lamont@ubuntu.com>  Thu, 12 May 2005 10:24:42 -0600

util-linux (2.12p-4ubuntu1) breezy; urgency=low

  * Resynchronise with Debian.
  * correct shutdown message from hwclock.sh

 -- LaMont Jones <lamont@ubuntu.com>  Fri, 15 Apr 2005 18:01:57 -0600

util-linux (2.12p-4) unstable; urgency=low

  * Depend on newer libblkid1.

 -- LaMont Jones <lamont@debian.org>  Thu, 17 Mar 2005 11:50:49 -0700

util-linux (2.12p-3) unstable; urgency=low

  * Add an alternative for pager pointing at pg (at pref 10).  Closes: #294218
  * enable fdisk on s390.  Closes: #238151

 -- LaMont Jones <lamont@debian.org>  Tue,  8 Feb 2005 13:45:34 -0700

util-linux (2.12p-2ubuntu2) hoary; urgency=low

  * Update dependencies for new libblkid1

 -- LaMont Jones <lamont@ubuntu.com>  Thu, 17 Mar 2005 11:12:42 -0700

util-linux (2.12p-2ubuntu1) hoary; urgency=low

  * Resync with Debian.

 -- LaMont Jones <lamont@canonical.com>  Sat, 25 Dec 2004 08:12:38 -0700

util-linux (2.12p-2) unstable; urgency=low

  * Really fix man page in alternatives.  Closes: #145647
  * more typos in hwclockfirst.sh.  Closes: #276372

 -- LaMont Jones <lamont@debian.org>  Sat, 25 Dec 2004 08:08:12 -0700

util-linux (2.12p-1ubuntu1) hoary; urgency=low

  * Resync with Debian.  Closes warty #3366, 4784

 -- LaMont Jones <lamont@canonical.com>  Fri, 24 Dec 2004 15:27:32 -0700

util-linux (2.12p-1) unstable; urgency=low

  * New upstream version. (2.12p)
    Closes: #182325, #270173, #192751, #229875, #230859, #214144, #254317, #272580
    - cfdisk: fix number of new partition when partitions not in disk order
    - fdisk: fix Sun label handling in sector mode
    - mkfs: never truncate filename (not that that ever happened)
    - more: fix redraw flaw.  Closes: #146678
  * New upstream version. (2.12o)  Closes: #286519, #132998, #207236
    - lomount: revert patch from 2.12j
    - lptune.8: -T option is obsolete
    - mkswap, mkswap.8, swapon: support labels
      (use HAVE_BLKID=no as long as the blkid library doesnt support this)
    - umount: allow user unmounting repeatedly mounted nfs mounts
  * Build-Depend on uuid-dev.  Closes: #282668
  * correct chown args in debian/rules.  Closes: #254780
  * include man page in update-alternatives for pager.  Closes: #145647
  * fix typos in howclockfirst.sh.  Closes: #276372
  * fix losetup -N documentation.  Closes: #239475
  * cleanup some narrow window sprintf issues in cfdisk.

 -- LaMont Jones <lamont@mmjgroup.com>  Fri, 24 Dec 2004 14:38:23 -0700

util-linux (2.12m-1ubuntu1) hoary; urgency=low

  * Resync with Debian.

 -- LaMont Jones <lamont@canonical.com>  Mon, 20 Dec 2004 10:55:20 -0700

util-linux (2.12m-1) unstable; urgency=low

  * New upstream version
    - cfdisk: recognize JFS, support reiserfs labels (flavio.stanchina@tin.it)
    - mount: fix option parsing bug
    - mount.8: several updates
    - swapon.8: document -v option

 -- LaMont Jones <lamont@debian.org>  Mon, 20 Dec 2004 10:46:16 -0700

util-linux (2.12l-1ubuntu1) hoary; urgency=low

  * Resync with debian

 -- LaMont Jones <lamont@canonical.com>  Wed, 15 Dec 2004 17:22:52 -0700

util-linux (2.12l-1) unstable; urgency=low

  * New upstream version, shrinking the size of the Debian diff.
    - Makefile: remove cat-id-tbl.c upon make clean
    - fdisk: fixed a bug that would cause a non-update of a sun disklabel
    - fdisk: use sectorsize instead of 512 for SGI (Eric Y. Theriault)
    - fdisk: use __attribute__((packed)) for alpha, ARM: avoid unaligned accesses
    - hwclock: actually use HAVE_tm_gmtoff
    - swapon: fix priority handling
    - umount: refuse to unmount an empty string
  * Jetisoning the (broken) hurd patch for now.

 -- LaMont Jones <lamont@debian.org>  Wed, 15 Dec 2004 17:27:44 -0700

util-linux (2.12k-2ubuntu1) hoary; urgency=low

  * Resync with Debian

 -- LaMont Jones <lamont@canonical.com>  Wed, 15 Dec 2004 11:32:45 -0700

util-linux (2.12k-2) unstable; urgency=low

  * Switch to dpatch.
  * Clean up --nohashpass in losetup.  Closes: #285639
  * Use stat instead of open in losetup.  (From #285353)

 -- LaMont Jones <lamont@debian.org>  Wed, 15 Dec 2004 10:43:29 -0700

util-linux (2.12k-1ubuntu1) hoary; urgency=low

  * Resync with Debian

 -- LaMont Jones <lamont@canonical.com>  Mon, 13 Dec 2004 16:55:15 -0700

util-linux (2.12k-1) unstable; urgency=low

  * New upstream version.
    * various translation updates
    * gcc-3.4 support help

 -- LaMont Jones <lamont@debian.org>  Mon, 13 Dec 2004 16:50:57 -0700

util-linux (2.12j-3ubuntu1) hoary; urgency=low

  * Resync with Debian

 -- LaMont Jones <lamont@canonical.com>  Fri, 10 Dec 2004 07:23:03 -0700

util-linux (2.12j-3) unstable; urgency=low

  * umount -l "" does bad things.  Don't do let the user do that.
  * remove non-utf8 characters from changelog.  sorry.

 -- LaMont Jones <lamont@debian.org>  Fri, 10 Dec 2004 07:11:02 -0700

util-linux (2.12j-2ubuntu1) hoary; urgency=low

  * resync with Debian

 -- LaMont Jones <lamont@canonical.com>  Tue,  7 Dec 2004 11:01:29 -0700

util-linux (2.12j-2) unstable; urgency=low

  * uninitialized variable.  Closes: #284597

 -- LaMont Jones <lamont@debian.org>  Tue,  7 Dec 2004 10:52:55 -0700

util-linux (2.12j-1ubuntu1) hoary; urgency=low

  * resync with Debian

 -- LaMont Jones <lamont@canonical.com>  Mon,  6 Dec 2004 03:55:55 -0700

util-linux (2.12j-1) unstable; urgency=low

  * New upstream version

 -- LaMont Jones <lamont@debian.org>  Mon,  6 Dec 2004 03:29:45 -0700

util-linux (2.12h-4ubuntu1) hoary; urgency=low

  * resync with debian.

 -- LaMont Jones <lamont@canonical.com>  Thu,  2 Dec 2004 22:37:16 -0700

util-linux (2.12h-4) unstable; urgency=low

  * mkswap on a file was broken. Thanks to Bas Zoetekouw <bas@debian.org>
    for the patch.  Closes: #280032, #282678
  * add libblkid-dev to Build-Depends.  Closes: #282668

 -- LaMont Jones <lamont@debian.org>  Thu,  2 Dec 2004 10:42:04 -0700

util-linux (2.12h-3ubuntu1) hoary; urgency=low

  * Resync with debian.
    Fix mount segv.  Closes: Warty#3153

 -- LaMont Jones <lamont@canonical.com>  Wed,  3 Nov 2004 10:44:22 -0700

util-linux (2.12h-3) unstable; urgency=low

  * Fix mount segv's.  Closes: #279306

 -- LaMont Jones <lamont@debian.org>  Wed,  3 Nov 2004 10:09:43 -0700

util-linux (2.12h-2ubuntu2) hoary; urgency=medium

  * Fix unterminated string in hwclock.sh (thanks, Jones Lee).

 -- Colin Watson <cjwatson@canonical.com>  Tue,  2 Nov 2004 22:29:24 +0000

util-linux (2.12h-2ubuntu1) hoary; urgency=low

  * Re-sync with Debian.

 -- LaMont Jones <lamont@canonical.com>  Sat, 30 Oct 2004 21:14:51 -0600

util-linux (2.12h-2) unstable; urgency=low

  * Cleanup the changelog entry in the uploaded package, to reduce panic.

 -- LaMont Jones <lamont@debian.org>  Sat, 30 Oct 2004 15:38:18 -0600

util-linux (2.12h-1) unstable; urgency=low

  * Even newer upstream... sigh.
  * Fix copyright file.  Closes: #278925

 -- LaMont Jones <lamont@debian.org>  Sat, 30 Oct 2004 12:56:19 -0600

util-linux (2.12b-1) unstable; urgency=low

  * New upstream.

 -- LaMont Jones <lamont@debian.org>  Fri, 29 Oct 2004 15:40:10 -0600

util-linux (2.12-11) unstable; urgency=low

  * Add amd64 to fdisk.
  * use absolute path to hwclock in scripts.  Closes: #277780
  * deal with unaligned partition table entries in fdisk.  Closes: #268119

 -- LaMont Jones <lamont@debian.org>  Fri, 29 Oct 2004 15:05:15 -0600

util-linux (2.12-10) unstable; urgency=low

  * The "SO WHY IS LETTING TWO PROCESSES OPEN THE SAME TTY FOR READ A
    _GOOD_ THING" Release.
  * Admit that the kernel API doesn't provide what we need, and turn the code
    back off.  Discussions will follow on how to deal with this post-sarge.
    Closes: #272689, Reopens: #216658

 -- LaMont Jones <lamont@debian.org>  Thu, 23 Sep 2004 22:29:09 -0600

util-linux (2.12-9) unstable; urgency=high

  * The I-HATE-LINUX-TTY-HANDLING Release
  * New and improved tty-in-use check, that actually works.  Closes: #272689

 -- LaMont Jones <lamont@debian.org>  Wed, 22 Sep 2004 12:30:01 -0600

util-linux (2.12-8) unstable; urgency=high

  * Fix tty-in-use check.  Many thanks to Samuel Thibault for tracking this
    down and providing a patch.  Closes: #226443

 -- LaMont Jones <lamont@debian.org>  Mon, 20 Sep 2004 08:53:42 -0600

util-linux (2.12-7) unstable; urgency=low

  * Have pri= only affect that entry in swapon -a.  Closes: #214407
  * Mention the freshmeat site.  Closes: #225605
  * fix disk sun label creation in fdisk.  Closes: #228747
  * Use a more general form for uname.  Closes: #231477
  * Provide fdisk-udeb for sparc.  Closes: #228444
  * Cleanup vty code in getty.  Closes: #224028, #224067, #226443, #229788
  * Changes from Javier Fernandez-Sanguino Pen~a <jfs@computer.org>
    - Added amd64 architecture (Closes: #241855)
    - Fixed manpage to avoid pointing to non existant files (Closes: #234875)
    - Fixed Theodore Tso's address to the new one in dmesg (Closes: #222106)
    - Modified cfdisk's es.po in order to not ask for an accented character
      since it will not be shown in cfdisk and causes confusion amongst
      users, this change could be reverted when upstream manages
      8-bit characters better (Closes: #210363, #204162)
    - mkswap manpage now mentiones --sparece=never option to cp 
      (Closes: #184492)
    - Added upstream maintainers to debian/copyright (Closes: #130858)
 
 -- LaMont Jones <lamont@debian.org>  Fri,  6 Feb 2004 14:50:09 -0700

util-linux (2.12-6) unstable; urgency=low

  * Clean up FTBFS isses. Closes: #223149
  * Deal with hwclock.sh on s390x.  Closes: #216567
  * Have getty check before opening a device.  Closes: #216658

 -- LaMont Jones <lamont@debian.org>  Sat,  6 Dec 2003 18:42:20 -0700

util-linux (2.12-5) unstable; urgency=low

  * Fix compile error in get_blocks.c.  Closes: #218894
  * Help out fdisk-udeb.  Closes: #218920

 -- LaMont Jones <lamont@debian.org>  Mon,  3 Nov 2003 15:02:04 -0700

util-linux (2.12-4) unstable; urgency=low

  * Version the build-depends on slang1-utf8-dev to make life clearer for
    woody backporters... Closes: #211974
  * Deliver pg.  Closes: #217310

 -- LaMont Jones <lamont@debian.org>  Fri, 24 Oct 2003 19:54:10 -0600

util-linux (2.12-3) unstable; urgency=low

  * Re-add support for kerneli (if cryptoapi is there, we use it.  If not, we assume
    that -e <name> refers to kerneli).  Closes: #65068, #131044, #163639, #211534.

 -- LaMont Jones <lamont@debian.org>  Fri, 19 Sep 2003 20:42:08 -0600

util-linux (2.12-2) unstable; urgency=low

  * release to unstable.  Closes: #206396,#180353

 -- LaMont Jones <lamont@debian.org>  Tue, 16 Sep 2003 23:07:27 -0600

util-linux (2.12-1) experimental; urgency=low

  * Fix package priorities.
  * Cleanup cryptoapi patch. (Really just needed the keybits patch.)

 -- LaMont Jones <lamont@debian.org>  Sun, 14 Sep 2003 20:40:56 -0600

util-linux (2.12-0) experimental; urgency=low

  * New upstream release.
  * cryptoapi patch (sort of) migrated forward, along with code inspired by
    the patch in #206396.  Still fighting with 2.4.22 crypto api, patches
    welcome.

 -- LaMont Jones <lamont@debian.org>  Sun, 14 Sep 2003 11:30:17 -0600

util-linux (2.11z-5) unstable; urgency=low

  * Fix mount -p (to make -p an accepted option), and add back in okeybits=
    to make the natives happy.  Closes: #131863, #197211, #157843
  * Merge in dependency change from -4.1, and cleanup the dirty diff that
    brought.  Closes: #200327, #205382, #206621
  * Was creating invalid swap files.  Closes: #196149, #203528
  * Fix LSB failures in cal.  Closes: #184885
  * Fix wall copyright, patch from Shaul Karl.  Closes: #196850
  * Fix HURD patch.  Closes: #198026
  * Include cramfs support.  Closes: #207207
  * Fix configure bug.  Closes: #207227
  * Create /etc/mtab mode 0600.  Closes: #208860
  * Fix man page ref to rpc.nfsd(8).  Closes: #165381

 -- LaMont Jones <lamont@debian.org>  Sat,  6 Sep 2003 16:43:20 -0600

util-linux (2.11z-4.1) unstable; urgency=low

  * Non-maintainer upload.
  * Correct build-depend from slang1-dev to slang1-utf8-dev to get cfdisk in
    fdisk-udeb to link with the same slang library as the other d-i modules.
    Patch from Joe Nahmias.  (Closes: #200327, #205382)

 -- Petter Reinholdtsen <pere@debian.org>  Fri,  5 Sep 2003 22:18:21 +0200

util-linux (2.11z-4) unstable; urgency=low

  * Put ddate back in, just to keep the natives quiet.

 -- LaMont Jones <lamont@debian.org>  Wed, 21 May 2003 14:36:14 -0600

util-linux (2.11z-3) unstable; urgency=low

  * Fix bashism in postinst from hurd port.  Closes: #194149
  * Drop ddate.  Closes: #149321, #174459, #180737
  * Clean up messages in hwclock.sh.  Closes: #167484
  * Some package description changes. Closes: #139953
  * properly install changelog.  Closes: #148714
  * Fix hwclock man page reference to /usr/local/timezone. Closes: #149996

 -- LaMont Jones <lamont@debian.org>  Wed, 21 May 2003 07:47:41 -0600

util-linux (2.11z-2) unstable; urgency=low

  * add in hurd patch.  Closes: #153410
  * Actually fixed in 2.11z-1 (or earlier)...  Closes: #81531, #138215, #138388, #185430
  * Install line.  Closes: #141498
  * Suggest dosfstools (home of mkfs.vfat).  Closes: #175369

 -- LaMont Jones <lamont@debian.org>  Mon, 19 May 2003 21:17:22 -0600

util-linux (2.11z-1) unstable; urgency=low

  * New upstream version.  Closes: #167967, #127086, #122288

 -- LaMont Jones <lamont@debian.org>  Fri, 21 Mar 2003 14:02:39 -0700

util-linux (2.11y-2) unstable; urgency=low

  * Fix sparc build.  sigh.

 -- LaMont Jones <lamont@debian.org>  Thu, 30 Jan 2003 01:00:28 -0700

util-linux (2.11y-1) unstable; urgency=low

  * New upstream version
  * don't build fdisk on m68k.  Closes: #170669
  * Honor HWCLOCKACCESS in hwcolockfirst.sh.  Closes: #127972

 -- LaMont Jones <lamont@debian.org>  Fri,  3 Jan 2003 22:05:53 -0700

util-linux (2.11x-1) unstable; urgency=low

  * New upstream version.  Closes: #163851
  * Include errno.h where needed.  Closes: #168539

 -- LaMont Jones <lamont@debian.org>  Sun, 24 Nov 2002 12:12:23 -0700

util-linux (2.11u-2) unstable; urgency=low

  * Fix changelog.

 -- LaMont Jones <lamont@debian.org>  Mon,  7 Oct 2002 09:42:22 -0600

util-linux (2.11u-1) unstable; urgency=low

  * New upstream release
  * Incorporate udeb fix from Tollef Fog Heen.  Closes: #156648
  * Build fdisk-udeb only where we built fdisk...  Closes: #163461

 -- LaMont Jones <lamont@debian.org>  Sun,  6 Oct 2002 23:31:42 -0600

util-linux (2.11n-4.1) unstable; urgency=low

  * NMU with maintainer's permission
  * Generate udeb with *fdisk in it.  Closes: 156648

 -- Tollef Fog Heen <tfheen@debian.org>  Sun, 22 Sep 2002 14:44:24 +0200

util-linux (2.11n-4) unstable; urgency=low

  * New maintainer.  Closes: #130842
  * Fix Standards-Version.  Closes: #97040
  * Loosen dependency of util-linux-locales to match upstream version.

 -- LaMont Jones <lamont@debian.org>  Sat, 26 Jan 2002 11:21:41 -0700

util-linux (2.11n-3) unstable; urgency=low

  * Orphaned this package.

 -- Adrian Bunk <bunk@fs.tum.de>  Fri, 25 Jan 2002 14:36:06 +0100

util-linux (2.11n-2) unstable; urgency=high

  * Applied a patch to hwclock/cmos.c that should fix the
    compilation on alpha. (closes: #123357)

 -- Adrian Bunk <bunk@fs.tum.de>  Tue, 11 Dec 2001 12:13:30 +0100

util-linux (2.11n-1) unstable; urgency=high

  * New upstream release.
    - It's now possible to build pivot_root on all architectures.
    - The confusing error message in mount is fixed.
      (closes: #109483)
    - minix v2 filesystems are now autodetected by mount.
      (closes: #118092)
    - tmpfs is now documented in mount (8). (closes: #120930)
    - s/top/Top/g in ipc.texi. (closes: #117438)

 -- Adrian Bunk <bunk@fs.tum.de>  Mon, 10 Dec 2001 19:46:36 +0100

util-linux (2.11m-1) unstable; urgency=high

  * New upstream release.
    The following bugs are fixed in this release:
    - "setterm -foreground default" does work now.
      (closes: #115447)
    - "more" on empty files does no longer print junk on powerpc.
      (closes: #114973)
    - The entry in the expert menu the option to create a
      SGI disklabel is now called
      "create an IRIX (SGI) partition table". (closes: #110277)
  * debian/rules: "raw" does now compile on m68k.
  * Remove the special handling for PowerPC/PReP machines from
    the postinst. (closes: #118367)

 -- Adrian Bunk <bunk@fs.tum.de>  Thu,  8 Nov 2001 22:46:55 +0100

util-linux (2.11l-4) unstable; urgency=high

  * Corrected the bug introduced in the last upload that did let
    the installation of util-linux fail on powerpc.
    (closes: 117393)
  * s/"uname -m"/`uname -m`/ in the postinst of util-linux.

 -- Adrian Bunk <bunk@fs.tum.de>  Sun, 28 Oct 2001 20:11:11 +0100

util-linux (2.11l-3) unstable; urgency=low

  * Don't install debian/tmp/DEBIAN/conffiles on s390 (since
    there's no longer a hwclock on s390).

 -- Adrian Bunk <bunk@fs.tum.de>  Tue, 23 Oct 2001 20:39:06 +0200

util-linux (2.11l-2) unstable; urgency=low

  * Don't install hwclock on s390. (closes: #115019)
  * Make the warning in hwclockfirst.sh that occurs when the
    timezone couldn't be determined more silent.
    (closes: #116003)

 -- Adrian Bunk <bunk@fs.tum.de>  Sun, 21 Oct 2001 12:50:40 +0200

util-linux (2.11l-1) unstable; urgency=high

  * New upstream release that consists of bug fixes and several
    security fixes. (closes: #112271)
    - renice does no longer incorrectly report a priority of 20.
      (closes: #37348)
    - Upstream has included the "replay" script written by
      Joey Hess <joeyh@debian.org>. (closes: #68556)
  * Added a hwclockfirst.sh script that runs before S20modutils.
    (closes: #50572)

 -- Adrian Bunk <bunk@fs.tum.de>  Tue,  9 Oct 2001 02:15:34 +0200

util-linux (2.11h-1) unstable; urgency=high

  * New upstream release.
    - This release contains some fixes in more (1).
      (closes: #46590)
  * Don't build pivot_root on ia64 (ia64 has broken kernel
    headers).

 -- Adrian Bunk <bunk@fs.tum.de>  Fri, 27 Jul 2001 19:20:25 +0200

util-linux (2.11g-4) unstable; urgency=low

  * m68k doesn't has pivot_root, too. (closes: #103812)

 -- Adrian Bunk <bunk@fs.tum.de>  Mon,  9 Jul 2001 23:20:36 +0200

util-linux (2.11g-3) unstable; urgency=low

  * Don't build "raw" on m68k because it doesn't compile.
    (closes: #103812)

 -- Adrian Bunk <bunk@fs.tum.de>  Sat,  7 Jul 2001 16:48:23 +0200

util-linux (2.11g-2) unstable; urgency=low

  * hwclock.sh does now check $HWCLOCKACCESS. (closes: #87187)

 -- Adrian Bunk <bunk@fs.tum.de>  Fri,  6 Jul 2001 19:35:04 +0200

util-linux (2.11g-1) unstable; urgency=low

  * New upstream release.
  * fdisk does now know about the partition type of the
    Linux/PA-RISC boot loader. (closes: #101853)

 -- Adrian Bunk <bunk@fs.tum.de>  Wed, 27 Jun 2001 18:56:34 +0200

util-linux (2.11f-1) unstable; urgency=low

  * New upstream release. Bugs fixed in this release:
    - Fix for big endian architectures in disk-utils/raw.c.
      (closes: #100462)
    - Support for SuperH in mount. (closes: #99804)
    - The alpha options in hwclock do now work as documented.
      (closes: #84346)
    - mount (8) does now mention that the quota utilities do use
      the *quota options in /etc/fstab. (closes: #98485)

 -- Adrian Bunk <bunk@fs.tum.de>  Sun, 24 Jun 2001 22:11:23 +0200

util-linux (2.11d-1) unstable; urgency=low

  * New upstream release. This release contains fixes for the
    following bugs:
    - Different fix for the problems with the "user" option in
      umount. (closes: #98129)
    - Support x86 RTC on UltraSPARC III's. (closes: #91774)
    - An error message in mount is now proper english.
      (closes: #92198)
  * Install more.help in /usr/share/util-linux. (closes: #96375)
  * Updated README.Debian.hwclock.gz. (closes: #76618)

 -- Adrian Bunk <bunk@fs.tum.de>  Thu, 24 May 2001 10:57:43 +0200

util-linux (2.11b-6) unstable; urgency=low

  * Corrected the "charset" in po/nl.po .
  * Standards-Version: 526.7.8.9.13-Foo.6

 -- Adrian Bunk <bunk@fs.tum.de>  Wed,  9 May 2001 15:54:51 +0200

util-linux (2.11b-5) unstable; urgency=low

  * Made util-linux-locales binary-all.

 -- Adrian Bunk <bunk@fs.tum.de>  Thu, 26 Apr 2001 23:57:45 +0200

util-linux (2.11b-4) unstable; urgency=low

  * Applied a fdisk patch for hppa and added hppa to fdisk_arch in
    debian/rules. (closes: #92912)

 -- Adrian Bunk <bunk@fs.tum.de>  Sun, 15 Apr 2001 03:01:40 +0200

util-linux (2.11b-3) unstable; urgency=high

  * Fixed the bug in umount that did let a user umount a file system
    mounted by root when the "user" option is set in /etc/fstab.
    (closes: #44749)
  * Corrected a build error on powerpc in debian/rules.
  * Corrected in util-linux-locales:
    Section : base -> utils
    Priority: required -> optional
  * Added the crypto patch again. (closes: #36939)
    Fixed in the new crypto patch:
    - It's now the complete crypto patch. (closes: #55435)
    - "losetup" no longer lists the available ciphers.
      (closes: #61425)
    - It already includes the patch from #68804. (closes: #68804)
  * Added blockdev to util-linux. (closes: #61488)

 -- Adrian Bunk <bunk@fs.tum.de>  Thu, 12 Apr 2001 19:41:14 +0200

util-linux (2.11b-2) unstable; urgency=low

  * Include pivot_root in util-linux. (closes: #91215)
  * Added a lintian override for mount and umount.

 -- Adrian Bunk <bunk@fs.tum.de>  Sun, 25 Mar 2001 20:16:39 +0200

util-linux (2.11b-1) unstable; urgency=high

  * New upstream release. This release fixes the following bugs:
    - the problem with extended partitions when using the "o" command
      in fdisk is fixed (closes: #45827)
    - adfs options are now documentated in mount (8) (closes: #79181)
    - missing .TP in mount (8) was added (closes: #56230)
  * The locales are now in a seperate util-linux-locales package that
    is not essential. (closes: #62651)
  * util-linux "Suggests: kbd | console-tools" to help people to
    find where "kbdrate" is.
  * Added support for devfs in rdev. (closes: #74962)
  * Include the "raw" program in util-linux. (closes: #85695)
  * Include fdformat again. (closes: #81362)
  * Moved the "install-info" call from the postrm to the prerm.
    (closes: #90883)
  * Install "HOSTORY" as "changelog.gz" in all packages.
  * Removed the "swapdev" link to "rdev". Upstream says about swapdev:  
      Nevertheless, all this is ancient junk. I just checked swapdev
      and found that it was last used in kernel 0.12 but that swapdev
      (or rdev -s) has not done anything in any kernel later than 0.12.

 -- Adrian Bunk <bunk@fs.tum.de>  Fri, 23 Mar 2001 15:50:23 +0100

util-linux (2.11a-2) unstable; urgency=low

  * Corrected the location of the examples in getopt (1).
    (closes: #63036)
  * Added the missing build dependency on gettext.
  * Added mips, mipsel and ia64 to fdisk_arch in debian/rules.

 -- Adrian Bunk <bunk@fs.tum.de>  Mon, 12 Mar 2001 23:10:03 +0100

util-linux (2.11a-1) unstable; urgency=low

  * New upstream release.
  * This release contains a fix for an overrun sprintf in mount.
    (closes: #85739)
  * A message of cfdisk is less confusing in this release.
    (closes: #76664)
  * Don't include a group writable /usr/share/locale/da .

 -- Adrian Bunk <bunk@fs.tum.de>  Sat, 10 Mar 2001 01:41:51 +0100

util-linux (2.11-1) unstable; urgency=low

  * New upstream release.
  * Upstream removed "kbdrate" from util-linux (it's now in the
    packages kbd and console-tools).
    Let util-linux conflict with kbd (<< 1.05-3) and
    console-tools (<< 1:0.2.3-21) to avoid that a user of these
    packages has a system without "kbdrate".

 -- Adrian Bunk <bunk@fs.tum.de>  Fri,  9 Mar 2001 19:40:53 +0100

util-linux (2.10s-2) unstable; urgency=low

  * New maintainer. (closes: #86872)

 -- Adrian Bunk <bunk@fs.tum.de>  Wed, 21 Feb 2001 18:21:03 +0100

util-linux (2.10s-1) unstable; urgency=low

  * New upstream release, Closes: #85492
  * login-utils/wall now checks whether the devices has a colon in it and skips
    it if it does.  This prevents wall from trying to send to X connectiosn.
    Closes: #34217
  * added joeyh's script patch for handling SIGWINCH, Closes: #42497
  * debian has long been modifying the man page to point at proper file
    locations, these two bugs were merged with two other bugs that are actually
    bugs in docs v. reality and so were not getting closed.  unmerged and are
    now being closed.  Closes: #55500.
  * DEB_HOST_ARCH is set if not run from within dpkg-buildpackage,
    Closes: #71978
  * devfs code now in the upstream, Closes: #72241
  * upstream fixed the wrong NAME, Closes: #79794
  * umount knows that mips does not support umount2, Closes: #80386
  * removed calls to suidregister
  * orphaning package

 -- Sean 'Shaleh' Perry <shaleh@debian.org>  Mon, 12 Feb 2001 14:43:32 -0800

util-linux (2.10q-1) unstable; urgency=low

  * New upstream release
  * New maintainer (possibly temporarily) 
  * I left out the alpha fdisk patch and the crypto patch.  Debian needs to
    line up with the upstream.  If there is demand, will see what I can do.
    Closes: #77259, #69717
  * has patch for autofs from #31251, Closes: #31251
  * loop mounts leaking seems to have been fixed long ago, Closes: #37063
  * nfs(5) updated to mention (no)lock option, Closes: #50300
  * umount sigsegv'ing when user lacks permisions seems to have been fixed
    long ago, Closes: #54757
  * FHS transition started in last upload forgot to, Closes: #61287, #66322
  * umount -f is now documented and tries to be functional, Closes: #62625
  * for all of those "please update this package" bugs, Closes: #64927, #64416
  * umount -f seems to work now, I believe it was a kernel issue, Closes: #70484
  * bsdutils description cleaned, no longer refers to missing binaries,
    Closes: #63617
  * Patch rejected by upstream, Closes: #25832
  * problems with alpha and bsd partitions believed fixed in 2.9w,
    Closes: #34572
  * /dev/vcsa patch accepted, Closes: #54204
  * msglevel fixed by upstream, Closes: #54213
  * update-mime call seems to have been fixed in previous release,
    Closes: #55140
  * looks like user error, Closes: #57757, #58833, #70651
  * does not look valid any more, Closes: #64226, #67815, #60197
  * LVM supported in current release, Closes: #67297
  * forgot to Closes: #69442, when I put elvtune's manpage where it belongs
  * prerm typo, oops, Closes: #77300
  * fdformat is just a wrapper, no more confusing messages,
    Closes: #52364, #53037
  * hwclock.sh supports a BADYEAR argument from etc/default/rcS.
  * no longer include example.files, they do not readily apply to debian
    Closes: #59711

 -- Sean 'Shaleh' Perry <shaleh@debian.org>  Thu, 16 Nov 2000 14:25:50 -0800

util-linux (2.10p-1.0) unstable; urgency=low

  * New upstream release
  * NMU with maintainer's permission
  * added Build-Depends, Closes: #75713
  * upstream added the patch from #36340, so Closes: #36340
  * upstream put '--More--' back to reverse video, Closes: #55165
  * hwclock man page points at /usr/share/zoneinfo, not usr/lib
  * all created packages' postints now sets usr/doc/ symlink, its prerm removes
    said link
  * copyright file now points to usr/share/common-licenses and the typo in the
    URL was fixed (it is misc, not Misc)
  * update hwclock.sh to reflect FHS changes
  * debian/rules file brought up to date for FHS
  * elvtune man page put with the binary
  * The above changes allow Closes: #69698
  * edited fr.po, fixed "Nombre de partitions" to "Numero de partition",
    Closes: #71743
  * whereis knows that /usr/share/man/* is valid, Closes: #72097
  * debian/rules now sets SHELL to bash, so it can use bashisms, Closes: #74095
  * upstream HISTORY file included as changelog.gz, Closes: #63175
  * removed /etc/fdprm, Closes: #62955
  * made fdformat a sh script instead of a bash script (the bash was unneeded)

 -- Sean 'Shaleh' Perry <shaleh@debian.org>  Thu,  9 Nov 2000 17:55:10 -0800

util-linux (2.10o-1) unstable; urgency=low

  * New upstream code. Add elvtune.
    closes: #69166: util-linux package not complete.

 -- Vincent Renardias <vincent@debian.org>  Thu, 17 Aug 2000 18:17:34 +0200

util-linux (2.10n-1) unstable; urgency=low

  * New upstream code.
    closes: #68976 util-linux needs new upstream version.
    closes: #64536 util-linux: [PATCH] mkswap refuses to create big swap partitions.
    closes: #63747 Option parsing bug of 'mkswap' command Debian Package util-linux.
    closes: #62935 mkswap BUG of option parsing in Debian Package util-linux.
    closes: #59264 util-linux: mkswap: erroneous option parsing, documentation outdated.
    closes: #64079 util-linux: mkswap's -v[01] option is broken.

 -- Vincent Renardias <vincent@debian.org>  Sun, 13 Aug 2000 00:54:51 +0200

util-linux (2.10f-5.1) frozen unstable; urgency=low

  * Non-Maintainer Upload
  * Patch from Ben Collins to fix the -v[01] option in mkswap
    (closes: #64079)
  * Patch from Chris Butler to fix hwclock's handling of RTC
    (closes: #62688)
  * Change to line 879 of fdiskbsdlabel.c to allow building on sparc
    (patch sent to maintainer)
    
 -- Stephen R. Gore <sgore@debian.org>  Sun, 25 Jun 2000 22:18:47 +0500

util-linux (2.10f-5) frozen unstable; urgency=low

  * Patch from David Huggins-Daines <dhd@linuxcare.com>
    which is required to get a working fdisk on alpha.

 -- Vincent Renardias <vincent@debian.org>  Mon,  1 May 2000 22:40:17 +0200

util-linux (2.10f-4) unstable; urgency=low

  * Patch for mips support from Florian Lohoff <flo@rfc822.org>.
    closes: #62247: patch for mips/mipsel and bsddisklabel.

 -- Vincent Renardias <vincent@debian.org>  Wed, 12 Apr 2000 17:26:24 +0200

util-linux (2.10f-3) frozen unstable; urgency=low

  * included patch from David Huggins-Daines <dhuggins@linuxcare.com> so
    that fdisk behaves correctly with OSF/1 disklabels.
    closes: #59385: Fixes for BSD disklabel support (for Alpha)
    (Important bug)

 -- Vincent Renardias <vincent@debian.org>  Thu,  2 Mar 2000 13:21:40 +0100

util-linux (2.10f-2) frozen unstable; urgency=low

  * Now that 2.10f-1 has been tested in unstable, re-upload it to frozen.
    closes: #54252: cfdisk fails to detect DAC960 partitions. (CRITICAL)

 -- Vincent Renardias <vincent@debian.org>  Sat,  5 Feb 2000 19:05:29 +0100

util-linux (2.10f-1) unstable; urgency=low

  * New upstream release:
    * Security fix for mount (okir)
    * Avoid infinite loop in namei (Brett Wuth)
      closes: #56761: namei segment faults on circular links.
    * added clock-ppc.c (from Matsuura Takanori), not merged yet
    * deleted clockB subdirectory
    * recognize mkdosfs string (Michal Svec)
    * New: rename
    * Added option to mkswap so that user can override pagesize
    * fdisk -l now reads /proc/partitions when no device was given
      closes: #55614: util-linux: 'fdisk -l' no longer works?.
    * Fixed fdisk.8 (James Manning)
    * Added devpts info to mount.8 (Elrond)
    * Newline fix for logger output to stdout (Henri Spencer)

 -- Vincent Renardias <vincent@debian.org>  Thu,  3 Feb 2000 14:19:33 +0100

util-linux (2.10d-7) frozen unstable; urgency=low

  * There is no real concensus about what we should do about the
    hwclock issue. Now at least the problem is enough documented
    to let the user decide. (Thanks to Henrique M Holschuh <hmh+debianml@rcm.org.br>
    for the patch).
    When this package is installed, I'll examine one by one which BR can
    be closed.

 -- Vincent Renardias <vincent@debian.org>  Mon, 31 Jan 2000 14:34:03 +0100

util-linux (2.10d-6) frozen unstable; urgency=low

  * kbdrate isn't suid anymore.
    closes: #54978: ordinary user can change keyboard repeat vor all users.

 -- Vincent Renardias <vincent@debian.org>  Fri, 28 Jan 2000 16:52:27 +0100

util-linux (2.10d-5) unstable; urgency=low

  * Included patch from "J.H.M. Dassen (Ray)" <jhm@cistron.nl>:
    - Restored enhanced losetup(8) manpage.
    - Restored encrypted filesystem support, by applying util-linux-2.9w from 
      patch-int-2.2.13.3.gz as found on ftp.kerneli.org (modified to work with 
      Debian's kernel-patch-int's crypto.h).
    (closes: #54657)
  * Recompiled with ncurses5.

 -- Vincent Renardias <vincent@debian.org>  Wed, 12 Jan 2000 12:24:12 +0100

util-linux (2.10d-4) unstable; urgency=low

  * ipcrm now accepts multiple ids thanks to a patch from Topi Miettinen.
    closes: #15110: ipcrm doesn't work with xargs.
  * fix postinst script:
    closes: #53254: util-linux: ppc chunk of postinst script has syntactical error.

 -- Vincent Renardias <vincent@debian.org>  Wed, 22 Dec 1999 17:24:46 +0100

util-linux (2.10d-3) unstable; urgency=low

  * Disabled 'hwclock --adjust' on boot.
    closes: #37657: util-linux: hwclock --systohc dangerous.
    closes: #40283: util-linux: hwclock --systohc dangerous.
    closes: #41263: hwclock --adjust doesn't work (temporary fix included).
    closes: #51805: /etc/adjtime.
    closes: #35432: "/etc/init.d/hwclock.sh" possible bug.
    closes: #43228: Clock taking advance in potato.

 -- Vincent Renardias <vincent@debian.org>  Mon, 20 Dec 1999 13:55:21 +0100

util-linux (2.10d-2) unstable; urgency=low

  * cfdisk must be build with slang; not ncurses.
    closes: #52559: cfdisk linked against libncurses instead of slang.

 -- Vincent Renardias <vincent@debian.org>  Fri, 10 Dec 1999 11:21:36 +0100

util-linux (2.10d-1) unstable; urgency=low

  * New upstream release.
    closes: #52151: mount: mount/umount infinite loop on stale lockfiles.
  * Put renice manpage in section 1 instead of 8.
    closes: #52370: bsdutils: wrong section for renice manpage.
  * kbdrate's PAM now uses pam_unix.so by default.
    closes: #51273: util-linux: uses pam_pwdb for kbdrate.
  * already fixed in 2.10-5:
    closes: #49823: name conflict.

 -- Vincent Renardias <vincent@debian.org>  Fri, 10 Dec 1999 11:21:36 +0100

util-linux (2.10-6) unstable; urgency=low

  * Patch by Topi Miettinen <Topi.Miettinen@nic.fi> to a longstanding
    bug in logger. closes: #19666.

 -- Vincent Renardias <vincent@debian.org>  Mon,  6 Dec 1999 11:49:10 +0100

util-linux (2.10-5) unstable; urgency=low

  * replace fdformat by a notice asking to use superformat instead.
  * remove setfdprm; closes: #44941.

 -- Vincent Renardias <vincent@debian.org>  Mon,  6 Dec 1999 11:49:10 +0100

util-linux (2.10-4) unstable; urgency=low

  * conflict/replace with fdisk on sparc.
    closes: #50254: please conflict and replace fdisk on sparc.

 -- Vincent Renardias <vincent@debian.org>  Mon, 15 Nov 1999 17:28:00 +0100

util-linux (2.10-3) unstable; urgency=low

  * re-introduce missing c?fdisk... (oops ;)
    closes: #49406, #49457, #49337, #49313, #46732.

 -- Vincent Renardias <vincent@debian.org>  Mon,  8 Nov 1999 13:01:12 +0100

util-linux (2.10-2) unstable; urgency=low

  * Do TheRightThing(tm) for bug #47219.
  * from NMU prepared by Torsten Landschoff <torsten@debian.org>:
    * Fixed case expression in hwclock.sh
      (closes: #42431, #42435, #42856).
    * Added usage information to hwclock (closes: #23184).
    * Upstream has long changed mount.c to handle nouser properly
      (closes: #24954, #24956).
    * Excluded clock.8 link from powerpc build (closes: #46010).
    * Replaced "$(shell dpkg --print-architecture)" with
      "$DEB_HOST_ARCH" in debian/rules.

 -- Vincent Renardias <vincent@debian.org>  Thu,  4 Nov 1999 10:53:37 +0100

util-linux (2.10-1) unstable; urgency=low

  * New upstream release.
  * make /etc/rc{0,6}.d/*hwclock.sh correctly.
    closes: #47111: util-linux: hwclock.sh: wrong names on rc*.d links.
    closes: #47373: hwclock.sh links are wrong.
  * Correct kdbrate pam entry.
    closes: #45674: kbdrate PAM config references missing pam_console.so.
  * Fix fdiskdsblabel.h.
    closes: #47219: util-linux: errors compiling on sparc.
  * Use jgg's patch for hwclock.sh
    closes: #43793: Support for both GMT and UTC default/rc.S setting is wrong.
  * Really link kbdrate with pam.
    closes: #48425: pam support for kbdrate useless.

 -- Vincent Renardias <vincent@debian.org>  Wed,  3 Nov 1999 11:41:44 +0100

util-linux (2.9x-1) unstable; urgency=low

  * New upstream release.
    closes: #32916: hwclock freezes m68k system.
    closes: #44986: util-linux: PAM support for kbdrate.
    closes: #44821: util-linux: pam.d entry contains a path.
    closes: #44727: util-linux: sfdisk examples are present twice in the package.
    closes: #45565: removed /bin/kill. this is now provided by procps.
    closes: #36332: problems with our /bin/kill.
    closes: #41171: wall should be sgid tty, not root.

 -- Vincent Renardias <vincent@debian.org>  Tue, 21 Sep 1999 17:54:47 +0200

util-linux (2.9w-3) unstable; urgency=low

  * Include PowerPC patch from Matt Porter <mporter@phx.mcd.mot.com>.
  * Should be 100% PAMified(tm). Please report anomalies.

 -- Vincent Renardias <vincent@debian.org>  Tue,  7 Sep 1999 18:53:37 +0200

util-linux (2.9w-2) unstable; urgency=low

  * updated losetup.8 from "J.H.M. Dassen (Ray)" <jdassen@wi.LeidenUniv.nl>.

 -- Vincent Renardias <vincent@debian.org>  Tue, 24 Aug 1999 17:44:06 +0200

util-linux (2.9w-1) unstable; urgency=low

  * Upstream upgrade:
      util-linux 2.9w:
      * Updated mount.8 (Yann Droneaud)
      * Improved makefiles
      * Fixed flaw in fdisk
      util-linux 2.9v:
      * cfdisk no longer believes the kernel's HDGETGEO
        (and may be able to partition a 2 TB disk)
      util-linux 2.9u:
      * Czech more.help and messages (Jii Pavlovsky)
      * Japanese messages (Daisuke Yamashita)
      * fdisk fix (Klaus G. Wagner)
      * mount fix (Hirokazu Takahashi)
      * agetty: enable hardware flow control (Thorsten Kranzkowski)
      * minor cfdisk improvements
      * fdisk no longer accepts a default device
      * Makefile fix
  * now uses the script(1) supplied with util-linux instead
    of the one from the old bsdutils package.
  * remove alpha specific build patch:
    closes: #41256.
  * remove useless warning in preinst.

 -- Vincent Renardias <vincent@debian.org>  Tue, 24 Aug 1999 17:44:06 +0200

util-linux (2.9t-3) unstable; urgency=low

  * include missing fdformat, setfdprm. (How comes nobody noticed yet?!)
  * recompile against slang1-dev 1.2.2-3.

 -- Vincent Renardias <vincent@debian.org>  Tue, 24 Aug 1999 09:23:59 +0200

util-linux (2.9t-2) unstable; urgency=low

  * correct hwclock.sh;
    closes: #35429 sysvinit: bad comments in /etc/defaults/rcS.

 -- Vincent Renardias <vincent@debian.org>  Wed, 28 Jul 1999 18:43:05 +0200

util-linux (2.9t-1.1) unstable; urgency=low

  * Non-maintainer upload.
  * Applied util-linux-2.9s.patch from patch-int-2.2.10.4.gz as found on
    ftp.kerneli.org to enable support for mounting encrypted filesystems
    through the loopback devices when using an international kernel.
    (Fixes: Bug#36939, #38371)
  * Include <linux/loop.h> and <linux/crypto.h> in the source, so as not to
    rely on source outside main.
  * Updated the losetup(8) manpage.

 -- J.H.M. Dassen (Ray) <jdassen@wi.LeidenUniv.nl>  Thu, 22 Jul 1999 18:32:16 +0200

util-linux (2.9t-1) unstable; urgency=low

  * Upstream upgrade:
    * national language support for hwclock
    * Japanese messages (both by Daisuke Yamashita)
    * German messages and some misc i18n fixes (Elrond)
    * Czech messages (Jii Pavlovsky)
    * wall fixed for /dev/pts/xx ttys
    * make last and wall use getutent() (Sascha Schumann)
      [Maybe this is bad: last reading all of wtmp may be too slow.
       Revert in case people complain.]
    * documented UUID= and LABEL= in fstab.5
    * added some partition types
    * swapon: warn only if verbose
    closes: #37008: de.po file integrated upstream.
    closes: #37380: it.po file integrated upstream.
    closes: #38232: patch integrated upstream.
    closes: #36124: examples included.
    closes: #36848, #37153, #38101, #38416: pts bug fixed upstream.
    closes: #40868: use suidregister /usr/bin/wall.
    closes: #34728: patch integrated upstream.
    closes: #38219: typo. fixed; patch sent upstream.
    closes: #37585: bug corrected upstream.
    closes: #37002: CRLF fstab isn't a problem anymore.
  * changed hwclock.sh to get rid of a lintian error.

 -- Vincent Renardias <vincent@debian.org>  Fri,  9 Jul 1999 16:15:01 +0200

util-linux (2.9r-3) unstable; urgency=low

  * Added missing *.gmo files
  * Re-add Harmut's powerpc patch that somehow got left out (closes: #37973).

 -- Vincent Renardias <vincent@debian.org>  Wed, 19 May 1999 12:45:09 +0200

util-linux (2.9r-2) unstable; urgency=low

  * Fix stupid bug #37916.

 -- Vincent Renardias <vincent@debian.org>  Tue, 18 May 1999 15:51:08 +0200

util-linux (2.9r-1) unstable; urgency=low

  * Upstream upgrade.
  * Now compiled with PAM=yes.
  * initial .it localisation.
  * Improved .fr translation.
  * corrected hwclock.sh (reassigned #35429 back to sysvinit).
  * put rev into /usr/bin instead of /usr/sbin (Fix #34188,#35421).
  * include getopt examples (Fix #34705).

 -- Vincent Renardias <vincent@debian.org>  Fri, 14 May 1999 16:21:44 +0200

util-linux (2.9i-1) unstable; urgency=low

  * Upstream upgrade.
  * This source package now also provides the 'bsdutils' binary
    package.
  * Included patch for logger.1 from and1000@debian.org.
  * Included patch to logger.c from Joey (closes: #32109).
  * renice.c: include <errno.h> (closes: #31288).
  * re-use script(1) from the 'old' bsdutils package as well
    as README.script (closes: #988).
  * Now umount is compiled with '-f' support (closes: #33147).
  * Re-add suidregister support for mount (closes: #32495).

 -- Vincent Renardias <vincent@debian.org>  Sun, 21 Feb 1999 20:16:20 +0100

util-linux (2.9g-6) frozen unstable; urgency=low

  * modify mount.8 manpage to warn that nosuid is useless
    if something like suidperl is installed.
    (doesn't fix the critical bug #31980 reported on suidperl,
    but at least warn about its existance)
  * add missing manpages (ramsize,rootflags,swapdev)
  * #32414: changed a 'rm' into 'rm -f' so the source
    package builds cleanly.
  * also target the upload for frozen since this is the only missing
    package to be able to safely use kernels 2.2.x:
    To the FTP/Release maintainers:
      util-linux_2.9g has been introduced in unstable on Dec, 31st 98;
      so far I received no bug reports about it except for the missing
      manpages. Also compared to the 2.7.1 version from frozen, this
      package fixes _57_ bugs. (see www.debian.org/Bugs/db/pa/lutil-linux.html)

 -- Vincent Renardias <vincent@waw.com>  Tue, 26 Jan 1999 23:51:57 +0100

util-linux (2.9g-5) unstable; urgency=low

  * Fix bug #31981.
  * Localised cfdisk + provided initial French translation.
    New translations welcome; you can get the potfile at
    http://www.ldsol.com/~vincent/util-linux.pot

 -- Vincent Renardias <vincent@waw.com>  Sat, 23 Jan 1999 21:55:06 +0100

util-linux (2.9g-4) unstable; urgency=low

  * Add rev and readprofile commands.
  * Updated fstab.5 regarding spaces in mount points names.
  * Fix bugs #32235,#31997 (missing hwclock.8 manpage).
  * Fix bug #32097 (missing mkswap.8 manpage).
  * Improve somewhat cfdisk regarding exit codes thanks to
    Enrique's patch (#31607).

 -- Vincent Renardias <vincent@waw.com>  Fri, 22 Jan 1999 19:13:25 +0100

util-linux (2.9g-3) unstable; urgency=low

  * Include patch from Hartmut Koptein for better powerpc support.

 -- Vincent Renardias <vincent@waw.com>  Wed, 13 Jan 1999 22:46:04 +0100

util-linux (2.9g-2) unstable; urgency=high

  * Patch from Topi Miettinen (Thanks Topi ;) to fix
    bug #31554,#31573.

 -- Vincent Renardias <vincent@waw.com>  Mon, 11 Jan 1999 03:59:19 +0100

util-linux (2.9g-1) unstable; urgency=high

  * Adopting the package from Guy Maor.
  * Re-add hwclock & kbdrate which had been lost
    (Fix bug #31476).

 -- Vincent Renardias <vincent@waw.com>  Fri,  1 Jan 1999 19:53:33 +0100

util-linux (2.9g-0.3) unstable; urgency=high

  * YA NMU.
  * Split mount out into separate package so as not to
    force the dangerous replacement of an essential package.

 -- Joel Klecker <espy@debian.org>  Sun,  3 Jan 1999 19:00:31 -0800

util-linux (2.9g-0.2) unstable; urgency=low

  * NMU (Part II): Fix more problems in 'mount'.
  * swapon now warn if swap device has insecure mode;
    Patch from Topi Miettinen <tom@medialab.sonera.net>
    (Fix bug #23249).
  * mount can now handle multiple hostnames for NFS mounts
    in fstab (Fix bug #29309).
  * Do'h; add missing /sbin/swapoff ;).

 -- Vincent Renardias <vincent@waw.com>  Fri,  1 Jan 1999 19:53:33 +0100

util-linux (2.9g-0.1) unstable; urgency=low

  * NMU.
  * This package now provides /bin/mount & co. and thus
    obsoletes the mount package.
  * provides the ddate command (Fix bugs #30015 & #19820).
  * Move wtmp lockfile from /etc to /var/lock
    (Fix bug #29128).
  * Set bug #28885 to 'fixed' (this-is-not-a-bug,-but-a-feature(tm)).
  * Set bug #27931 to 'fixed' (works again since version 2.8).
  * Set bug #27723 to 'fixed' (been fixed by the ARM NMU).
  * Set bug #25831 to 'fixed' (hwclock now works as advertised).
  * Set buffering off on the output channel in chkdupexe.pl
    (Fix bug #22839).
  * Include patch for powerpc build by Joel Klecker <jk@espy.org>
    (Fix bug #21374).
  * Removed the confusing references to agetty (Fix bug #20668).
  * Check the result for the malloc()s added in the code to chown
    vcsa to root.sys (Fix bug #18696).
  * Include patch for sparc build by
    Eric Delaunay <delaunay@lix.polytechnique.fr> (Fix bug #17784).
  * Set bug #17752 to 'fixed' (Appear to work with current versions
    of xvt and /bin/more).
  * Include patch for alpha build by
    Christopher C Chimelis <chris@classnet.med.miami.edu>
    (Fix bug #17661).
  * Patch mkfs.minix doesn't go into infinate loop any more depending
    on the argument passed to -i (Fix bug #17648).
  * Set bug #17483 to 'fixed' (now that util-linux is compiled with
    libc6 > =2.0.6 it should be fixed).
  * Set bug #26625 to 'fixed' (this patch has already been applied).
  * Applied patch from Bcwhite to get mime support
    (Fix bug #26715).
  * Applied patch from Topi Miettinen <tom@medialab.sonera.net>:
      POSIX etc fixes:
      - ioctl(.., TCSETSF,..) -> tcsetattr()
      - ioctl(.., TCGETS,..) -> tcgetattr()
      - ioctl(.., TIOCGPGRP,..) -> tcgetpgprp()
      - gcc -Wall warning fixes
      - write(2, ..) -> write(fileno(stderr), ..)
      - vi -> sensible-editor
      - added setlocale(LC_ALL, "")
      - use perror, isdigit, isprint, iscntrl where applicable
      - execv -> execvp
      - added simple ELF detection
      OpenBSD fixes:
      - UCB fix
      - POSIX: rindex -> strrchr
      - obsolete fseek flag L_SET -> SEEK_SET
      - control-F == f
      - $EDITOR support
    (Fix bug #27635). 
  * Link clock.8.gz to hwclock.8.gz (Fix bug #25852).

 -- Vincent Renardias <vincent@waw.com>  Thu, 31 Dec 1998 23:48:42 +0100

util-linux (2.9e-0.4) unstable; urgency=high

  * Non-maintainer upload.
  * Recompiled with slang1.

 -- James Troup <james@nocrew.org>  Sat, 19 Dec 1998 20:42:52 +0000

util-linux (2.9e-0.3) unstable; urgency=low

  * Non-maintainer upload
  * Include /etc/init.d/hwclock.sh
  * Fix some of the (pre|post)(inst|rm) script wrt $1 processing
    Fixes:
    #18007: sysvinit: hwclock.sh uses GMT env variable - but how?
    #26904: hwclock.sh doesn't "test -x"
    #24649: [Peter Kundrat <kundrat@gic.sk>] hwclock startup script
    #20728: util-linux: hwlock: GMT status lost?
    #19248: util-linux should install /etc/init.d/hwclock.sh

 -- Miquel van Smoorenburg <miquels@cistron.nl>  Thu, 17 Dec 1998 13:56:45 +0100

util-linux (2.9e-0.2) unstable; urgency=low

  * NMU: Added ARM architecture in 'disk-utils/fdiskbsdlabel.h' and
    'disk-utils/fdiskbsdlabel.c'.
  * Removed '-m3' flag from arm-specific optimizations in MCONFIG.

 -- Tor Slettnes <tor@slett.net>  Sun, 29 Nov 1998 01:20:13 -0800

util-linux (2.9e-0.1) unstable; urgency=low

  * Non-maintainer upload - new 2GB swap areas, removed hostid
  * upstream uses fixed more.c (line 813 had *p++)

 -- Adrian Bridgett <bridgett@debian.org>  Sat, 21 Nov 1998 17:35:35 +0000

util-linux (2.7.1-3.1) frozen unstable; urgency=low

  * Non-maintainer upload
  * recompiled with slang1 and ncurses4

 -- Joseph Carter <knghtbrd@debian.org>  Sun, 25 Oct 1998 21:48:16 -0800

util-linux (2.7.1-3) unstable; urgency=low

  * Another m68k patch from Roman Hodek
    <rnhodek@faui22c.informatik.uni-erlangen.de>
  * fdisk patch from Russell Coker <rjc@snoopy.virtual.net.au> for better
    behavior on IDE CD's when HDIO_GETGEO fails.
  * fix getopt(1) typo. (16227)
  * Use slang for cfdisk.
  * fdisk -l tries eda also (13841).
  * Fix fdisk -l segfaults (15236,15603).
  * Install rdev on only i386 (15228).
  * Don't strip perl script (15480).
  * Add type 17=Hidden IFS to cfdisk (16843).
    
 -- Guy Maor <maor@ece.utexas.edu>  Sun, 11 Jan 1998 17:20:23 -0800

util-linux (2.7.1-2) unstable; urgency=low

  * Removed sync (13291).
  * Added m68k hwclock patches from Roman Hodek (9870).
  * agetty.c: set vcs,vcsa to root.sys 600 when starting.

 -- Guy Maor <maor@ece.utexas.edu>  Thu, 25 Sep 1997 16:51:34 -0500

util-linux (2.7.1-1) unstable; urgency=low

  * libc6 compile of new upstream version (10098, 11744, 13123).
  * Updated cfdisk to cfdisk 0.8k
  * Added old patches; I'll send them upstream.
  	* fdisk - extended paritions, exit on EOF.
  	* mkfs - fix search paths.
  	* mkfs.minix - set owner of root dir to invoker.
  	* chkdupexe - remove upstream brokenness by checking PATH too.
  	* mcookie - fix man page
  	* whereis - fix search paths, find .gz files.
  	* sync - put it back (doh!)
  * Folded in getty:
  	* glibc patch (8815, 11687, 12738).
  	* Set tty to 660 root.dialout (8960).
  * Register pager alternative (12475).
    
 -- Guy Maor <maor@ece.utexas.edu>  Mon, 22 Sep 1997 18:29:53 -0500

util-linux (2.5-12) frozen unstable; urgency=low

  * Updated cfdisk to ftp.win.tue.nl:/pub/linux/util/cfdisk-0.8i.tar.gz

 -- Guy Maor <maor@ece.utexas.edu>  Tue, 6 May 1997 15:29:56 -0500

util-linux (2.5-11) frozen unstable; urgency=medium

  * Updated cfdisk to ftp.win.tue.nl:/pub/linux/util/cfdisk-0.8g.tar.gz (#9146)
  * -i from 2.5-9 removed as no longer needed.

 -- Guy Maor <maor@ece.utexas.edu>  Tue, 29 Apr 1997 13:40:26 -0500

util-linux (2.5-10) frozen unstable; urgency=medium

  * cfdisk: really fixed cast this time so should be able to deal with
    >2GB disks(#6747, #8041)
  * fdisk, cfdisk: Added partition id 0xa6 = OpenBSD (#7571)
  * setterm: use putp to output (#7852)
  * Removed miscutils removal trick as it no longer works (#5757, #6862)
  * mkfs.minix: added patch from Volker Leiendecker <volker@fsing.uni-sb.de>
    to set owner of root directory to invoker (like mkfs.ext2). (#6902)
  * Fix dpkg-shlibddeps rules line for m68k (#5818)

 -- Guy Maor <maor@ece.utexas.edu>  Thu, 27 Mar 1997 13:04:35 -0600

util-linux (2.5-9) frozen unstable; urgency=low

  * Add undocumented "-i" flag to ignore bad partition tables when starting
    instead of throwing a fatal error. Let's pass this to the upstream
    maintainer, please.

 -- Bruce Perens <bruce@pixar.com>  Fri, 6 Dec 1996 22:12:31 -0800

util-linux (2.5-8) frozen unstable; urgency=low

  * disk-utils/cfdisk.c: cast sector number to ext2_loff_t in calls to
    ext2_llseek()
  
 -- Guy Maor <maor@ece.utexas.edu>  Sat, 23 Nov 1996 23:07:59 -0600

util-linux (2.5-7) unstable; urgency=low

  * sys-utils/clock.c: fixed bug on machines without RTC enabled.
  * sys-utils/whereis.c: better path, compare function.
  * Install whereis, cytune, setsid.

 -- Guy Maor <maor@ece.utexas.edu>  Fri, 27 Sep 1996 23:02:09 -0500

util-linux (2.5-6) unstable; urgency=low

  * sys-utils/clock.c: Fixed bugs when real-time clock device is enabled
    in kernel.
  * New source format.

 -- Guy Maor <maor@ece.utexas.edu>  Tue, 3 Sep 1996 14:25:31 -0500

util-linux (2.5-5) unstable; urgency=low

  * disk-utils/fdisk.c: Added type a7 = NEXTSTEP (fixes bug 3259)
  * fdisk.c,cfdisk.c: Applied patch from Miquel van Smoorenburg
    <miquels@Q.cistron.nl> to let fdisk and cfdisk support Linux
    extended partitions.
  * Applied patch from Frank Neumann
    <Frank.Neumann@Informatik.Uni-Oldenburg.DE> for Linux/m68k
    support.
  * Install mkcookie.
  * disk-utils/mkfs.minix: fixed bug 3777 re parsing oddities.

 -- Guy Maor <maor@ece.utexas.edu>  Tue, 20 Aug 1996 16:21:21 -0500

util-linux (2.5-4) unstable; urgency=low

  * misc-utils/setterm.c (tc_entry): Applied patch from Michael
    Nonweiler <mrn20@hermes.cam.ac.uk> to make it work with ncurses.
  * misc-utils/chkdupexe.pl: Fixed some bugs with duplicate path
    and symbolic links.  Put in a better value for exedirs.
  * Install chkdupexe, setterm.

 -- Guy Maor <maor@ece.utexas.edu>  Wed, 05 Jun 1996 08:44:25 -0500

util-linux (2.5-3) unstable; urgency=low

  * text-utils/more.c (getline): more now handles files with lines ending
    with "\r\n".  Fixes Bug #2579.
  * Added 'priority: required'

 -- Guy Maor <maor@ece.utexas.edu>  Thu, 25 Apr 1996 04:55:22 -0500

util-linux (2.5-2) unstable; urgency=low

  * disk-utils/fdisk.c (read_line): EOF now exits instead of looping
    forever.  Fixes Bug #1206.
  * Added 'section: base'

 -- Guy Maor <maor@ece.utexas.edu>  Fri, 19 Apr 1996 05:13:09 -0500

util-linux (2.5-1) unstable; urgency=low

  * Initial release

 -- Guy Maor <maor@ece.utexas.edu>  Thu, 18 Apr 1996 04:32:22 -0500<|MERGE_RESOLUTION|>--- conflicted
+++ resolved
@@ -1,4 +1,3 @@
-<<<<<<< HEAD
 util-linux (2.14~a0-0) experimental-UNRELEASED; urgency=low
 
   * Start new release
@@ -6,10 +5,7 @@
 
  -- LaMont Jones <lamont@debian.org>  Thu, 11 Oct 2007 21:01:08 -0600
 
-util-linux (2.13-9) unstable-UNRELEASED; urgency=low
-=======
 util-linux (2.13-9) unstable; urgency=low
->>>>>>> 28b11db6
 
   [LaMont Jones]
 
