--- conflicted
+++ resolved
@@ -1,11 +1,3 @@
-<<<<<<< HEAD
-util-linux (2.14~a0-0) experimental-UNRELEASED; urgency=low
-
-  * Start new release
-  * DO NOT EDIT: changelog is built from commit messages
-
- -- LaMont Jones <lamont@debian.org>  Thu, 11 Oct 2007 21:01:08 -0600
-=======
 util-linux (2.13.1~rc2-1) unstable; urgency=low
 
   [LaMont Jones]
@@ -56,7 +48,6 @@
   * rules: correct LSB init data for hwclockfirst.sh.  Closes: #458346
 
  -- LaMont Jones <lamont@debian.org>  Sun, 06 Jan 2008 12:50:08 -0700
->>>>>>> 1f812d4b
 
 util-linux (2.13-13) unstable; urgency=low
 
