<<<<<<< HEAD
util-linux (2.14~a0-0) experimental-UNRELEASED; urgency=low

  * New release

 -- LaMont Jones <lamont@debian.org>  Fri, 07 Sep 2007 08:52:55 -0600
=======
util-linux (2.13-4) unstable; urgency=low

  * build: look for fdisk in the right place.  Closes: LP#138040

 -- LaMont Jones <lamont@debian.org>  Wed, 12 Sep 2007 06:30:18 -0600
>>>>>>> fb5e7e38

util-linux (2.13-3) unstable; urgency=low

  * flock.1: typo in man page.  Closes: #440011
  * mount: chain of symlinks to fstab causes use of pointer after free
    Closes: #440562
  * Replaces: sparc-utils (for sparc{32,64}.  Closes: #440966

 -- LaMont Jones <lamont@debian.org>  Wed, 29 Aug 2007 07:09:06 -0600

util-linux (2.13-2) unstable; urgency=low

  * Don't make rename.ul an alternative for rename.  Closes: #439935.
  * Don't deliver hexdump (bsdmainutils is newer).  Closes: #439905
  * Update bsdutils description.  Closes: #439907

 -- LaMont Jones <lamont@debian.org>  Tue, 28 Aug 2007 17:12:29 -0600

util-linux (2.13-1) unstable; urgency=low

  * Changes from upstream:
    - docs: update AUTHORS file
    - Revert "mount: improve error message when helper program not present"
      for translation freeze (reopens LP #131367)  Will be fixed in 2.13.1
      and 2.14.
    - taskset: check for existence of sched_getaffinity
    - setarch: add parisc/parisc64 support
    - mount: free loop device on failure
    - mount: avoid duplicates for root fs in mtab
    - build-sys: release++
    - docs: update ReleaseNotes, update and sort AUTHORS file
    - po: update po/ stuff
    - ionice: clean up error handling
    - cytune: make the oneliner more specific the cyclades hw in question
    - docs: update TODO
    - setarch: add --3gb option for compatibility with Debian linux{32,64} command
  * Revert "umount: only call update_mtab if mtab_is_writable().", since the
    fix is already present in a different way.
  * Have debian/rules deal with architectures that don't get packages.
    Closes: #439830

 -- LaMont Jones <lamont@debian.org>  Mon, 27 Aug 2007 21:59:00 -0600

util-linux (2.13~rc3-9) unstable; urgency=low

  * debian/rules: cleanup and support nostrip option
  * build: fdisk (and therefore the udebs) do not get built on m68k.
  * build: /usr/bin/rename needs to be an alternative.
    Closes: #439647, #439712

 -- LaMont Jones <lamont@debian.org>  Mon, 27 Aug 2007 02:36:50 -0600

util-linux (2.13~rc3-8) unstable; urgency=low

  * taskset: Don't deliver taskset on m68k.
  * umount: only call update_mtab if mtab_is_writable().  Closes: #338803
  * build: switch back to libblkid-dev for Debian.  Closes: #439617

 -- LaMont Jones <lamont@debian.org>  Sat, 25 Aug 2007 21:38:17 -0600

util-linux (2.13~rc3-7) unstable; urgency=low

  * Document git repository location
  * cytune.8: make the oneliner more specific the cyclades hw in question
    Closes: #375150
  * control: Extend package descriptions.  Closes: #384072
  * Switch to debhelper, clean up delivery of binaries.
  * bsdutils: deliver more stuff that we build.  Now partly
    Replaces: bsdmainutils and completely Replaces: linux32.

 -- LaMont Jones <lamont@debian.org>  Fri, 24 Aug 2007 23:27:19 -0600

util-linux (2.13~rc3-6) unstable; urgency=low

  * more upstream changes
    - docs: add DEPRECATED to EXTRA_DIST
    - docs: update AUTHORS file
    - docs: add note about http://translationproject.org
    - man-pages: cleanup of chrt.1 and taskset.1
    - mount: improve error message when helper program not present
    - setarch: cleanup licensing note
    - setarch: add sparc32bash alias to keep compatibility with sparc32
    - setarch: add __alpha__ support
    - po: update de.po, vi.po, nl.po (from translationproject.org)
  * drop arch.1 man page.  Closes: #438668
  * deliver the right file for scriptreplay.  Closes: #438771
  * sfdisk: Allow drives over 2^31 sectors in size.  Closes: #314413
  * Deliver flock and flock.1.  Closes: #435272
  * hwclock.sh: Correct message. Closes: #424682
  * cfdisk: switch back to slang2
  * setarch: add parisc/parisc64 support
  * deliver setarch

 -- LaMont Jones <lamont@debian.org>  Tue, 21 Aug 2007 11:10:51 -0600

util-linux (2.13~rc3-5) unstable; urgency=low

  * Fix distro check in debian/rules
  * Use Breaks: on distros that support that in the previous release.

 -- LaMont Jones <lamont@debian.org>  Wed, 15 Aug 2007 00:32:12 -0600

util-linux (2.13~rc3-4) unstable; urgency=low

  * Changes from upstream:
    - po: gettextizing some overlooked messages.
    - build-sys: add --disable-makeinstall-chown
    - docs: add README.licensing
    - tests: fix ULONG_MAX usage on 32bit machines
    - chsh: don't use empty shell field in /etc/passwd
    - more: fix underlining for multibyte chars
    - login: replace /usr/spool/mail with /var/spool/main in man page
  * mount: make the error message a little more clear when a helper
    program is missing.  (LP #131367)
  * manpages: cleanup of chrt.1 and taskset.1.  Closes: #427267, #265479
  * hwclock.sh: only report hwclock updated if we did that.  Closes: #436873
  * update copyright to reflect README.licensing
  * Merge ubuntu changes, do the right thing at build time.
  * Go back to Depends: for the various packages, since the switch to libc5 is
    long, long over.

 -- LaMont Jones <lamont@debian.org>  Tue, 14 Aug 2007 14:01:11 -0600

util-linux (2.13~rc3-3) unstable; urgency=low

  * Merge lpia support from ubuntu.

 -- LaMont Jones <lamont@debian.org>  Thu,  9 Aug 2007 08:50:42 -0600

util-linux (2.13~rc3-2ubuntu2) gutsy; urgency=low

  * Add lpia support back in.  sorry.

 -- LaMont Jones <lamont@ubuntu.com>  Thu,  9 Aug 2007 08:48:21 -0600

util-linux (2.13~rc3-2ubuntu1) gutsy; urgency=low

  * New debian version.  Remaining ubuntu changes:
    - Add udev rule for calling /sbin/hwclock --hctosys dynamically:
      + debian/hwclock.rules, debian/hwclock.udev: Rule and script.
      + debian/rules: Install those.

 -- LaMont Jones <lamont@ubuntu.com>  Wed,  8 Aug 2007 13:22:04 -0600

util-linux (2.13~rc3-2) unstable; urgency=low

  * mount should Suggest nfs-common, not Recommend it.
  * Fix build-depends for hurd-i386.  Closes: #333147

 -- LaMont Jones <lamont@debian.org>  Wed,  8 Aug 2007 13:34:42 -0600

util-linux (2.13~rc3-1ubuntu1) gutsy; urgency=low

  * Merge ubuntu changes into a new Debian version.  Remaining:
    - Add udev rule for calling /sbin/hwclock --hctosys dynamically:
      + debian/hwclock.rules, debian/hwclock.udev: Rule and script.
      + debian/rules: Install those.

 -- LaMont Jones <lamont@ubuntu.com>  Wed,  8 Aug 2007 11:57:03 -0600

util-linux (2.13~rc3-1) unstable; urgency=low

  * New upstream version

 -- LaMont Jones <lamont@debian.org>  Wed,  8 Aug 2007 11:51:16 -0600

util-linux (2.13~rc2-7) unstable; urgency=low

  * If nfs-common is not installed, skip nfs check
  * More fixes from upstream:
    - swapon: cleanup fsprobe_*() usage
    - swapoff: correctly handle UUID= and LABEL= identifiers
    - mount: fix incorrect behavior when more than one fs type is
    - tests: add script(1) race condition test
    - script: fix race conditions
    - mkfs: remove nonsense from man page
    - blockdev: use LU and LLU for BLKGETSIZE and BLKGETSIZE64
    - blockdev: fix "blockdev --getsz" for large devices

 -- LaMont Jones <lamont@debian.org>  Tue,  7 Aug 2007 10:42:56 -0600

util-linux (2.13~rc2-6ubuntu1) gutsy; urgency=low

  * Merge ubuntu fixes into new Debian version.

 -- LaMont Jones <lamont@ubuntu.com>  Sat,  4 Aug 2007 12:33:57 -0600

util-linux (2.13~rc2-6) unstable; urgency=low

  * More fixes from upstream
  * mount.preinst: deal with no /proc/mounts.  Closes: #436003
  * swapoff: handle UUID= and LABEL=.  Closes: #435555

 -- LaMont Jones <lamont@debian.org>  Sat,  4 Aug 2007 18:22:19 -0600

util-linux (2.13~rc2-5) unstable; urgency=low

  * mount.preinst:
    - check the right directory for mount.nfs.
      Closes: #435307, #435414, #435223
    - look for ' nfs ' mounts.  Closes: #435305

 -- LaMont Jones <lamont@debian.org>  Tue, 31 Jul 2007 22:34:08 -0600

util-linux (2.13~rc2-4) unstable; urgency=low

  * switch to using libvolume-id-dev
  * Recommend: nfs-common so that portmap doesn't become defacto-Required.
    NFS mounts will not work unless nfs-common is upgraded to at least the
    Recommended version, so now mount.preinst will fail if there are NFS
    mounts and no /usr/sbin/mount.nfs.  Closes: #435204, #435223, #435125

 -- LaMont Jones <lamont@debian.org>  Mon, 30 Jul 2007 08:07:37 -0600

util-linux (2.13~rc2-3ubuntu1) gutsy; urgency=low

  * Merge ubuntu changes:
    - Add udev rule for calling /sbin/hwclock --hctosys dynamically:
      + debian/hwclock.rules, debian/hwclock.udev: Rule and script.
      + debian/rules: Install those.
    - use libvolume-id instead of blkid.  This will be true for debian once a
      current enough udev is available.

 -- LaMont Jones <lamont@ubuntu.com>  Sun, 29 Jul 2007 11:31:21 -0600

util-linux (2.13~rc2-3) unstable; urgency=low

  * add option for 8-bit chars in agetty.  Closes: #221290
  * Merge upstream fixes (rc2+git)

 -- LaMont Jones <lamont@debian.org>  Sat, 28 Jul 2007 22:34:53 -0600

util-linux (2.13~rc2-2) experimental; urgency=low

  * arch is dealt with upstream now.
  * Mention hfsplus in mount.8.  Closes: #345106
  * Add m32r.  Closes: #413074
  * use snprintf in logger.c.  Closes: #118784
  * Various typos in cfdisk.8.  Closes: #360896
  * cleanup copyright.  Closes: #290077
  * manpage typos.  Closes: #360279, #395442

 -- LaMont Jones <lamont@debian.org>  Tue, 17 Jul 2007 23:28:54 -0600

util-linux (2.13~rc2-1) experimental; urgency=low

  * New upstream version
  * drop libselinux-dev build-dep on kfreebsd-amd64

 -- LaMont Jones <lamont@debian.org>  Tue, 17 Jul 2007 16:41:11 -0600

util-linux (2.13~rc1-2) experimental; urgency=low

  * A little more kfreebsd cleanup
  * Fix nfs-common dependency

 -- LaMont Jones <lamont@debian.org>  Fri, 13 Jul 2007 08:22:01 -0600

util-linux (2.13~rc1-1) experimental; urgency=low

  * fix ionice build errors on several architectures.  Closes: #432603
  * no libselinux on kfreebsd-i386

 -- LaMont Jones <lamont@debian.org>  Tue, 10 Jul 2007 22:30:59 -0600

util-linux (2.13~rc1-0) experimental; urgency=low

  * New upstream (util-linux-ng).  Closes: #431817, #355536
    - several patches were not ported forward from 2.12-19
      - no kerneli support in crypto loop, since it is not in 2.6 kernels.
      - 20guesshelper: filesystem detection has been dropped.  Mount is built
        with filesystem probing
      - 20xgethostname: does anyone care?
      - 30nfs*: NFS support has moved to nfs-utils, and removed from
        util-linux.  Add Depends: nfs-common until Lenny ships.
        Closes: #417996
    - umounting usb sticks as a user no longer segfaults. Closes: #410031
  * Add LSB formatted dependency info in hwclock.sh.  Closes: #330227
  * Reflect Debian locations in getopt manpage.  Closes: #352221
  * Conflict/Replaces/Provides: schedutils.  Closes: #322883, #384045
  * README.Debian.hwclock needs a .gz in hwclock.sh.  Closes: #393539
  * Deliver tailf.  Closes: #327906
  * Deliver partx.  Closes: #296615

 -- LaMont Jones <lamont@debian.org>  Tue, 10 Jul 2007 00:05:29 -0600

util-linux (2.12r-20) unstable-UNRELEASED; urgency=low

  * USB unmounting dereferenced a null pointer.  Closes: #410031
    - Files: 70fstab.dpatch

 -- LaMont Jones <lamont@debian.org>  Sun, 17 Jun 2007 06:01:46 -0600

util-linux (2.12r-19ubuntu2) gutsy; urgency=low
  
  * Fix sparc disk label generation. This is required for LDOM
    and parallel installations with Solaris 10.
    Add patch: 80sparc-new-label

    Many thanks to David S. Miller for the patch.

    NOTE: users upgrading from older versions should re-run fdisk to
          update the disk label.

 -- Fabio M. Di Nitto <fabbione@ubuntu.com>  Mon, 02 Jul 2007 07:55:46 +0200

util-linux (2.12r-19ubuntu1) gutsy; urgency=low

  * Merge from debian unstable, remaining changes:
    - Use volumeid instead of blkid to be able to access (mount/umount/swapon)
      volumes by UUID and/or label:
      + debian/control: libblkid-dev -> libvolume-id-dev build dependency
      + debian/patches/70libvolume_id-support.dpatch: SuSE patch for using
        libvolume-id.
    - Add udev rule for calling /sbin/hwclock --hctosys dynamically:
      + debian/hwclock.rules, debian/hwclock.udev: Rule and script.
      + debian/rules: Install those.

 -- Martin Pitt <martin.pitt@ubuntu.com>  Mon, 14 May 2007 21:48:06 +0200

util-linux (2.12r-19) unstable; urgency=low

  * mips/mipsel buildds use sudo.  Fix install target so that mount.deb
    builds.  Closes: #411893

 -- LaMont Jones <lamont@debian.org>  Wed, 21 Feb 2007 10:39:26 -0700

util-linux (2.12r-18) unstable; urgency=low

  * Stop printing erroneous "rpc.idmapd appears to not be running" message.
    Files: 30nfs4.dpatch. Closes: #385879

 -- LaMont Jones <lamont@debian.org>  Mon,  5 Feb 2007 13:47:10 -0700

util-linux (2.12r-17ubuntu2) feisty; urgency=low

  * debian/control: Update maintainer fields according to debian-
    maintainer-field spec.

 -- Martin Pitt <martin.pitt@ubuntu.com>  Mon, 12 Mar 2007 14:58:14 +0000

util-linux (2.12r-17ubuntu1) feisty; urgency=low

  * Merge from Debian unstable.  Remaining changes:
    - libvolume_id support patch from SuSE
    - single ubuntuized hwclock script

 -- LaMont Jones <lamont@ubuntu.com>  Fri,  2 Feb 2007 11:14:19 -0700

util-linux (2.12r-17) unstable; urgency=low

  * Userspace software suspend fix.  Closes: #409365
  * armel support.  Closes: #408816

 -- LaMont Jones <lamont@debian.org>  Fri,  2 Feb 2007 11:08:04 -0700

util-linux (2.12r-16) unstable; urgency=low

  * actually apply 30swsusp-resume.  And support userspace sw susp too.
    Closes: #406204
  * Fix off-by-one issue in agetty -I.  Closes: #392445
  * Drop extraneous "again" from hwclock.sh and remove references to
    hwclockfirst.sh.  Closes: #396755
  * Drop PAGE_SIZE usage completely, use sysconf(_SC_PAGESIZE).
  * Make intr the default for NFS v2 & v3 mounts in addition to being the
    default for NFS v4.  Thanks to Tollef Fog Heen for the idea.

 -- LaMont Jones <lamont@debian.org>  Wed, 17 Jan 2007 11:57:35 -0700

util-linux (2.12r-15) unstable; urgency=low

  * New amd64 rdev patch.  Closes: #396842

 -- LaMont Jones <lamont@debian.org>  Fri,  3 Nov 2006 20:44:05 -0700

util-linux (2.12r-14) unstable; urgency=low

  * Make that 11 for hwclock.sh, since we need / to be writable for the
    adjfile.

 -- LaMont Jones <lamont@debian.org>  Tue, 31 Oct 2006 15:01:01 -0700

util-linux (2.12r-13) unstable; urgency=low

  * NFS seems to not like 127.0.0.1 as a client ID for everyone.
    Closes: #394941
    - 30nfs4-setclientid.dpatch by Steinar H. Gunderson <sesse@debian.org>
  * Move hwclock.sh to 8 since localtime is now a file, not a symlink.
    Adds Depends: tzdata (>=2006c-2)
    Closes: #342887
  * ship rdev on amd64.  Closes: #297789

 -- LaMont Jones <lamont@debian.org>  Tue, 31 Oct 2006 13:51:50 -0700

util-linux (2.12r-12) unstable; urgency=low

  * drop hwclockfirst.sh, and put hwclock.sh back at 50.  See #50572 and
    Closes: #342887
  * Deal with _syscall5 going away.  Patch imported from Ubuntu.
    Closes: #392236

 -- LaMont Jones <lamont@debian.org>  Thu, 19 Oct 2006 19:01:33 -0600

util-linux (2.12r-11) unstable; urgency=low

  * typos in NFSv4 (GSSDLCK didn't have .pid, and the latest
    nfs-common no longer creates the file at all.) Closes: #376931
    - modified 30nfs4-fix.dpatch

 -- LaMont Jones <lamont@debian.org>  Tue, 19 Sep 2006 09:33:31 -0600

util-linux (2.12r-10) unstable; urgency=low

  * NFSv4 patch fixes for cfs.  Closes: #367049
    Thanks to Trond Myklebust for the quick fix.
    - modified 30nfs4-fix.dpatch

 -- LaMont Jones <lamont@debian.org>  Mon, 15 May 2006 18:12:24 -0600

util-linux (2.12r-9) unstable; urgency=low

  * Release NFSv4 support. Closes: #302420, #239031, #290873
  * Deliver isosize. Closes: #354960
  * Fix udeb dependencies.  Closes: #360352

 -- LaMont Jones <lamont@debian.org>  Sat,  6 May 2006 21:53:12 -0600

util-linux (2.12r-8.2nfs4) experimental; urgency=low

  * Turn on fixed nfsv4 patch.  Closes: #302420, #239031
    Thanks to Steinar H. Gunderson <sgunderson@bigfoot.com>

 -- LaMont Jones <lamont@debian.org>  Fri, 28 Apr 2006 11:04:39 -0600

util-linux (2.12r-8) unstable; urgency=high

  * Drop NFS v4 patch, since it breaks mounting things exported by
    nfs-user-server.  It will be happily reapplied once someone fixes
    the patch.  Closes: #354075.  Reopens: #302420, #239031
    - fix compiler warnings in said patch.
    - Apply nfs4mount.c fix to (dropped) nfsv4 patch.  Closes: #354193

 -- LaMont Jones <lamont@debian.org>  Fri, 24 Feb 2006 10:57:29 -0700

util-linux (2.12r-7) unstable; urgency=low

  * Add nfsv4 patch.  Closes: #302420, #239031

 -- LaMont Jones <lamont@debian.org>  Tue, 21 Feb 2006 11:01:21 -0700

util-linux (2.12r-6) unstable; urgency=low

  * make hwclock even more policy compilant.

 -- LaMont Jones <lamont@debian.org>  Sat, 28 Jan 2006 08:57:45 -0700

util-linux (2.12r-5) unstable; urgency=low

  * make hwclock prettier.  Closes: #348718

 -- LaMont Jones <lamont@debian.org>  Wed, 18 Jan 2006 11:44:06 -0700

util-linux (2.12r-4) unstable; urgency=low

  * Stupid fat-fingers typo.  Closes: #348483

 -- LaMont Jones <lamont@debian.org>  Tue, 17 Jan 2006 07:40:56 -0700

util-linux (2.12r-3) unstable; urgency=low

  * Add ppc64 support.  Closes: #322130
  * Update sections to match the overrides file.
  * hwclockfirst.sh may not exit, since it gets sourced.
    Closes: #343447
  * make the start messages from hwclock{first,}.sh slightly
    different, for clarity.
  * Build sparc binaries on sparc64
  * Actually cleanup pager alternatives.  Closes: #348235
  * Deal better with long passwords.  Based on patch from YAEGASHI Takeshi
    <yaegashi@debian.org>.  Closes: #315660

 -- LaMont Jones <lamont@debian.org>  Mon, 16 Jan 2006 14:35:42 -0700

util-linux (2.12r-2) unstable; urgency=low

  * Add back in dropped cramfs-udebsize patch.

 -- LaMont Jones <lamont@debian.org>  Fri,  9 Dec 2005 12:25:19 -0700

util-linux (2.12r-1) unstable; urgency=low

  * New upstream verison and maintainer.
    - cfdisk: fix a segfault with ReiserFS partitions
    - umount: disallow -r option for non-root users (CAN-2005-2876)
    - sfdisk: document -G option in --help output
    - updated translations: ca, et, fr
    - sfdisk: add -G option (Andries Brouwer)
    - updated translations: de, es, ru, sv, tr, nl
  * split cfdisk into its own udeb.  Closes: #243094, #314368
  * Really move hwclockfirst.sh back to S18 where it belongs.
    Put hwclock.sh at S22.  See #50572.
  * Missing line break in hwclock.sh.  Closes: #337955
  * Include swap-suspend patch from Ubuntu.
  * Fix variable name typo in hwclock.sh.  Closes: #340232
  * Add CPU=$(arch) to make call for building on amd64/i386 mixed systems.
    Closes: #305907
  * Cleanup lsb_init function usage.

 -- LaMont Jones <lamont@debian.org>  Wed,  7 Dec 2005 08:52:21 -0700

util-linux (2.12p-8) unstable; urgency=high

  * if /etc/adjtime is a dangling symlink, don't use it in hwclock*.sh
  * Applited patch by Max Vozeler to fix a local privilege escalation
    vulnerability in umount -r [debian/patches/51security_CAN-2005-2876.dpatch]
    Closes: #328141, #329063

 -- LaMont Jones <lamont@debian.org>  Wed, 21 Sep 2005 08:36:17 -0600

util-linux (2.12p-7) unstable; urgency=low

  * Fix non-posix typo in hwclock.sh.  Closes: #323872

 -- LaMont Jones <lamont@debian.org>  Thu, 18 Aug 2005 19:27:51 -0600

util-linux (2.12p-6) unstable; urgency=low

  * Use helper program in mount for guessed FS types too.  Thanks to Manish
    Singh and Fabio Massimo Di Nitto.  Adds: 20guesshelper.dpatch
  * Remove /usr/doc links on install.  Closes: #322806, #322816
  * Fix /usr/bin/pg pager alternative.  Closes: #323204
  * Overhaul hwclock.sh and hwclockfirst.sh.  Closes: #286948, #251479
  * Resync with Ubuntu, changes by Martin.Pitt@ubuntu.com:  Closes: #323463
    debian/patches/60_opt_O1.dpatch:
    - MCONFIG, configure: Build with -O1 instead of -O2 to work around cfdisk
      segfault.
    - Yay for upstream build systems which do not support specifying CFLAGS or
      OPT without breaking.

 -- LaMont Jones <lamont@debian.org>  Wed, 17 Aug 2005 16:14:29 -0600

util-linux (2.12p-5) unstable; urgency=low

  * Merge changes from ubuntu
    - closes #319143
  * Build-Depend: libslang2-dev.  Closes: #315634

 -- LaMont Jones <lamont@debian.org>  Thu, 21 Jul 2005 12:08:23 -0600

util-linux (2.12p-4ubuntu4) breezy; urgency=low

  * dpkg-architecture says DEB_HOST_GNU_SYSTEM is "linux-gnu" now, not
    "linux". Take account of this, and add compatibility code for old
    dpkg-architecture (closes: Ubuntu #11012).

 -- Colin Watson <cjwatson@ubuntu.com>  Sat, 21 May 2005 12:03:36 +0100

util-linux (2.12p-4ubuntu3) breezy; urgency=low

  * Don't special case sparc, it has umount2.

 -- Jeff Bailey <jbailey@ubuntu.com>  Fri, 20 May 2005 11:48:24 +0000

util-linux (2.12p-4ubuntu2) breezy; urgency=low

  * Run hwclockfirst.sh after modules load, so that rtc is loaded.

 -- LaMont Jones <lamont@ubuntu.com>  Thu, 12 May 2005 10:24:42 -0600

util-linux (2.12p-4ubuntu1) breezy; urgency=low

  * Resynchronise with Debian.
  * correct shutdown message from hwclock.sh

 -- LaMont Jones <lamont@ubuntu.com>  Fri, 15 Apr 2005 18:01:57 -0600

util-linux (2.12p-4) unstable; urgency=low

  * Depend on newer libblkid1.

 -- LaMont Jones <lamont@debian.org>  Thu, 17 Mar 2005 11:50:49 -0700

util-linux (2.12p-3) unstable; urgency=low

  * Add an alternative for pager pointing at pg (at pref 10).  Closes: #294218
  * enable fdisk on s390.  Closes: #238151

 -- LaMont Jones <lamont@debian.org>  Tue,  8 Feb 2005 13:45:34 -0700

util-linux (2.12p-2ubuntu2) hoary; urgency=low

  * Update dependencies for new libblkid1

 -- LaMont Jones <lamont@ubuntu.com>  Thu, 17 Mar 2005 11:12:42 -0700

util-linux (2.12p-2ubuntu1) hoary; urgency=low

  * Resync with Debian.

 -- LaMont Jones <lamont@canonical.com>  Sat, 25 Dec 2004 08:12:38 -0700

util-linux (2.12p-2) unstable; urgency=low

  * Really fix man page in alternatives.  Closes: #145647
  * more typos in hwclockfirst.sh.  Closes: #276372

 -- LaMont Jones <lamont@debian.org>  Sat, 25 Dec 2004 08:08:12 -0700

util-linux (2.12p-1ubuntu1) hoary; urgency=low

  * Resync with Debian.  Closes warty #3366, 4784

 -- LaMont Jones <lamont@canonical.com>  Fri, 24 Dec 2004 15:27:32 -0700

util-linux (2.12p-1) unstable; urgency=low

  * New upstream version. (2.12p)
    Closes: #182325, #270173, #192751, #229875, #230859, #214144, #254317, #272580
    - cfdisk: fix number of new partition when partitions not in disk order
    - fdisk: fix Sun label handling in sector mode
    - mkfs: never truncate filename (not that that ever happened)
    - more: fix redraw flaw.  Closes: #146678
  * New upstream version. (2.12o)  Closes: #286519, #132998, #207236
    - lomount: revert patch from 2.12j
    - lptune.8: -T option is obsolete
    - mkswap, mkswap.8, swapon: support labels
      (use HAVE_BLKID=no as long as the blkid library doesnt support this)
    - umount: allow user unmounting repeatedly mounted nfs mounts
  * Build-Depend on uuid-dev.  Closes: #282668
  * correct chown args in debian/rules.  Closes: #254780
  * include man page in update-alternatives for pager.  Closes: #145647
  * fix typos in howclockfirst.sh.  Closes: #276372
  * fix losetup -N documentation.  Closes: #239475
  * cleanup some narrow window sprintf issues in cfdisk.

 -- LaMont Jones <lamont@mmjgroup.com>  Fri, 24 Dec 2004 14:38:23 -0700

util-linux (2.12m-1ubuntu1) hoary; urgency=low

  * Resync with Debian.

 -- LaMont Jones <lamont@canonical.com>  Mon, 20 Dec 2004 10:55:20 -0700

util-linux (2.12m-1) unstable; urgency=low

  * New upstream version
    - cfdisk: recognize JFS, support reiserfs labels (flavio.stanchina@tin.it)
    - mount: fix option parsing bug
    - mount.8: several updates
    - swapon.8: document -v option

 -- LaMont Jones <lamont@debian.org>  Mon, 20 Dec 2004 10:46:16 -0700

util-linux (2.12l-1ubuntu1) hoary; urgency=low

  * Resync with debian

 -- LaMont Jones <lamont@canonical.com>  Wed, 15 Dec 2004 17:22:52 -0700

util-linux (2.12l-1) unstable; urgency=low

  * New upstream version, shrinking the size of the Debian diff.
    - Makefile: remove cat-id-tbl.c upon make clean
    - fdisk: fixed a bug that would cause a non-update of a sun disklabel
    - fdisk: use sectorsize instead of 512 for SGI (Eric Y. Theriault)
    - fdisk: use __attribute__((packed)) for alpha, ARM: avoid unaligned accesses
    - hwclock: actually use HAVE_tm_gmtoff
    - swapon: fix priority handling
    - umount: refuse to unmount an empty string
  * Jetisoning the (broken) hurd patch for now.

 -- LaMont Jones <lamont@debian.org>  Wed, 15 Dec 2004 17:27:44 -0700

util-linux (2.12k-2ubuntu1) hoary; urgency=low

  * Resync with Debian

 -- LaMont Jones <lamont@canonical.com>  Wed, 15 Dec 2004 11:32:45 -0700

util-linux (2.12k-2) unstable; urgency=low

  * Switch to dpatch.
  * Clean up --nohashpass in losetup.  Closes: #285639
  * Use stat instead of open in losetup.  (From #285353)

 -- LaMont Jones <lamont@debian.org>  Wed, 15 Dec 2004 10:43:29 -0700

util-linux (2.12k-1ubuntu1) hoary; urgency=low

  * Resync with Debian

 -- LaMont Jones <lamont@canonical.com>  Mon, 13 Dec 2004 16:55:15 -0700

util-linux (2.12k-1) unstable; urgency=low

  * New upstream version.
    * various translation updates
    * gcc-3.4 support help

 -- LaMont Jones <lamont@debian.org>  Mon, 13 Dec 2004 16:50:57 -0700

util-linux (2.12j-3ubuntu1) hoary; urgency=low

  * Resync with Debian

 -- LaMont Jones <lamont@canonical.com>  Fri, 10 Dec 2004 07:23:03 -0700

util-linux (2.12j-3) unstable; urgency=low

  * umount -l "" does bad things.  Don't do let the user do that.
  * remove non-utf8 characters from changelog.  sorry.

 -- LaMont Jones <lamont@debian.org>  Fri, 10 Dec 2004 07:11:02 -0700

util-linux (2.12j-2ubuntu1) hoary; urgency=low

  * resync with Debian

 -- LaMont Jones <lamont@canonical.com>  Tue,  7 Dec 2004 11:01:29 -0700

util-linux (2.12j-2) unstable; urgency=low

  * uninitialized variable.  Closes: #284597

 -- LaMont Jones <lamont@debian.org>  Tue,  7 Dec 2004 10:52:55 -0700

util-linux (2.12j-1ubuntu1) hoary; urgency=low

  * resync with Debian

 -- LaMont Jones <lamont@canonical.com>  Mon,  6 Dec 2004 03:55:55 -0700

util-linux (2.12j-1) unstable; urgency=low

  * New upstream version

 -- LaMont Jones <lamont@debian.org>  Mon,  6 Dec 2004 03:29:45 -0700

util-linux (2.12h-4ubuntu1) hoary; urgency=low

  * resync with debian.

 -- LaMont Jones <lamont@canonical.com>  Thu,  2 Dec 2004 22:37:16 -0700

util-linux (2.12h-4) unstable; urgency=low

  * mkswap on a file was broken. Thanks to Bas Zoetekouw <bas@debian.org>
    for the patch.  Closes: #280032, #282678
  * add libblkid-dev to Build-Depends.  Closes: #282668

 -- LaMont Jones <lamont@debian.org>  Thu,  2 Dec 2004 10:42:04 -0700

util-linux (2.12h-3ubuntu1) hoary; urgency=low

  * Resync with debian.
    Fix mount segv.  Closes: Warty#3153

 -- LaMont Jones <lamont@canonical.com>  Wed,  3 Nov 2004 10:44:22 -0700

util-linux (2.12h-3) unstable; urgency=low

  * Fix mount segv's.  Closes: #279306

 -- LaMont Jones <lamont@debian.org>  Wed,  3 Nov 2004 10:09:43 -0700

util-linux (2.12h-2ubuntu2) hoary; urgency=medium

  * Fix unterminated string in hwclock.sh (thanks, Jones Lee).

 -- Colin Watson <cjwatson@canonical.com>  Tue,  2 Nov 2004 22:29:24 +0000

util-linux (2.12h-2ubuntu1) hoary; urgency=low

  * Re-sync with Debian.

 -- LaMont Jones <lamont@canonical.com>  Sat, 30 Oct 2004 21:14:51 -0600

util-linux (2.12h-2) unstable; urgency=low

  * Cleanup the changelog entry in the uploaded package, to reduce panic.

 -- LaMont Jones <lamont@debian.org>  Sat, 30 Oct 2004 15:38:18 -0600

util-linux (2.12h-1) unstable; urgency=low

  * Even newer upstream... sigh.
  * Fix copyright file.  Closes: #278925

 -- LaMont Jones <lamont@debian.org>  Sat, 30 Oct 2004 12:56:19 -0600

util-linux (2.12b-1) unstable; urgency=low

  * New upstream.

 -- LaMont Jones <lamont@debian.org>  Fri, 29 Oct 2004 15:40:10 -0600

util-linux (2.12-11) unstable; urgency=low

  * Add amd64 to fdisk.
  * use absolute path to hwclock in scripts.  Closes: #277780
  * deal with unaligned partition table entries in fdisk.  Closes: #268119

 -- LaMont Jones <lamont@debian.org>  Fri, 29 Oct 2004 15:05:15 -0600

util-linux (2.12-10) unstable; urgency=low

  * The "SO WHY IS LETTING TWO PROCESSES OPEN THE SAME TTY FOR READ A
    _GOOD_ THING" Release.
  * Admit that the kernel API doesn't provide what we need, and turn the code
    back off.  Discussions will follow on how to deal with this post-sarge.
    Closes: #272689, Reopens: #216658

 -- LaMont Jones <lamont@debian.org>  Thu, 23 Sep 2004 22:29:09 -0600

util-linux (2.12-9) unstable; urgency=high

  * The I-HATE-LINUX-TTY-HANDLING Release
  * New and improved tty-in-use check, that actually works.  Closes: #272689

 -- LaMont Jones <lamont@debian.org>  Wed, 22 Sep 2004 12:30:01 -0600

util-linux (2.12-8) unstable; urgency=high

  * Fix tty-in-use check.  Many thanks to Samuel Thibault for tracking this
    down and providing a patch.  Closes: #226443

 -- LaMont Jones <lamont@debian.org>  Mon, 20 Sep 2004 08:53:42 -0600

util-linux (2.12-7) unstable; urgency=low

  * Have pri= only affect that entry in swapon -a.  Closes: #214407
  * Mention the freshmeat site.  Closes: #225605
  * fix disk sun label creation in fdisk.  Closes: #228747
  * Use a more general form for uname.  Closes: #231477
  * Provide fdisk-udeb for sparc.  Closes: #228444
  * Cleanup vty code in getty.  Closes: #224028, #224067, #226443, #229788
  * Changes from Javier Fernandez-Sanguino Pen~a <jfs@computer.org>
    - Added amd64 architecture (Closes: #241855)
    - Fixed manpage to avoid pointing to non existant files (Closes: #234875)
    - Fixed Theodore Tso's address to the new one in dmesg (Closes: #222106)
    - Modified cfdisk's es.po in order to not ask for an accented character
      since it will not be shown in cfdisk and causes confusion amongst
      users, this change could be reverted when upstream manages
      8-bit characters better (Closes: #210363, #204162)
    - mkswap manpage now mentiones --sparece=never option to cp 
      (Closes: #184492)
    - Added upstream maintainers to debian/copyright (Closes: #130858)
 
 -- LaMont Jones <lamont@debian.org>  Fri,  6 Feb 2004 14:50:09 -0700

util-linux (2.12-6) unstable; urgency=low

  * Clean up FTBFS isses. Closes: #223149
  * Deal with hwclock.sh on s390x.  Closes: #216567
  * Have getty check before opening a device.  Closes: #216658

 -- LaMont Jones <lamont@debian.org>  Sat,  6 Dec 2003 18:42:20 -0700

util-linux (2.12-5) unstable; urgency=low

  * Fix compile error in get_blocks.c.  Closes: #218894
  * Help out fdisk-udeb.  Closes: #218920

 -- LaMont Jones <lamont@debian.org>  Mon,  3 Nov 2003 15:02:04 -0700

util-linux (2.12-4) unstable; urgency=low

  * Version the build-depends on slang1-utf8-dev to make life clearer for
    woody backporters... Closes: #211974
  * Deliver pg.  Closes: #217310

 -- LaMont Jones <lamont@debian.org>  Fri, 24 Oct 2003 19:54:10 -0600

util-linux (2.12-3) unstable; urgency=low

  * Re-add support for kerneli (if cryptoapi is there, we use it.  If not, we assume
    that -e <name> refers to kerneli).  Closes: #65068, #131044, #163639, #211534.

 -- LaMont Jones <lamont@debian.org>  Fri, 19 Sep 2003 20:42:08 -0600

util-linux (2.12-2) unstable; urgency=low

  * release to unstable.  Closes: #206396,#180353

 -- LaMont Jones <lamont@debian.org>  Tue, 16 Sep 2003 23:07:27 -0600

util-linux (2.12-1) experimental; urgency=low

  * Fix package priorities.
  * Cleanup cryptoapi patch. (Really just needed the keybits patch.)

 -- LaMont Jones <lamont@debian.org>  Sun, 14 Sep 2003 20:40:56 -0600

util-linux (2.12-0) experimental; urgency=low

  * New upstream release.
  * cryptoapi patch (sort of) migrated forward, along with code inspired by
    the patch in #206396.  Still fighting with 2.4.22 crypto api, patches
    welcome.

 -- LaMont Jones <lamont@debian.org>  Sun, 14 Sep 2003 11:30:17 -0600

util-linux (2.11z-5) unstable; urgency=low

  * Fix mount -p (to make -p an accepted option), and add back in okeybits=
    to make the natives happy.  Closes: #131863, #197211, #157843
  * Merge in dependency change from -4.1, and cleanup the dirty diff that
    brought.  Closes: #200327, #205382, #206621
  * Was creating invalid swap files.  Closes: #196149, #203528
  * Fix LSB failures in cal.  Closes: #184885
  * Fix wall copyright, patch from Shaul Karl.  Closes: #196850
  * Fix HURD patch.  Closes: #198026
  * Include cramfs support.  Closes: #207207
  * Fix configure bug.  Closes: #207227
  * Create /etc/mtab mode 0600.  Closes: #208860
  * Fix man page ref to rpc.nfsd(8).  Closes: #165381

 -- LaMont Jones <lamont@debian.org>  Sat,  6 Sep 2003 16:43:20 -0600

util-linux (2.11z-4.1) unstable; urgency=low

  * Non-maintainer upload.
  * Correct build-depend from slang1-dev to slang1-utf8-dev to get cfdisk in
    fdisk-udeb to link with the same slang library as the other d-i modules.
    Patch from Joe Nahmias.  (Closes: #200327, #205382)

 -- Petter Reinholdtsen <pere@debian.org>  Fri,  5 Sep 2003 22:18:21 +0200

util-linux (2.11z-4) unstable; urgency=low

  * Put ddate back in, just to keep the natives quiet.

 -- LaMont Jones <lamont@debian.org>  Wed, 21 May 2003 14:36:14 -0600

util-linux (2.11z-3) unstable; urgency=low

  * Fix bashism in postinst from hurd port.  Closes: #194149
  * Drop ddate.  Closes: #149321, #174459, #180737
  * Clean up messages in hwclock.sh.  Closes: #167484
  * Some package description changes. Closes: #139953
  * properly install changelog.  Closes: #148714
  * Fix hwclock man page reference to /usr/local/timezone. Closes: #149996

 -- LaMont Jones <lamont@debian.org>  Wed, 21 May 2003 07:47:41 -0600

util-linux (2.11z-2) unstable; urgency=low

  * add in hurd patch.  Closes: #153410
  * Actually fixed in 2.11z-1 (or earlier)...  Closes: #81531, #138215, #138388, #185430
  * Install line.  Closes: #141498
  * Suggest dosfstools (home of mkfs.vfat).  Closes: #175369

 -- LaMont Jones <lamont@debian.org>  Mon, 19 May 2003 21:17:22 -0600

util-linux (2.11z-1) unstable; urgency=low

  * New upstream version.  Closes: #167967, #127086, #122288

 -- LaMont Jones <lamont@debian.org>  Fri, 21 Mar 2003 14:02:39 -0700

util-linux (2.11y-2) unstable; urgency=low

  * Fix sparc build.  sigh.

 -- LaMont Jones <lamont@debian.org>  Thu, 30 Jan 2003 01:00:28 -0700

util-linux (2.11y-1) unstable; urgency=low

  * New upstream version
  * don't build fdisk on m68k.  Closes: #170669
  * Honor HWCLOCKACCESS in hwcolockfirst.sh.  Closes: #127972

 -- LaMont Jones <lamont@debian.org>  Fri,  3 Jan 2003 22:05:53 -0700

util-linux (2.11x-1) unstable; urgency=low

  * New upstream version.  Closes: #163851
  * Include errno.h where needed.  Closes: #168539

 -- LaMont Jones <lamont@debian.org>  Sun, 24 Nov 2002 12:12:23 -0700

util-linux (2.11u-2) unstable; urgency=low

  * Fix changelog.

 -- LaMont Jones <lamont@debian.org>  Mon,  7 Oct 2002 09:42:22 -0600

util-linux (2.11u-1) unstable; urgency=low

  * New upstream release
  * Incorporate udeb fix from Tollef Fog Heen.  Closes: #156648
  * Build fdisk-udeb only where we built fdisk...  Closes: #163461

 -- LaMont Jones <lamont@debian.org>  Sun,  6 Oct 2002 23:31:42 -0600

util-linux (2.11n-4.1) unstable; urgency=low

  * NMU with maintainer's permission
  * Generate udeb with *fdisk in it.  Closes: 156648

 -- Tollef Fog Heen <tfheen@debian.org>  Sun, 22 Sep 2002 14:44:24 +0200

util-linux (2.11n-4) unstable; urgency=low

  * New maintainer.  Closes: #130842
  * Fix Standards-Version.  Closes: #97040
  * Loosen dependency of util-linux-locales to match upstream version.

 -- LaMont Jones <lamont@debian.org>  Sat, 26 Jan 2002 11:21:41 -0700

util-linux (2.11n-3) unstable; urgency=low

  * Orphaned this package.

 -- Adrian Bunk <bunk@fs.tum.de>  Fri, 25 Jan 2002 14:36:06 +0100

util-linux (2.11n-2) unstable; urgency=high

  * Applied a patch to hwclock/cmos.c that should fix the
    compilation on alpha. (closes: #123357)

 -- Adrian Bunk <bunk@fs.tum.de>  Tue, 11 Dec 2001 12:13:30 +0100

util-linux (2.11n-1) unstable; urgency=high

  * New upstream release.
    - It's now possible to build pivot_root on all architectures.
    - The confusing error message in mount is fixed.
      (closes: #109483)
    - minix v2 filesystems are now autodetected by mount.
      (closes: #118092)
    - tmpfs is now documented in mount (8). (closes: #120930)
    - s/top/Top/g in ipc.texi. (closes: #117438)

 -- Adrian Bunk <bunk@fs.tum.de>  Mon, 10 Dec 2001 19:46:36 +0100

util-linux (2.11m-1) unstable; urgency=high

  * New upstream release.
    The following bugs are fixed in this release:
    - "setterm -foreground default" does work now.
      (closes: #115447)
    - "more" on empty files does no longer print junk on powerpc.
      (closes: #114973)
    - The entry in the expert menu the option to create a
      SGI disklabel is now called
      "create an IRIX (SGI) partition table". (closes: #110277)
  * debian/rules: "raw" does now compile on m68k.
  * Remove the special handling for PowerPC/PReP machines from
    the postinst. (closes: #118367)

 -- Adrian Bunk <bunk@fs.tum.de>  Thu,  8 Nov 2001 22:46:55 +0100

util-linux (2.11l-4) unstable; urgency=high

  * Corrected the bug introduced in the last upload that did let
    the installation of util-linux fail on powerpc.
    (closes: 117393)
  * s/"uname -m"/`uname -m`/ in the postinst of util-linux.

 -- Adrian Bunk <bunk@fs.tum.de>  Sun, 28 Oct 2001 20:11:11 +0100

util-linux (2.11l-3) unstable; urgency=low

  * Don't install debian/tmp/DEBIAN/conffiles on s390 (since
    there's no longer a hwclock on s390).

 -- Adrian Bunk <bunk@fs.tum.de>  Tue, 23 Oct 2001 20:39:06 +0200

util-linux (2.11l-2) unstable; urgency=low

  * Don't install hwclock on s390. (closes: #115019)
  * Make the warning in hwclockfirst.sh that occurs when the
    timezone couldn't be determined more silent.
    (closes: #116003)

 -- Adrian Bunk <bunk@fs.tum.de>  Sun, 21 Oct 2001 12:50:40 +0200

util-linux (2.11l-1) unstable; urgency=high

  * New upstream release that consists of bug fixes and several
    security fixes. (closes: #112271)
    - renice does no longer incorrectly report a priority of 20.
      (closes: #37348)
    - Upstream has included the "replay" script written by
      Joey Hess <joeyh@debian.org>. (closes: #68556)
  * Added a hwclockfirst.sh script that runs before S20modutils.
    (closes: #50572)

 -- Adrian Bunk <bunk@fs.tum.de>  Tue,  9 Oct 2001 02:15:34 +0200

util-linux (2.11h-1) unstable; urgency=high

  * New upstream release.
    - This release contains some fixes in more (1).
      (closes: #46590)
  * Don't build pivot_root on ia64 (ia64 has broken kernel
    headers).

 -- Adrian Bunk <bunk@fs.tum.de>  Fri, 27 Jul 2001 19:20:25 +0200

util-linux (2.11g-4) unstable; urgency=low

  * m68k doesn't has pivot_root, too. (closes: #103812)

 -- Adrian Bunk <bunk@fs.tum.de>  Mon,  9 Jul 2001 23:20:36 +0200

util-linux (2.11g-3) unstable; urgency=low

  * Don't build "raw" on m68k because it doesn't compile.
    (closes: #103812)

 -- Adrian Bunk <bunk@fs.tum.de>  Sat,  7 Jul 2001 16:48:23 +0200

util-linux (2.11g-2) unstable; urgency=low

  * hwclock.sh does now check $HWCLOCKACCESS. (closes: #87187)

 -- Adrian Bunk <bunk@fs.tum.de>  Fri,  6 Jul 2001 19:35:04 +0200

util-linux (2.11g-1) unstable; urgency=low

  * New upstream release.
  * fdisk does now know about the partition type of the
    Linux/PA-RISC boot loader. (closes: #101853)

 -- Adrian Bunk <bunk@fs.tum.de>  Wed, 27 Jun 2001 18:56:34 +0200

util-linux (2.11f-1) unstable; urgency=low

  * New upstream release. Bugs fixed in this release:
    - Fix for big endian architectures in disk-utils/raw.c.
      (closes: #100462)
    - Support for SuperH in mount. (closes: #99804)
    - The alpha options in hwclock do now work as documented.
      (closes: #84346)
    - mount (8) does now mention that the quota utilities do use
      the *quota options in /etc/fstab. (closes: #98485)

 -- Adrian Bunk <bunk@fs.tum.de>  Sun, 24 Jun 2001 22:11:23 +0200

util-linux (2.11d-1) unstable; urgency=low

  * New upstream release. This release contains fixes for the
    following bugs:
    - Different fix for the problems with the "user" option in
      umount. (closes: #98129)
    - Support x86 RTC on UltraSPARC III's. (closes: #91774)
    - An error message in mount is now proper english.
      (closes: #92198)
  * Install more.help in /usr/share/util-linux. (closes: #96375)
  * Updated README.Debian.hwclock.gz. (closes: #76618)

 -- Adrian Bunk <bunk@fs.tum.de>  Thu, 24 May 2001 10:57:43 +0200

util-linux (2.11b-6) unstable; urgency=low

  * Corrected the "charset" in po/nl.po .
  * Standards-Version: 526.7.8.9.13-Foo.6

 -- Adrian Bunk <bunk@fs.tum.de>  Wed,  9 May 2001 15:54:51 +0200

util-linux (2.11b-5) unstable; urgency=low

  * Made util-linux-locales binary-all.

 -- Adrian Bunk <bunk@fs.tum.de>  Thu, 26 Apr 2001 23:57:45 +0200

util-linux (2.11b-4) unstable; urgency=low

  * Applied a fdisk patch for hppa and added hppa to fdisk_arch in
    debian/rules. (closes: #92912)

 -- Adrian Bunk <bunk@fs.tum.de>  Sun, 15 Apr 2001 03:01:40 +0200

util-linux (2.11b-3) unstable; urgency=high

  * Fixed the bug in umount that did let a user umount a file system
    mounted by root when the "user" option is set in /etc/fstab.
    (closes: #44749)
  * Corrected a build error on powerpc in debian/rules.
  * Corrected in util-linux-locales:
    Section : base -> utils
    Priority: required -> optional
  * Added the crypto patch again. (closes: #36939)
    Fixed in the new crypto patch:
    - It's now the complete crypto patch. (closes: #55435)
    - "losetup" no longer lists the available ciphers.
      (closes: #61425)
    - It already includes the patch from #68804. (closes: #68804)
  * Added blockdev to util-linux. (closes: #61488)

 -- Adrian Bunk <bunk@fs.tum.de>  Thu, 12 Apr 2001 19:41:14 +0200

util-linux (2.11b-2) unstable; urgency=low

  * Include pivot_root in util-linux. (closes: #91215)
  * Added a lintian override for mount and umount.

 -- Adrian Bunk <bunk@fs.tum.de>  Sun, 25 Mar 2001 20:16:39 +0200

util-linux (2.11b-1) unstable; urgency=high

  * New upstream release. This release fixes the following bugs:
    - the problem with extended partitions when using the "o" command
      in fdisk is fixed (closes: #45827)
    - adfs options are now documentated in mount (8) (closes: #79181)
    - missing .TP in mount (8) was added (closes: #56230)
  * The locales are now in a seperate util-linux-locales package that
    is not essential. (closes: #62651)
  * util-linux "Suggests: kbd | console-tools" to help people to
    find where "kbdrate" is.
  * Added support for devfs in rdev. (closes: #74962)
  * Include the "raw" program in util-linux. (closes: #85695)
  * Include fdformat again. (closes: #81362)
  * Moved the "install-info" call from the postrm to the prerm.
    (closes: #90883)
  * Install "HOSTORY" as "changelog.gz" in all packages.
  * Removed the "swapdev" link to "rdev". Upstream says about swapdev:  
      Nevertheless, all this is ancient junk. I just checked swapdev
      and found that it was last used in kernel 0.12 but that swapdev
      (or rdev -s) has not done anything in any kernel later than 0.12.

 -- Adrian Bunk <bunk@fs.tum.de>  Fri, 23 Mar 2001 15:50:23 +0100

util-linux (2.11a-2) unstable; urgency=low

  * Corrected the location of the examples in getopt (1).
    (closes: #63036)
  * Added the missing build dependency on gettext.
  * Added mips, mipsel and ia64 to fdisk_arch in debian/rules.

 -- Adrian Bunk <bunk@fs.tum.de>  Mon, 12 Mar 2001 23:10:03 +0100

util-linux (2.11a-1) unstable; urgency=low

  * New upstream release.
  * This release contains a fix for an overrun sprintf in mount.
    (closes: #85739)
  * A message of cfdisk is less confusing in this release.
    (closes: #76664)
  * Don't include a group writable /usr/share/locale/da .

 -- Adrian Bunk <bunk@fs.tum.de>  Sat, 10 Mar 2001 01:41:51 +0100

util-linux (2.11-1) unstable; urgency=low

  * New upstream release.
  * Upstream removed "kbdrate" from util-linux (it's now in the
    packages kbd and console-tools).
    Let util-linux conflict with kbd (<< 1.05-3) and
    console-tools (<< 1:0.2.3-21) to avoid that a user of these
    packages has a system without "kbdrate".

 -- Adrian Bunk <bunk@fs.tum.de>  Fri,  9 Mar 2001 19:40:53 +0100

util-linux (2.10s-2) unstable; urgency=low

  * New maintainer. (closes: #86872)

 -- Adrian Bunk <bunk@fs.tum.de>  Wed, 21 Feb 2001 18:21:03 +0100

util-linux (2.10s-1) unstable; urgency=low

  * New upstream release, Closes: #85492
  * login-utils/wall now checks whether the devices has a colon in it and skips
    it if it does.  This prevents wall from trying to send to X connectiosn.
    Closes: #34217
  * added joeyh's script patch for handling SIGWINCH, Closes: #42497
  * debian has long been modifying the man page to point at proper file
    locations, these two bugs were merged with two other bugs that are actually
    bugs in docs v. reality and so were not getting closed.  unmerged and are
    now being closed.  Closes: #55500.
  * DEB_HOST_ARCH is set if not run from within dpkg-buildpackage,
    Closes: #71978
  * devfs code now in the upstream, Closes: #72241
  * upstream fixed the wrong NAME, Closes: #79794
  * umount knows that mips does not support umount2, Closes: #80386
  * removed calls to suidregister
  * orphaning package

 -- Sean 'Shaleh' Perry <shaleh@debian.org>  Mon, 12 Feb 2001 14:43:32 -0800

util-linux (2.10q-1) unstable; urgency=low

  * New upstream release
  * New maintainer (possibly temporarily) 
  * I left out the alpha fdisk patch and the crypto patch.  Debian needs to
    line up with the upstream.  If there is demand, will see what I can do.
    Closes: #77259, #69717
  * has patch for autofs from #31251, Closes: #31251
  * loop mounts leaking seems to have been fixed long ago, Closes: #37063
  * nfs(5) updated to mention (no)lock option, Closes: #50300
  * umount sigsegv'ing when user lacks permisions seems to have been fixed
    long ago, Closes: #54757
  * FHS transition started in last upload forgot to, Closes: #61287, #66322
  * umount -f is now documented and tries to be functional, Closes: #62625
  * for all of those "please update this package" bugs, Closes: #64927, #64416
  * umount -f seems to work now, I believe it was a kernel issue, Closes: #70484
  * bsdutils description cleaned, no longer refers to missing binaries,
    Closes: #63617
  * Patch rejected by upstream, Closes: #25832
  * problems with alpha and bsd partitions believed fixed in 2.9w,
    Closes: #34572
  * /dev/vcsa patch accepted, Closes: #54204
  * msglevel fixed by upstream, Closes: #54213
  * update-mime call seems to have been fixed in previous release,
    Closes: #55140
  * looks like user error, Closes: #57757, #58833, #70651
  * does not look valid any more, Closes: #64226, #67815, #60197
  * LVM supported in current release, Closes: #67297
  * forgot to Closes: #69442, when I put elvtune's manpage where it belongs
  * prerm typo, oops, Closes: #77300
  * fdformat is just a wrapper, no more confusing messages,
    Closes: #52364, #53037
  * hwclock.sh supports a BADYEAR argument from etc/default/rcS.
  * no longer include example.files, they do not readily apply to debian
    Closes: #59711

 -- Sean 'Shaleh' Perry <shaleh@debian.org>  Thu, 16 Nov 2000 14:25:50 -0800

util-linux (2.10p-1.0) unstable; urgency=low

  * New upstream release
  * NMU with maintainer's permission
  * added Build-Depends, Closes: #75713
  * upstream added the patch from #36340, so Closes: #36340
  * upstream put '--More--' back to reverse video, Closes: #55165
  * hwclock man page points at /usr/share/zoneinfo, not usr/lib
  * all created packages' postints now sets usr/doc/ symlink, its prerm removes
    said link
  * copyright file now points to usr/share/common-licenses and the typo in the
    URL was fixed (it is misc, not Misc)
  * update hwclock.sh to reflect FHS changes
  * debian/rules file brought up to date for FHS
  * elvtune man page put with the binary
  * The above changes allow Closes: #69698
  * edited fr.po, fixed "Nombre de partitions" to "Numero de partition",
    Closes: #71743
  * whereis knows that /usr/share/man/* is valid, Closes: #72097
  * debian/rules now sets SHELL to bash, so it can use bashisms, Closes: #74095
  * upstream HISTORY file included as changelog.gz, Closes: #63175
  * removed /etc/fdprm, Closes: #62955
  * made fdformat a sh script instead of a bash script (the bash was unneeded)

 -- Sean 'Shaleh' Perry <shaleh@debian.org>  Thu,  9 Nov 2000 17:55:10 -0800

util-linux (2.10o-1) unstable; urgency=low

  * New upstream code. Add elvtune.
    closes: #69166: util-linux package not complete.

 -- Vincent Renardias <vincent@debian.org>  Thu, 17 Aug 2000 18:17:34 +0200

util-linux (2.10n-1) unstable; urgency=low

  * New upstream code.
    closes: #68976 util-linux needs new upstream version.
    closes: #64536 util-linux: [PATCH] mkswap refuses to create big swap partitions.
    closes: #63747 Option parsing bug of 'mkswap' command Debian Package util-linux.
    closes: #62935 mkswap BUG of option parsing in Debian Package util-linux.
    closes: #59264 util-linux: mkswap: erroneous option parsing, documentation outdated.
    closes: #64079 util-linux: mkswap's -v[01] option is broken.

 -- Vincent Renardias <vincent@debian.org>  Sun, 13 Aug 2000 00:54:51 +0200

util-linux (2.10f-5.1) frozen unstable; urgency=low

  * Non-Maintainer Upload
  * Patch from Ben Collins to fix the -v[01] option in mkswap
    (closes: #64079)
  * Patch from Chris Butler to fix hwclock's handling of RTC
    (closes: #62688)
  * Change to line 879 of fdiskbsdlabel.c to allow building on sparc
    (patch sent to maintainer)
    
 -- Stephen R. Gore <sgore@debian.org>  Sun, 25 Jun 2000 22:18:47 +0500

util-linux (2.10f-5) frozen unstable; urgency=low

  * Patch from David Huggins-Daines <dhd@linuxcare.com>
    which is required to get a working fdisk on alpha.

 -- Vincent Renardias <vincent@debian.org>  Mon,  1 May 2000 22:40:17 +0200

util-linux (2.10f-4) unstable; urgency=low

  * Patch for mips support from Florian Lohoff <flo@rfc822.org>.
    closes: #62247: patch for mips/mipsel and bsddisklabel.

 -- Vincent Renardias <vincent@debian.org>  Wed, 12 Apr 2000 17:26:24 +0200

util-linux (2.10f-3) frozen unstable; urgency=low

  * included patch from David Huggins-Daines <dhuggins@linuxcare.com> so
    that fdisk behaves correctly with OSF/1 disklabels.
    closes: #59385: Fixes for BSD disklabel support (for Alpha)
    (Important bug)

 -- Vincent Renardias <vincent@debian.org>  Thu,  2 Mar 2000 13:21:40 +0100

util-linux (2.10f-2) frozen unstable; urgency=low

  * Now that 2.10f-1 has been tested in unstable, re-upload it to frozen.
    closes: #54252: cfdisk fails to detect DAC960 partitions. (CRITICAL)

 -- Vincent Renardias <vincent@debian.org>  Sat,  5 Feb 2000 19:05:29 +0100

util-linux (2.10f-1) unstable; urgency=low

  * New upstream release:
    * Security fix for mount (okir)
    * Avoid infinite loop in namei (Brett Wuth)
      closes: #56761: namei segment faults on circular links.
    * added clock-ppc.c (from Matsuura Takanori), not merged yet
    * deleted clockB subdirectory
    * recognize mkdosfs string (Michal Svec)
    * New: rename
    * Added option to mkswap so that user can override pagesize
    * fdisk -l now reads /proc/partitions when no device was given
      closes: #55614: util-linux: 'fdisk -l' no longer works?.
    * Fixed fdisk.8 (James Manning)
    * Added devpts info to mount.8 (Elrond)
    * Newline fix for logger output to stdout (Henri Spencer)

 -- Vincent Renardias <vincent@debian.org>  Thu,  3 Feb 2000 14:19:33 +0100

util-linux (2.10d-7) frozen unstable; urgency=low

  * There is no real concensus about what we should do about the
    hwclock issue. Now at least the problem is enough documented
    to let the user decide. (Thanks to Henrique M Holschuh <hmh+debianml@rcm.org.br>
    for the patch).
    When this package is installed, I'll examine one by one which BR can
    be closed.

 -- Vincent Renardias <vincent@debian.org>  Mon, 31 Jan 2000 14:34:03 +0100

util-linux (2.10d-6) frozen unstable; urgency=low

  * kbdrate isn't suid anymore.
    closes: #54978: ordinary user can change keyboard repeat vor all users.

 -- Vincent Renardias <vincent@debian.org>  Fri, 28 Jan 2000 16:52:27 +0100

util-linux (2.10d-5) unstable; urgency=low

  * Included patch from "J.H.M. Dassen (Ray)" <jhm@cistron.nl>:
    - Restored enhanced losetup(8) manpage.
    - Restored encrypted filesystem support, by applying util-linux-2.9w from 
      patch-int-2.2.13.3.gz as found on ftp.kerneli.org (modified to work with 
      Debian's kernel-patch-int's crypto.h).
    (closes: #54657)
  * Recompiled with ncurses5.

 -- Vincent Renardias <vincent@debian.org>  Wed, 12 Jan 2000 12:24:12 +0100

util-linux (2.10d-4) unstable; urgency=low

  * ipcrm now accepts multiple ids thanks to a patch from Topi Miettinen.
    closes: #15110: ipcrm doesn't work with xargs.
  * fix postinst script:
    closes: #53254: util-linux: ppc chunk of postinst script has syntactical error.

 -- Vincent Renardias <vincent@debian.org>  Wed, 22 Dec 1999 17:24:46 +0100

util-linux (2.10d-3) unstable; urgency=low

  * Disabled 'hwclock --adjust' on boot.
    closes: #37657: util-linux: hwclock --systohc dangerous.
    closes: #40283: util-linux: hwclock --systohc dangerous.
    closes: #41263: hwclock --adjust doesn't work (temporary fix included).
    closes: #51805: /etc/adjtime.
    closes: #35432: "/etc/init.d/hwclock.sh" possible bug.
    closes: #43228: Clock taking advance in potato.

 -- Vincent Renardias <vincent@debian.org>  Mon, 20 Dec 1999 13:55:21 +0100

util-linux (2.10d-2) unstable; urgency=low

  * cfdisk must be build with slang; not ncurses.
    closes: #52559: cfdisk linked against libncurses instead of slang.

 -- Vincent Renardias <vincent@debian.org>  Fri, 10 Dec 1999 11:21:36 +0100

util-linux (2.10d-1) unstable; urgency=low

  * New upstream release.
    closes: #52151: mount: mount/umount infinite loop on stale lockfiles.
  * Put renice manpage in section 1 instead of 8.
    closes: #52370: bsdutils: wrong section for renice manpage.
  * kbdrate's PAM now uses pam_unix.so by default.
    closes: #51273: util-linux: uses pam_pwdb for kbdrate.
  * already fixed in 2.10-5:
    closes: #49823: name conflict.

 -- Vincent Renardias <vincent@debian.org>  Fri, 10 Dec 1999 11:21:36 +0100

util-linux (2.10-6) unstable; urgency=low

  * Patch by Topi Miettinen <Topi.Miettinen@nic.fi> to a longstanding
    bug in logger. closes: #19666.

 -- Vincent Renardias <vincent@debian.org>  Mon,  6 Dec 1999 11:49:10 +0100

util-linux (2.10-5) unstable; urgency=low

  * replace fdformat by a notice asking to use superformat instead.
  * remove setfdprm; closes: #44941.

 -- Vincent Renardias <vincent@debian.org>  Mon,  6 Dec 1999 11:49:10 +0100

util-linux (2.10-4) unstable; urgency=low

  * conflict/replace with fdisk on sparc.
    closes: #50254: please conflict and replace fdisk on sparc.

 -- Vincent Renardias <vincent@debian.org>  Mon, 15 Nov 1999 17:28:00 +0100

util-linux (2.10-3) unstable; urgency=low

  * re-introduce missing c?fdisk... (oops ;)
    closes: #49406, #49457, #49337, #49313, #46732.

 -- Vincent Renardias <vincent@debian.org>  Mon,  8 Nov 1999 13:01:12 +0100

util-linux (2.10-2) unstable; urgency=low

  * Do TheRightThing(tm) for bug #47219.
  * from NMU prepared by Torsten Landschoff <torsten@debian.org>:
    * Fixed case expression in hwclock.sh
      (closes: #42431, #42435, #42856).
    * Added usage information to hwclock (closes: #23184).
    * Upstream has long changed mount.c to handle nouser properly
      (closes: #24954, #24956).
    * Excluded clock.8 link from powerpc build (closes: #46010).
    * Replaced "$(shell dpkg --print-architecture)" with
      "$DEB_HOST_ARCH" in debian/rules.

 -- Vincent Renardias <vincent@debian.org>  Thu,  4 Nov 1999 10:53:37 +0100

util-linux (2.10-1) unstable; urgency=low

  * New upstream release.
  * make /etc/rc{0,6}.d/*hwclock.sh correctly.
    closes: #47111: util-linux: hwclock.sh: wrong names on rc*.d links.
    closes: #47373: hwclock.sh links are wrong.
  * Correct kdbrate pam entry.
    closes: #45674: kbdrate PAM config references missing pam_console.so.
  * Fix fdiskdsblabel.h.
    closes: #47219: util-linux: errors compiling on sparc.
  * Use jgg's patch for hwclock.sh
    closes: #43793: Support for both GMT and UTC default/rc.S setting is wrong.
  * Really link kbdrate with pam.
    closes: #48425: pam support for kbdrate useless.

 -- Vincent Renardias <vincent@debian.org>  Wed,  3 Nov 1999 11:41:44 +0100

util-linux (2.9x-1) unstable; urgency=low

  * New upstream release.
    closes: #32916: hwclock freezes m68k system.
    closes: #44986: util-linux: PAM support for kbdrate.
    closes: #44821: util-linux: pam.d entry contains a path.
    closes: #44727: util-linux: sfdisk examples are present twice in the package.
    closes: #45565: removed /bin/kill. this is now provided by procps.
    closes: #36332: problems with our /bin/kill.
    closes: #41171: wall should be sgid tty, not root.

 -- Vincent Renardias <vincent@debian.org>  Tue, 21 Sep 1999 17:54:47 +0200

util-linux (2.9w-3) unstable; urgency=low

  * Include PowerPC patch from Matt Porter <mporter@phx.mcd.mot.com>.
  * Should be 100% PAMified(tm). Please report anomalies.

 -- Vincent Renardias <vincent@debian.org>  Tue,  7 Sep 1999 18:53:37 +0200

util-linux (2.9w-2) unstable; urgency=low

  * updated losetup.8 from "J.H.M. Dassen (Ray)" <jdassen@wi.LeidenUniv.nl>.

 -- Vincent Renardias <vincent@debian.org>  Tue, 24 Aug 1999 17:44:06 +0200

util-linux (2.9w-1) unstable; urgency=low

  * Upstream upgrade:
      util-linux 2.9w:
      * Updated mount.8 (Yann Droneaud)
      * Improved makefiles
      * Fixed flaw in fdisk
      util-linux 2.9v:
      * cfdisk no longer believes the kernel's HDGETGEO
        (and may be able to partition a 2 TB disk)
      util-linux 2.9u:
      * Czech more.help and messages (Jii Pavlovsky)
      * Japanese messages (Daisuke Yamashita)
      * fdisk fix (Klaus G. Wagner)
      * mount fix (Hirokazu Takahashi)
      * agetty: enable hardware flow control (Thorsten Kranzkowski)
      * minor cfdisk improvements
      * fdisk no longer accepts a default device
      * Makefile fix
  * now uses the script(1) supplied with util-linux instead
    of the one from the old bsdutils package.
  * remove alpha specific build patch:
    closes: #41256.
  * remove useless warning in preinst.

 -- Vincent Renardias <vincent@debian.org>  Tue, 24 Aug 1999 17:44:06 +0200

util-linux (2.9t-3) unstable; urgency=low

  * include missing fdformat, setfdprm. (How comes nobody noticed yet?!)
  * recompile against slang1-dev 1.2.2-3.

 -- Vincent Renardias <vincent@debian.org>  Tue, 24 Aug 1999 09:23:59 +0200

util-linux (2.9t-2) unstable; urgency=low

  * correct hwclock.sh;
    closes: #35429 sysvinit: bad comments in /etc/defaults/rcS.

 -- Vincent Renardias <vincent@debian.org>  Wed, 28 Jul 1999 18:43:05 +0200

util-linux (2.9t-1.1) unstable; urgency=low

  * Non-maintainer upload.
  * Applied util-linux-2.9s.patch from patch-int-2.2.10.4.gz as found on
    ftp.kerneli.org to enable support for mounting encrypted filesystems
    through the loopback devices when using an international kernel.
    (Fixes: Bug#36939, #38371)
  * Include <linux/loop.h> and <linux/crypto.h> in the source, so as not to
    rely on source outside main.
  * Updated the losetup(8) manpage.

 -- J.H.M. Dassen (Ray) <jdassen@wi.LeidenUniv.nl>  Thu, 22 Jul 1999 18:32:16 +0200

util-linux (2.9t-1) unstable; urgency=low

  * Upstream upgrade:
    * national language support for hwclock
    * Japanese messages (both by Daisuke Yamashita)
    * German messages and some misc i18n fixes (Elrond)
    * Czech messages (Jii Pavlovsky)
    * wall fixed for /dev/pts/xx ttys
    * make last and wall use getutent() (Sascha Schumann)
      [Maybe this is bad: last reading all of wtmp may be too slow.
       Revert in case people complain.]
    * documented UUID= and LABEL= in fstab.5
    * added some partition types
    * swapon: warn only if verbose
    closes: #37008: de.po file integrated upstream.
    closes: #37380: it.po file integrated upstream.
    closes: #38232: patch integrated upstream.
    closes: #36124: examples included.
    closes: #36848, #37153, #38101, #38416: pts bug fixed upstream.
    closes: #40868: use suidregister /usr/bin/wall.
    closes: #34728: patch integrated upstream.
    closes: #38219: typo. fixed; patch sent upstream.
    closes: #37585: bug corrected upstream.
    closes: #37002: CRLF fstab isn't a problem anymore.
  * changed hwclock.sh to get rid of a lintian error.

 -- Vincent Renardias <vincent@debian.org>  Fri,  9 Jul 1999 16:15:01 +0200

util-linux (2.9r-3) unstable; urgency=low

  * Added missing *.gmo files
  * Re-add Harmut's powerpc patch that somehow got left out (closes: #37973).

 -- Vincent Renardias <vincent@debian.org>  Wed, 19 May 1999 12:45:09 +0200

util-linux (2.9r-2) unstable; urgency=low

  * Fix stupid bug #37916.

 -- Vincent Renardias <vincent@debian.org>  Tue, 18 May 1999 15:51:08 +0200

util-linux (2.9r-1) unstable; urgency=low

  * Upstream upgrade.
  * Now compiled with PAM=yes.
  * initial .it localisation.
  * Improved .fr translation.
  * corrected hwclock.sh (reassigned #35429 back to sysvinit).
  * put rev into /usr/bin instead of /usr/sbin (Fix #34188,#35421).
  * include getopt examples (Fix #34705).

 -- Vincent Renardias <vincent@debian.org>  Fri, 14 May 1999 16:21:44 +0200

util-linux (2.9i-1) unstable; urgency=low

  * Upstream upgrade.
  * This source package now also provides the 'bsdutils' binary
    package.
  * Included patch for logger.1 from and1000@debian.org.
  * Included patch to logger.c from Joey (closes: #32109).
  * renice.c: include <errno.h> (closes: #31288).
  * re-use script(1) from the 'old' bsdutils package as well
    as README.script (closes: #988).
  * Now umount is compiled with '-f' support (closes: #33147).
  * Re-add suidregister support for mount (closes: #32495).

 -- Vincent Renardias <vincent@debian.org>  Sun, 21 Feb 1999 20:16:20 +0100

util-linux (2.9g-6) frozen unstable; urgency=low

  * modify mount.8 manpage to warn that nosuid is useless
    if something like suidperl is installed.
    (doesn't fix the critical bug #31980 reported on suidperl,
    but at least warn about its existance)
  * add missing manpages (ramsize,rootflags,swapdev)
  * #32414: changed a 'rm' into 'rm -f' so the source
    package builds cleanly.
  * also target the upload for frozen since this is the only missing
    package to be able to safely use kernels 2.2.x:
    To the FTP/Release maintainers:
      util-linux_2.9g has been introduced in unstable on Dec, 31st 98;
      so far I received no bug reports about it except for the missing
      manpages. Also compared to the 2.7.1 version from frozen, this
      package fixes _57_ bugs. (see www.debian.org/Bugs/db/pa/lutil-linux.html)

 -- Vincent Renardias <vincent@waw.com>  Tue, 26 Jan 1999 23:51:57 +0100

util-linux (2.9g-5) unstable; urgency=low

  * Fix bug #31981.
  * Localised cfdisk + provided initial French translation.
    New translations welcome; you can get the potfile at
    http://www.ldsol.com/~vincent/util-linux.pot

 -- Vincent Renardias <vincent@waw.com>  Sat, 23 Jan 1999 21:55:06 +0100

util-linux (2.9g-4) unstable; urgency=low

  * Add rev and readprofile commands.
  * Updated fstab.5 regarding spaces in mount points names.
  * Fix bugs #32235,#31997 (missing hwclock.8 manpage).
  * Fix bug #32097 (missing mkswap.8 manpage).
  * Improve somewhat cfdisk regarding exit codes thanks to
    Enrique's patch (#31607).

 -- Vincent Renardias <vincent@waw.com>  Fri, 22 Jan 1999 19:13:25 +0100

util-linux (2.9g-3) unstable; urgency=low

  * Include patch from Hartmut Koptein for better powerpc support.

 -- Vincent Renardias <vincent@waw.com>  Wed, 13 Jan 1999 22:46:04 +0100

util-linux (2.9g-2) unstable; urgency=high

  * Patch from Topi Miettinen (Thanks Topi ;) to fix
    bug #31554,#31573.

 -- Vincent Renardias <vincent@waw.com>  Mon, 11 Jan 1999 03:59:19 +0100

util-linux (2.9g-1) unstable; urgency=high

  * Adopting the package from Guy Maor.
  * Re-add hwclock & kbdrate which had been lost
    (Fix bug #31476).

 -- Vincent Renardias <vincent@waw.com>  Fri,  1 Jan 1999 19:53:33 +0100

util-linux (2.9g-0.3) unstable; urgency=high

  * YA NMU.
  * Split mount out into separate package so as not to
    force the dangerous replacement of an essential package.

 -- Joel Klecker <espy@debian.org>  Sun,  3 Jan 1999 19:00:31 -0800

util-linux (2.9g-0.2) unstable; urgency=low

  * NMU (Part II): Fix more problems in 'mount'.
  * swapon now warn if swap device has insecure mode;
    Patch from Topi Miettinen <tom@medialab.sonera.net>
    (Fix bug #23249).
  * mount can now handle multiple hostnames for NFS mounts
    in fstab (Fix bug #29309).
  * Do'h; add missing /sbin/swapoff ;).

 -- Vincent Renardias <vincent@waw.com>  Fri,  1 Jan 1999 19:53:33 +0100

util-linux (2.9g-0.1) unstable; urgency=low

  * NMU.
  * This package now provides /bin/mount & co. and thus
    obsoletes the mount package.
  * provides the ddate command (Fix bugs #30015 & #19820).
  * Move wtmp lockfile from /etc to /var/lock
    (Fix bug #29128).
  * Set bug #28885 to 'fixed' (this-is-not-a-bug,-but-a-feature(tm)).
  * Set bug #27931 to 'fixed' (works again since version 2.8).
  * Set bug #27723 to 'fixed' (been fixed by the ARM NMU).
  * Set bug #25831 to 'fixed' (hwclock now works as advertised).
  * Set buffering off on the output channel in chkdupexe.pl
    (Fix bug #22839).
  * Include patch for powerpc build by Joel Klecker <jk@espy.org>
    (Fix bug #21374).
  * Removed the confusing references to agetty (Fix bug #20668).
  * Check the result for the malloc()s added in the code to chown
    vcsa to root.sys (Fix bug #18696).
  * Include patch for sparc build by
    Eric Delaunay <delaunay@lix.polytechnique.fr> (Fix bug #17784).
  * Set bug #17752 to 'fixed' (Appear to work with current versions
    of xvt and /bin/more).
  * Include patch for alpha build by
    Christopher C Chimelis <chris@classnet.med.miami.edu>
    (Fix bug #17661).
  * Patch mkfs.minix doesn't go into infinate loop any more depending
    on the argument passed to -i (Fix bug #17648).
  * Set bug #17483 to 'fixed' (now that util-linux is compiled with
    libc6 > =2.0.6 it should be fixed).
  * Set bug #26625 to 'fixed' (this patch has already been applied).
  * Applied patch from Bcwhite to get mime support
    (Fix bug #26715).
  * Applied patch from Topi Miettinen <tom@medialab.sonera.net>:
      POSIX etc fixes:
      - ioctl(.., TCSETSF,..) -> tcsetattr()
      - ioctl(.., TCGETS,..) -> tcgetattr()
      - ioctl(.., TIOCGPGRP,..) -> tcgetpgprp()
      - gcc -Wall warning fixes
      - write(2, ..) -> write(fileno(stderr), ..)
      - vi -> sensible-editor
      - added setlocale(LC_ALL, "")
      - use perror, isdigit, isprint, iscntrl where applicable
      - execv -> execvp
      - added simple ELF detection
      OpenBSD fixes:
      - UCB fix
      - POSIX: rindex -> strrchr
      - obsolete fseek flag L_SET -> SEEK_SET
      - control-F == f
      - $EDITOR support
    (Fix bug #27635). 
  * Link clock.8.gz to hwclock.8.gz (Fix bug #25852).

 -- Vincent Renardias <vincent@waw.com>  Thu, 31 Dec 1998 23:48:42 +0100

util-linux (2.9e-0.4) unstable; urgency=high

  * Non-maintainer upload.
  * Recompiled with slang1.

 -- James Troup <james@nocrew.org>  Sat, 19 Dec 1998 20:42:52 +0000

util-linux (2.9e-0.3) unstable; urgency=low

  * Non-maintainer upload
  * Include /etc/init.d/hwclock.sh
  * Fix some of the (pre|post)(inst|rm) script wrt $1 processing
    Fixes:
    #18007: sysvinit: hwclock.sh uses GMT env variable - but how?
    #26904: hwclock.sh doesn't "test -x"
    #24649: [Peter Kundrat <kundrat@gic.sk>] hwclock startup script
    #20728: util-linux: hwlock: GMT status lost?
    #19248: util-linux should install /etc/init.d/hwclock.sh

 -- Miquel van Smoorenburg <miquels@cistron.nl>  Thu, 17 Dec 1998 13:56:45 +0100

util-linux (2.9e-0.2) unstable; urgency=low

  * NMU: Added ARM architecture in 'disk-utils/fdiskbsdlabel.h' and
    'disk-utils/fdiskbsdlabel.c'.
  * Removed '-m3' flag from arm-specific optimizations in MCONFIG.

 -- Tor Slettnes <tor@slett.net>  Sun, 29 Nov 1998 01:20:13 -0800

util-linux (2.9e-0.1) unstable; urgency=low

  * Non-maintainer upload - new 2GB swap areas, removed hostid
  * upstream uses fixed more.c (line 813 had *p++)

 -- Adrian Bridgett <bridgett@debian.org>  Sat, 21 Nov 1998 17:35:35 +0000

util-linux (2.7.1-3.1) frozen unstable; urgency=low

  * Non-maintainer upload
  * recompiled with slang1 and ncurses4

 -- Joseph Carter <knghtbrd@debian.org>  Sun, 25 Oct 1998 21:48:16 -0800

util-linux (2.7.1-3) unstable; urgency=low

  * Another m68k patch from Roman Hodek
    <rnhodek@faui22c.informatik.uni-erlangen.de>
  * fdisk patch from Russell Coker <rjc@snoopy.virtual.net.au> for better
    behavior on IDE CD's when HDIO_GETGEO fails.
  * fix getopt(1) typo. (16227)
  * Use slang for cfdisk.
  * fdisk -l tries eda also (13841).
  * Fix fdisk -l segfaults (15236,15603).
  * Install rdev on only i386 (15228).
  * Don't strip perl script (15480).
  * Add type 17=Hidden IFS to cfdisk (16843).
    
 -- Guy Maor <maor@ece.utexas.edu>  Sun, 11 Jan 1998 17:20:23 -0800

util-linux (2.7.1-2) unstable; urgency=low

  * Removed sync (13291).
  * Added m68k hwclock patches from Roman Hodek (9870).
  * agetty.c: set vcs,vcsa to root.sys 600 when starting.

 -- Guy Maor <maor@ece.utexas.edu>  Thu, 25 Sep 1997 16:51:34 -0500

util-linux (2.7.1-1) unstable; urgency=low

  * libc6 compile of new upstream version (10098, 11744, 13123).
  * Updated cfdisk to cfdisk 0.8k
  * Added old patches; I'll send them upstream.
  	* fdisk - extended paritions, exit on EOF.
  	* mkfs - fix search paths.
  	* mkfs.minix - set owner of root dir to invoker.
  	* chkdupexe - remove upstream brokenness by checking PATH too.
  	* mcookie - fix man page
  	* whereis - fix search paths, find .gz files.
  	* sync - put it back (doh!)
  * Folded in getty:
  	* glibc patch (8815, 11687, 12738).
  	* Set tty to 660 root.dialout (8960).
  * Register pager alternative (12475).
    
 -- Guy Maor <maor@ece.utexas.edu>  Mon, 22 Sep 1997 18:29:53 -0500

util-linux (2.5-12) frozen unstable; urgency=low

  * Updated cfdisk to ftp.win.tue.nl:/pub/linux/util/cfdisk-0.8i.tar.gz

 -- Guy Maor <maor@ece.utexas.edu>  Tue, 6 May 1997 15:29:56 -0500

util-linux (2.5-11) frozen unstable; urgency=medium

  * Updated cfdisk to ftp.win.tue.nl:/pub/linux/util/cfdisk-0.8g.tar.gz (#9146)
  * -i from 2.5-9 removed as no longer needed.

 -- Guy Maor <maor@ece.utexas.edu>  Tue, 29 Apr 1997 13:40:26 -0500

util-linux (2.5-10) frozen unstable; urgency=medium

  * cfdisk: really fixed cast this time so should be able to deal with
    >2GB disks(#6747, #8041)
  * fdisk, cfdisk: Added partition id 0xa6 = OpenBSD (#7571)
  * setterm: use putp to output (#7852)
  * Removed miscutils removal trick as it no longer works (#5757, #6862)
  * mkfs.minix: added patch from Volker Leiendecker <volker@fsing.uni-sb.de>
    to set owner of root directory to invoker (like mkfs.ext2). (#6902)
  * Fix dpkg-shlibddeps rules line for m68k (#5818)

 -- Guy Maor <maor@ece.utexas.edu>  Thu, 27 Mar 1997 13:04:35 -0600

util-linux (2.5-9) frozen unstable; urgency=low

  * Add undocumented "-i" flag to ignore bad partition tables when starting
    instead of throwing a fatal error. Let's pass this to the upstream
    maintainer, please.

 -- Bruce Perens <bruce@pixar.com>  Fri, 6 Dec 1996 22:12:31 -0800

util-linux (2.5-8) frozen unstable; urgency=low

  * disk-utils/cfdisk.c: cast sector number to ext2_loff_t in calls to
    ext2_llseek()
  
 -- Guy Maor <maor@ece.utexas.edu>  Sat, 23 Nov 1996 23:07:59 -0600

util-linux (2.5-7) unstable; urgency=low

  * sys-utils/clock.c: fixed bug on machines without RTC enabled.
  * sys-utils/whereis.c: better path, compare function.
  * Install whereis, cytune, setsid.

 -- Guy Maor <maor@ece.utexas.edu>  Fri, 27 Sep 1996 23:02:09 -0500

util-linux (2.5-6) unstable; urgency=low

  * sys-utils/clock.c: Fixed bugs when real-time clock device is enabled
    in kernel.
  * New source format.

 -- Guy Maor <maor@ece.utexas.edu>  Tue, 3 Sep 1996 14:25:31 -0500

util-linux (2.5-5) unstable; urgency=low

  * disk-utils/fdisk.c: Added type a7 = NEXTSTEP (fixes bug 3259)
  * fdisk.c,cfdisk.c: Applied patch from Miquel van Smoorenburg
    <miquels@Q.cistron.nl> to let fdisk and cfdisk support Linux
    extended partitions.
  * Applied patch from Frank Neumann
    <Frank.Neumann@Informatik.Uni-Oldenburg.DE> for Linux/m68k
    support.
  * Install mkcookie.
  * disk-utils/mkfs.minix: fixed bug 3777 re parsing oddities.

 -- Guy Maor <maor@ece.utexas.edu>  Tue, 20 Aug 1996 16:21:21 -0500

util-linux (2.5-4) unstable; urgency=low

  * misc-utils/setterm.c (tc_entry): Applied patch from Michael
    Nonweiler <mrn20@hermes.cam.ac.uk> to make it work with ncurses.
  * misc-utils/chkdupexe.pl: Fixed some bugs with duplicate path
    and symbolic links.  Put in a better value for exedirs.
  * Install chkdupexe, setterm.

 -- Guy Maor <maor@ece.utexas.edu>  Wed, 05 Jun 1996 08:44:25 -0500

util-linux (2.5-3) unstable; urgency=low

  * text-utils/more.c (getline): more now handles files with lines ending
    with "\r\n".  Fixes Bug #2579.
  * Added 'priority: required'

 -- Guy Maor <maor@ece.utexas.edu>  Thu, 25 Apr 1996 04:55:22 -0500

util-linux (2.5-2) unstable; urgency=low

  * disk-utils/fdisk.c (read_line): EOF now exits instead of looping
    forever.  Fixes Bug #1206.
  * Added 'section: base'

 -- Guy Maor <maor@ece.utexas.edu>  Fri, 19 Apr 1996 05:13:09 -0500

util-linux (2.5-1) unstable; urgency=low

  * Initial release

 -- Guy Maor <maor@ece.utexas.edu>  Thu, 18 Apr 1996 04:32:22 -0500<|MERGE_RESOLUTION|>--- conflicted
+++ resolved
@@ -1,16 +1,14 @@
-<<<<<<< HEAD
 util-linux (2.14~a0-0) experimental-UNRELEASED; urgency=low
 
   * New release
 
  -- LaMont Jones <lamont@debian.org>  Fri, 07 Sep 2007 08:52:55 -0600
-=======
+
 util-linux (2.13-4) unstable; urgency=low
 
   * build: look for fdisk in the right place.  Closes: LP#138040
 
  -- LaMont Jones <lamont@debian.org>  Wed, 12 Sep 2007 06:30:18 -0600
->>>>>>> fb5e7e38
 
 util-linux (2.13-3) unstable; urgency=low
 
