--- conflicted
+++ resolved
@@ -1,17 +1,15 @@
-<<<<<<< HEAD
 util-linux (2.14~a0-0) experimental-UNRELEASED; urgency=low
-
-  * New release
-
- -- LaMont Jones <lamont@debian.org>  Fri, 07 Sep 2007 08:52:55 -0600
-=======
-util-linux (2.13-9) unstable-UNRELEASED; urgency=low
 
   * Start new release
   * DO NOT EDIT: changelog is built from commit messages
 
+ -- LaMont Jones <lamont@debian.org>  Fri, 07 Sep 2007 08:52:55 -0600
+
+util-linux (2.13-9) unstable-UNRELEASED; urgency=low
+
+  * New release
+
  -- LaMont Jones <lamont@debian.org>  Mon, 01 Oct 2007 22:17:42 -0600
->>>>>>> 0fa69b70
 
 util-linux (2.13-8) unstable; urgency=low
 
