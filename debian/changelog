<<<<<<< HEAD
util-linux (2.14~a0-0) experimental-UNRELEASED; urgency=low
=======
util-linux (2.13-9) unstable-UNRELEASED; urgency=low
>>>>>>> 8dd9a4e4

  * Start new release
  * DO NOT EDIT: changelog is built from commit messages

<<<<<<< HEAD
 -- LaMont Jones <lamont@debian.org>  Fri, 07 Sep 2007 08:52:55 -0600

util-linux (2.13-9) unstable-UNRELEASED; urgency=low

  * New release

 -- LaMont Jones <lamont@debian.org>  Mon, 01 Oct 2007 22:17:42 -0600
=======
 -- LaMont Jones <lamont@debian.org>  Thu, 04 Oct 2007 14:34:37 -0600
>>>>>>> 8dd9a4e4

util-linux (2.13-8) unstable; urgency=low

  * Upstream git:
    - po: update sv.po (from translationproject.org)
    - mount: doesn't drop privileges properly when calling helpers
      CVE-2007-5191
    - hwclock: fix --rtc option.  Closes: #444924
    - setarch: fix compiler warning
    - login: login segfaults on EOF (rh#298461)
    - build-sys: nls/locale handling in util-linux-ng general
    - blockdev: add missing description about option --report in manpage
  * fix messages in "hwclock.sh start".  Closes: #436873
  * Honor DEB_BUILD_OPTIONS=nostrip.  Closes: #443853

 -- LaMont Jones <lamont@debian.org>  Mon, 01 Oct 2007 21:57:41 -0600

util-linux (2.13-7) unstable; urgency=low

  * cfdisk.8: mention slang next to curses.  Closes: #295487
  * util-linux.postrm: remove /etc/adjtime on purge.  Closes: #245236
  * hwclock: Reintroduce hwclockfirst.sh on Debian machines.  Closes: #443487
  * mount.preinst: chroot-check was broken.  Closes: #443466

 -- LaMont Jones <lamont@debian.org>  Fri, 21 Sep 2007 22:10:20 -0600

util-linux (2.13-6) unstable; urgency=low

  * sparc-utils 'sparc64' binary sets ADDR_LIMIT_32BIT.  Closes: LP#141524

 -- LaMont Jones <lamont@debian.org>  Fri, 21 Sep 2007 10:36:39 -0600

util-linux (2.13-5) unstable; urgency=low

  * build: cfdisk doesn't exist on some architectures.

 -- LaMont Jones <lamont@debian.org>  Wed, 12 Sep 2007 10:33:06 -0600

util-linux (2.13-4) unstable; urgency=low

  * build: look for fdisk in the right place.  Closes: LP#138040

 -- LaMont Jones <lamont@debian.org>  Wed, 12 Sep 2007 06:30:18 -0600

util-linux (2.13-3) unstable; urgency=low

  * flock.1: typo in man page.  Closes: #440011
  * mount: chain of symlinks to fstab causes use of pointer after free
    Closes: #440562
  * Replaces: sparc-utils (for sparc{32,64}.  Closes: #440966

 -- LaMont Jones <lamont@debian.org>  Wed, 29 Aug 2007 07:09:06 -0600

util-linux (2.13-2) unstable; urgency=low

  * Don't make rename.ul an alternative for rename.  Closes: #439935.
  * Don't deliver hexdump (bsdmainutils is newer).  Closes: #439905
  * Update bsdutils description.  Closes: #439907

 -- LaMont Jones <lamont@debian.org>  Tue, 28 Aug 2007 17:12:29 -0600

util-linux (2.13-1) unstable; urgency=low

  * Changes from upstream:
    - docs: update AUTHORS file
    - Revert "mount: improve error message when helper program not present"
      for translation freeze (reopens LP #131367)  Will be fixed in 2.13.1
      and 2.14.
    - taskset: check for existence of sched_getaffinity
    - setarch: add parisc/parisc64 support
    - mount: free loop device on failure
    - mount: avoid duplicates for root fs in mtab
    - build-sys: release++
    - docs: update ReleaseNotes, update and sort AUTHORS file
    - po: update po/ stuff
    - ionice: clean up error handling
    - cytune: make the oneliner more specific the cyclades hw in question
    - docs: update TODO
    - setarch: add --3gb option for compatibility with Debian linux{32,64} command
  * Revert "umount: only call update_mtab if mtab_is_writable().", since the
    fix is already present in a different way.
  * Have debian/rules deal with architectures that don't get packages.
    Closes: #439830

 -- LaMont Jones <lamont@debian.org>  Mon, 27 Aug 2007 21:59:00 -0600

util-linux (2.13~rc3-9) unstable; urgency=low

  * debian/rules: cleanup and support nostrip option
  * build: fdisk (and therefore the udebs) do not get built on m68k.
  * build: /usr/bin/rename needs to be an alternative.
    Closes: #439647, #439712

 -- LaMont Jones <lamont@debian.org>  Mon, 27 Aug 2007 02:36:50 -0600

util-linux (2.13~rc3-8) unstable; urgency=low

  * taskset: Don't deliver taskset on m68k.
  * umount: only call update_mtab if mtab_is_writable().  Closes: #338803
  * build: switch back to libblkid-dev for Debian.  Closes: #439617

 -- LaMont Jones <lamont@debian.org>  Sat, 25 Aug 2007 21:38:17 -0600

util-linux (2.13~rc3-7) unstable; urgency=low

  * Document git repository location
  * cytune.8: make the oneliner more specific the cyclades hw in question
    Closes: #375150
  * control: Extend package descriptions.  Closes: #384072
  * Switch to debhelper, clean up delivery of binaries.
  * bsdutils: deliver more stuff that we build.  Now partly
    Replaces: bsdmainutils and completely Replaces: linux32.

 -- LaMont Jones <lamont@debian.org>  Fri, 24 Aug 2007 23:27:19 -0600

util-linux (2.13~rc3-6) unstable; urgency=low

  * more upstream changes
    - docs: add DEPRECATED to EXTRA_DIST
    - docs: update AUTHORS file
    - docs: add note about http://translationproject.org
    - man-pages: cleanup of chrt.1 and taskset.1
    - mount: improve error message when helper program not present
    - setarch: cleanup licensing note
    - setarch: add sparc32bash alias to keep compatibility with sparc32
    - setarch: add __alpha__ support
    - po: update de.po, vi.po, nl.po (from translationproject.org)
  * drop arch.1 man page.  Closes: #438668
  * deliver the right file for scriptreplay.  Closes: #438771
  * sfdisk: Allow drives over 2^31 sectors in size.  Closes: #314413
  * Deliver flock and flock.1.  Closes: #435272
  * hwclock.sh: Correct message. Closes: #424682
  * cfdisk: switch back to slang2
  * setarch: add parisc/parisc64 support
  * deliver setarch

 -- LaMont Jones <lamont@debian.org>  Tue, 21 Aug 2007 11:10:51 -0600

util-linux (2.13~rc3-5) unstable; urgency=low

  * Fix distro check in debian/rules
  * Use Breaks: on distros that support that in the previous release.

 -- LaMont Jones <lamont@debian.org>  Wed, 15 Aug 2007 00:32:12 -0600

util-linux (2.13~rc3-4) unstable; urgency=low

  * Changes from upstream:
    - po: gettextizing some overlooked messages.
    - build-sys: add --disable-makeinstall-chown
    - docs: add README.licensing
    - tests: fix ULONG_MAX usage on 32bit machines
    - chsh: don't use empty shell field in /etc/passwd
    - more: fix underlining for multibyte chars
    - login: replace /usr/spool/mail with /var/spool/main in man page
  * mount: make the error message a little more clear when a helper
    program is missing.  (LP #131367)
  * manpages: cleanup of chrt.1 and taskset.1.  Closes: #427267, #265479
  * hwclock.sh: only report hwclock updated if we did that.  Closes: #436873
  * update copyright to reflect README.licensing
  * Merge ubuntu changes, do the right thing at build time.
  * Go back to Depends: for the various packages, since the switch to libc5 is
    long, long over.

 -- LaMont Jones <lamont@debian.org>  Tue, 14 Aug 2007 14:01:11 -0600

util-linux (2.13~rc3-3) unstable; urgency=low

  * Merge lpia support from ubuntu.

 -- LaMont Jones <lamont@debian.org>  Thu,  9 Aug 2007 08:50:42 -0600

util-linux (2.13~rc3-2ubuntu2) gutsy; urgency=low

  * Add lpia support back in.  sorry.

 -- LaMont Jones <lamont@ubuntu.com>  Thu,  9 Aug 2007 08:48:21 -0600

util-linux (2.13~rc3-2ubuntu1) gutsy; urgency=low

  * New debian version.  Remaining ubuntu changes:
    - Add udev rule for calling /sbin/hwclock --hctosys dynamically:
      + debian/hwclock.rules, debian/hwclock.udev: Rule and script.
      + debian/rules: Install those.

 -- LaMont Jones <lamont@ubuntu.com>  Wed,  8 Aug 2007 13:22:04 -0600

util-linux (2.13~rc3-2) unstable; urgency=low

  * mount should Suggest nfs-common, not Recommend it.
  * Fix build-depends for hurd-i386.  Closes: #333147

 -- LaMont Jones <lamont@debian.org>  Wed,  8 Aug 2007 13:34:42 -0600

util-linux (2.13~rc3-1ubuntu1) gutsy; urgency=low

  * Merge ubuntu changes into a new Debian version.  Remaining:
    - Add udev rule for calling /sbin/hwclock --hctosys dynamically:
      + debian/hwclock.rules, debian/hwclock.udev: Rule and script.
      + debian/rules: Install those.

 -- LaMont Jones <lamont@ubuntu.com>  Wed,  8 Aug 2007 11:57:03 -0600

util-linux (2.13~rc3-1) unstable; urgency=low

  * New upstream version

 -- LaMont Jones <lamont@debian.org>  Wed,  8 Aug 2007 11:51:16 -0600

util-linux (2.13~rc2-7) unstable; urgency=low

  * If nfs-common is not installed, skip nfs check
  * More fixes from upstream:
    - swapon: cleanup fsprobe_*() usage
    - swapoff: correctly handle UUID= and LABEL= identifiers
    - mount: fix incorrect behavior when more than one fs type is
    - tests: add script(1) race condition test
    - script: fix race conditions
    - mkfs: remove nonsense from man page
    - blockdev: use LU and LLU for BLKGETSIZE and BLKGETSIZE64
    - blockdev: fix "blockdev --getsz" for large devices

 -- LaMont Jones <lamont@debian.org>  Tue,  7 Aug 2007 10:42:56 -0600

util-linux (2.13~rc2-6ubuntu1) gutsy; urgency=low

  * Merge ubuntu fixes into new Debian version.

 -- LaMont Jones <lamont@ubuntu.com>  Sat,  4 Aug 2007 12:33:57 -0600

util-linux (2.13~rc2-6) unstable; urgency=low

  * More fixes from upstream
  * mount.preinst: deal with no /proc/mounts.  Closes: #436003
  * swapoff: handle UUID= and LABEL=.  Closes: #435555

 -- LaMont Jones <lamont@debian.org>  Sat,  4 Aug 2007 18:22:19 -0600

util-linux (2.13~rc2-5) unstable; urgency=low

  * mount.preinst:
    - check the right directory for mount.nfs.
      Closes: #435307, #435414, #435223
    - look for ' nfs ' mounts.  Closes: #435305

 -- LaMont Jones <lamont@debian.org>  Tue, 31 Jul 2007 22:34:08 -0600

util-linux (2.13~rc2-4) unstable; urgency=low

  * switch to using libvolume-id-dev
  * Recommend: nfs-common so that portmap doesn't become defacto-Required.
    NFS mounts will not work unless nfs-common is upgraded to at least the
    Recommended version, so now mount.preinst will fail if there are NFS
    mounts and no /usr/sbin/mount.nfs.  Closes: #435204, #435223, #435125

 -- LaMont Jones <lamont@debian.org>  Mon, 30 Jul 2007 08:07:37 -0600

util-linux (2.13~rc2-3ubuntu1) gutsy; urgency=low

  * Merge ubuntu changes:
    - Add udev rule for calling /sbin/hwclock --hctosys dynamically:
      + debian/hwclock.rules, debian/hwclock.udev: Rule and script.
      + debian/rules: Install those.
    - use libvolume-id instead of blkid.  This will be true for debian once a
      current enough udev is available.

 -- LaMont Jones <lamont@ubuntu.com>  Sun, 29 Jul 2007 11:31:21 -0600

util-linux (2.13~rc2-3) unstable; urgency=low

  * add option for 8-bit chars in agetty.  Closes: #221290
  * Merge upstream fixes (rc2+git)

 -- LaMont Jones <lamont@debian.org>  Sat, 28 Jul 2007 22:34:53 -0600

util-linux (2.13~rc2-2) experimental; urgency=low

  * arch is dealt with upstream now.
  * Mention hfsplus in mount.8.  Closes: #345106
  * Add m32r.  Closes: #413074
  * use snprintf in logger.c.  Closes: #118784
  * Various typos in cfdisk.8.  Closes: #360896
  * cleanup copyright.  Closes: #290077
  * manpage typos.  Closes: #360279, #395442

 -- LaMont Jones <lamont@debian.org>  Tue, 17 Jul 2007 23:28:54 -0600

util-linux (2.13~rc2-1) experimental; urgency=low

  * New upstream version
  * drop libselinux-dev build-dep on kfreebsd-amd64

 -- LaMont Jones <lamont@debian.org>  Tue, 17 Jul 2007 16:41:11 -0600

util-linux (2.13~rc1-2) experimental; urgency=low

  * A little more kfreebsd cleanup
  * Fix nfs-common dependency

 -- LaMont Jones <lamont@debian.org>  Fri, 13 Jul 2007 08:22:01 -0600

util-linux (2.13~rc1-1) experimental; urgency=low

  * fix ionice build errors on several architectures.  Closes: #432603
  * no libselinux on kfreebsd-i386

 -- LaMont Jones <lamont@debian.org>  Tue, 10 Jul 2007 22:30:59 -0600

util-linux (2.13~rc1-0) experimental; urgency=low

  * New upstream (util-linux-ng).  Closes: #431817, #355536
    - several patches were not ported forward from 2.12-19
      - no kerneli support in crypto loop, since it is not in 2.6 kernels.
      - 20guesshelper: filesystem detection has been dropped.  Mount is built
        with filesystem probing
      - 20xgethostname: does anyone care?
      - 30nfs*: NFS support has moved to nfs-utils, and removed from
        util-linux.  Add Depends: nfs-common until Lenny ships.
        Closes: #417996
    - umounting usb sticks as a user no longer segfaults. Closes: #410031
  * Add LSB formatted dependency info in hwclock.sh.  Closes: #330227
  * Reflect Debian locations in getopt manpage.  Closes: #352221
  * Conflict/Replaces/Provides: schedutils.  Closes: #322883, #384045
  * README.Debian.hwclock needs a .gz in hwclock.sh.  Closes: #393539
  * Deliver tailf.  Closes: #327906
  * Deliver partx.  Closes: #296615

 -- LaMont Jones <lamont@debian.org>  Tue, 10 Jul 2007 00:05:29 -0600

util-linux (2.12r-20) unstable-UNRELEASED; urgency=low

  * USB unmounting dereferenced a null pointer.  Closes: #410031
    - Files: 70fstab.dpatch

 -- LaMont Jones <lamont@debian.org>  Sun, 17 Jun 2007 06:01:46 -0600

util-linux (2.12r-19ubuntu2) gutsy; urgency=low
  
  * Fix sparc disk label generation. This is required for LDOM
    and parallel installations with Solaris 10.
    Add patch: 80sparc-new-label

    Many thanks to David S. Miller for the patch.

    NOTE: users upgrading from older versions should re-run fdisk to
          update the disk label.

 -- Fabio M. Di Nitto <fabbione@ubuntu.com>  Mon, 02 Jul 2007 07:55:46 +0200

util-linux (2.12r-19ubuntu1) gutsy; urgency=low

  * Merge from debian unstable, remaining changes:
    - Use volumeid instead of blkid to be able to access (mount/umount/swapon)
      volumes by UUID and/or label:
      + debian/control: libblkid-dev -> libvolume-id-dev build dependency
      + debian/patches/70libvolume_id-support.dpatch: SuSE patch for using
        libvolume-id.
    - Add udev rule for calling /sbin/hwclock --hctosys dynamically:
      + debian/hwclock.rules, debian/hwclock.udev: Rule and script.
      + debian/rules: Install those.

 -- Martin Pitt <martin.pitt@ubuntu.com>  Mon, 14 May 2007 21:48:06 +0200

util-linux (2.12r-19) unstable; urgency=low

  * mips/mipsel buildds use sudo.  Fix install target so that mount.deb
    builds.  Closes: #411893

 -- LaMont Jones <lamont@debian.org>  Wed, 21 Feb 2007 10:39:26 -0700

util-linux (2.12r-18) unstable; urgency=low

  * Stop printing erroneous "rpc.idmapd appears to not be running" message.
    Files: 30nfs4.dpatch. Closes: #385879

 -- LaMont Jones <lamont@debian.org>  Mon,  5 Feb 2007 13:47:10 -0700

util-linux (2.12r-17ubuntu2) feisty; urgency=low

  * debian/control: Update maintainer fields according to debian-
    maintainer-field spec.

 -- Martin Pitt <martin.pitt@ubuntu.com>  Mon, 12 Mar 2007 14:58:14 +0000

util-linux (2.12r-17ubuntu1) feisty; urgency=low

  * Merge from Debian unstable.  Remaining changes:
    - libvolume_id support patch from SuSE
    - single ubuntuized hwclock script

 -- LaMont Jones <lamont@ubuntu.com>  Fri,  2 Feb 2007 11:14:19 -0700

util-linux (2.12r-17) unstable; urgency=low

  * Userspace software suspend fix.  Closes: #409365
  * armel support.  Closes: #408816

 -- LaMont Jones <lamont@debian.org>  Fri,  2 Feb 2007 11:08:04 -0700

util-linux (2.12r-16) unstable; urgency=low

  * actually apply 30swsusp-resume.  And support userspace sw susp too.
    Closes: #406204
  * Fix off-by-one issue in agetty -I.  Closes: #392445
  * Drop extraneous "again" from hwclock.sh and remove references to
    hwclockfirst.sh.  Closes: #396755
  * Drop PAGE_SIZE usage completely, use sysconf(_SC_PAGESIZE).
  * Make intr the default for NFS v2 & v3 mounts in addition to being the
    default for NFS v4.  Thanks to Tollef Fog Heen for the idea.

 -- LaMont Jones <lamont@debian.org>  Wed, 17 Jan 2007 11:57:35 -0700

util-linux (2.12r-15) unstable; urgency=low

  * New amd64 rdev patch.  Closes: #396842

 -- LaMont Jones <lamont@debian.org>  Fri,  3 Nov 2006 20:44:05 -0700

util-linux (2.12r-14) unstable; urgency=low

  * Make that 11 for hwclock.sh, since we need / to be writable for the
    adjfile.

 -- LaMont Jones <lamont@debian.org>  Tue, 31 Oct 2006 15:01:01 -0700

util-linux (2.12r-13) unstable; urgency=low

  * NFS seems to not like 127.0.0.1 as a client ID for everyone.
    Closes: #394941
    - 30nfs4-setclientid.dpatch by Steinar H. Gunderson <sesse@debian.org>
  * Move hwclock.sh to 8 since localtime is now a file, not a symlink.
    Adds Depends: tzdata (>=2006c-2)
    Closes: #342887
  * ship rdev on amd64.  Closes: #297789

 -- LaMont Jones <lamont@debian.org>  Tue, 31 Oct 2006 13:51:50 -0700

util-linux (2.12r-12) unstable; urgency=low

  * drop hwclockfirst.sh, and put hwclock.sh back at 50.  See #50572 and
    Closes: #342887
  * Deal with _syscall5 going away.  Patch imported from Ubuntu.
    Closes: #392236

 -- LaMont Jones <lamont@debian.org>  Thu, 19 Oct 2006 19:01:33 -0600

util-linux (2.12r-11) unstable; urgency=low

  * typos in NFSv4 (GSSDLCK didn't have .pid, and the latest
    nfs-common no longer creates the file at all.) Closes: #376931
    - modified 30nfs4-fix.dpatch

 -- LaMont Jones <lamont@debian.org>  Tue, 19 Sep 2006 09:33:31 -0600

util-linux (2.12r-10) unstable; urgency=low

  * NFSv4 patch fixes for cfs.  Closes: #367049
    Thanks to Trond Myklebust for the quick fix.
    - modified 30nfs4-fix.dpatch

 -- LaMont Jones <lamont@debian.org>  Mon, 15 May 2006 18:12:24 -0600

util-linux (2.12r-9) unstable; urgency=low

  * Release NFSv4 support. Closes: #302420, #239031, #290873
  * Deliver isosize. Closes: #354960
  * Fix udeb dependencies.  Closes: #360352

 -- LaMont Jones <lamont@debian.org>  Sat,  6 May 2006 21:53:12 -0600

util-linux (2.12r-8.2nfs4) experimental; urgency=low

  * Turn on fixed nfsv4 patch.  Closes: #302420, #239031
    Thanks to Steinar H. Gunderson <sgunderson@bigfoot.com>

 -- LaMont Jones <lamont@debian.org>  Fri, 28 Apr 2006 11:04:39 -0600

util-linux (2.12r-8) unstable; urgency=high

  * Drop NFS v4 patch, since it breaks mounting things exported by
    nfs-user-server.  It will be happily reapplied once someone fixes
    the patch.  Closes: #354075.  Reopens: #302420, #239031
    - fix compiler warnings in said patch.
    - Apply nfs4mount.c fix to (dropped) nfsv4 patch.  Closes: #354193

 -- LaMont Jones <lamont@debian.org>  Fri, 24 Feb 2006 10:57:29 -0700

util-linux (2.12r-7) unstable; urgency=low

  * Add nfsv4 patch.  Closes: #302420, #239031

 -- LaMont Jones <lamont@debian.org>  Tue, 21 Feb 2006 11:01:21 -0700

util-linux (2.12r-6) unstable; urgency=low

  * make hwclock even more policy compilant.

 -- LaMont Jones <lamont@debian.org>  Sat, 28 Jan 2006 08:57:45 -0700

util-linux (2.12r-5) unstable; urgency=low

  * make hwclock prettier.  Closes: #348718

 -- LaMont Jones <lamont@debian.org>  Wed, 18 Jan 2006 11:44:06 -0700

util-linux (2.12r-4) unstable; urgency=low

  * Stupid fat-fingers typo.  Closes: #348483

 -- LaMont Jones <lamont@debian.org>  Tue, 17 Jan 2006 07:40:56 -0700

util-linux (2.12r-3) unstable; urgency=low

  * Add ppc64 support.  Closes: #322130
  * Update sections to match the overrides file.
  * hwclockfirst.sh may not exit, since it gets sourced.
    Closes: #343447
  * make the start messages from hwclock{first,}.sh slightly
    different, for clarity.
  * Build sparc binaries on sparc64
  * Actually cleanup pager alternatives.  Closes: #348235
  * Deal better with long passwords.  Based on patch from YAEGASHI Takeshi
    <yaegashi@debian.org>.  Closes: #315660

 -- LaMont Jones <lamont@debian.org>  Mon, 16 Jan 2006 14:35:42 -0700

util-linux (2.12r-2) unstable; urgency=low

  * Add back in dropped cramfs-udebsize patch.

 -- LaMont Jones <lamont@debian.org>  Fri,  9 Dec 2005 12:25:19 -0700

util-linux (2.12r-1) unstable; urgency=low

  * New upstream verison and maintainer.
    - cfdisk: fix a segfault with ReiserFS partitions
    - umount: disallow -r option for non-root users (CAN-2005-2876)
    - sfdisk: document -G option in --help output
    - updated translations: ca, et, fr
    - sfdisk: add -G option (Andries Brouwer)
    - updated translations: de, es, ru, sv, tr, nl
  * split cfdisk into its own udeb.  Closes: #243094, #314368
  * Really move hwclockfirst.sh back to S18 where it belongs.
    Put hwclock.sh at S22.  See #50572.
  * Missing line break in hwclock.sh.  Closes: #337955
  * Include swap-suspend patch from Ubuntu.
  * Fix variable name typo in hwclock.sh.  Closes: #340232
  * Add CPU=$(arch) to make call for building on amd64/i386 mixed systems.
    Closes: #305907
  * Cleanup lsb_init function usage.

 -- LaMont Jones <lamont@debian.org>  Wed,  7 Dec 2005 08:52:21 -0700

util-linux (2.12p-8) unstable; urgency=high

  * if /etc/adjtime is a dangling symlink, don't use it in hwclock*.sh
  * Applited patch by Max Vozeler to fix a local privilege escalation
    vulnerability in umount -r [debian/patches/51security_CAN-2005-2876.dpatch]
    Closes: #328141, #329063

 -- LaMont Jones <lamont@debian.org>  Wed, 21 Sep 2005 08:36:17 -0600

util-linux (2.12p-7) unstable; urgency=low

  * Fix non-posix typo in hwclock.sh.  Closes: #323872

 -- LaMont Jones <lamont@debian.org>  Thu, 18 Aug 2005 19:27:51 -0600

util-linux (2.12p-6) unstable; urgency=low

  * Use helper program in mount for guessed FS types too.  Thanks to Manish
    Singh and Fabio Massimo Di Nitto.  Adds: 20guesshelper.dpatch
  * Remove /usr/doc links on install.  Closes: #322806, #322816
  * Fix /usr/bin/pg pager alternative.  Closes: #323204
  * Overhaul hwclock.sh and hwclockfirst.sh.  Closes: #286948, #251479
  * Resync with Ubuntu, changes by Martin.Pitt@ubuntu.com:  Closes: #323463
    debian/patches/60_opt_O1.dpatch:
    - MCONFIG, configure: Build with -O1 instead of -O2 to work around cfdisk
      segfault.
    - Yay for upstream build systems which do not support specifying CFLAGS or
      OPT without breaking.

 -- LaMont Jones <lamont@debian.org>  Wed, 17 Aug 2005 16:14:29 -0600

util-linux (2.12p-5) unstable; urgency=low

  * Merge changes from ubuntu
    - closes #319143
  * Build-Depend: libslang2-dev.  Closes: #315634

 -- LaMont Jones <lamont@debian.org>  Thu, 21 Jul 2005 12:08:23 -0600

util-linux (2.12p-4ubuntu4) breezy; urgency=low

  * dpkg-architecture says DEB_HOST_GNU_SYSTEM is "linux-gnu" now, not
    "linux". Take account of this, and add compatibility code for old
    dpkg-architecture (closes: Ubuntu #11012).

 -- Colin Watson <cjwatson@ubuntu.com>  Sat, 21 May 2005 12:03:36 +0100

util-linux (2.12p-4ubuntu3) breezy; urgency=low

  * Don't special case sparc, it has umount2.

 -- Jeff Bailey <jbailey@ubuntu.com>  Fri, 20 May 2005 11:48:24 +0000

util-linux (2.12p-4ubuntu2) breezy; urgency=low

  * Run hwclockfirst.sh after modules load, so that rtc is loaded.

 -- LaMont Jones <lamont@ubuntu.com>  Thu, 12 May 2005 10:24:42 -0600

util-linux (2.12p-4ubuntu1) breezy; urgency=low

  * Resynchronise with Debian.
  * correct shutdown message from hwclock.sh

 -- LaMont Jones <lamont@ubuntu.com>  Fri, 15 Apr 2005 18:01:57 -0600

util-linux (2.12p-4) unstable; urgency=low

  * Depend on newer libblkid1.

 -- LaMont Jones <lamont@debian.org>  Thu, 17 Mar 2005 11:50:49 -0700

util-linux (2.12p-3) unstable; urgency=low

  * Add an alternative for pager pointing at pg (at pref 10).  Closes: #294218
  * enable fdisk on s390.  Closes: #238151

 -- LaMont Jones <lamont@debian.org>  Tue,  8 Feb 2005 13:45:34 -0700

util-linux (2.12p-2ubuntu2) hoary; urgency=low

  * Update dependencies for new libblkid1

 -- LaMont Jones <lamont@ubuntu.com>  Thu, 17 Mar 2005 11:12:42 -0700

util-linux (2.12p-2ubuntu1) hoary; urgency=low

  * Resync with Debian.

 -- LaMont Jones <lamont@canonical.com>  Sat, 25 Dec 2004 08:12:38 -0700

util-linux (2.12p-2) unstable; urgency=low

  * Really fix man page in alternatives.  Closes: #145647
  * more typos in hwclockfirst.sh.  Closes: #276372

 -- LaMont Jones <lamont@debian.org>  Sat, 25 Dec 2004 08:08:12 -0700

util-linux (2.12p-1ubuntu1) hoary; urgency=low

  * Resync with Debian.  Closes warty #3366, 4784

 -- LaMont Jones <lamont@canonical.com>  Fri, 24 Dec 2004 15:27:32 -0700

util-linux (2.12p-1) unstable; urgency=low

  * New upstream version. (2.12p)
    Closes: #182325, #270173, #192751, #229875, #230859, #214144, #254317, #272580
    - cfdisk: fix number of new partition when partitions not in disk order
    - fdisk: fix Sun label handling in sector mode
    - mkfs: never truncate filename (not that that ever happened)
    - more: fix redraw flaw.  Closes: #146678
  * New upstream version. (2.12o)  Closes: #286519, #132998, #207236
    - lomount: revert patch from 2.12j
    - lptune.8: -T option is obsolete
    - mkswap, mkswap.8, swapon: support labels
      (use HAVE_BLKID=no as long as the blkid library doesnt support this)
    - umount: allow user unmounting repeatedly mounted nfs mounts
  * Build-Depend on uuid-dev.  Closes: #282668
  * correct chown args in debian/rules.  Closes: #254780
  * include man page in update-alternatives for pager.  Closes: #145647
  * fix typos in howclockfirst.sh.  Closes: #276372
  * fix losetup -N documentation.  Closes: #239475
  * cleanup some narrow window sprintf issues in cfdisk.

 -- LaMont Jones <lamont@mmjgroup.com>  Fri, 24 Dec 2004 14:38:23 -0700

util-linux (2.12m-1ubuntu1) hoary; urgency=low

  * Resync with Debian.

 -- LaMont Jones <lamont@canonical.com>  Mon, 20 Dec 2004 10:55:20 -0700

util-linux (2.12m-1) unstable; urgency=low

  * New upstream version
    - cfdisk: recognize JFS, support reiserfs labels (flavio.stanchina@tin.it)
    - mount: fix option parsing bug
    - mount.8: several updates
    - swapon.8: document -v option

 -- LaMont Jones <lamont@debian.org>  Mon, 20 Dec 2004 10:46:16 -0700

util-linux (2.12l-1ubuntu1) hoary; urgency=low

  * Resync with debian

 -- LaMont Jones <lamont@canonical.com>  Wed, 15 Dec 2004 17:22:52 -0700

util-linux (2.12l-1) unstable; urgency=low

  * New upstream version, shrinking the size of the Debian diff.
    - Makefile: remove cat-id-tbl.c upon make clean
    - fdisk: fixed a bug that would cause a non-update of a sun disklabel
    - fdisk: use sectorsize instead of 512 for SGI (Eric Y. Theriault)
    - fdisk: use __attribute__((packed)) for alpha, ARM: avoid unaligned accesses
    - hwclock: actually use HAVE_tm_gmtoff
    - swapon: fix priority handling
    - umount: refuse to unmount an empty string
  * Jetisoning the (broken) hurd patch for now.

 -- LaMont Jones <lamont@debian.org>  Wed, 15 Dec 2004 17:27:44 -0700

util-linux (2.12k-2ubuntu1) hoary; urgency=low

  * Resync with Debian

 -- LaMont Jones <lamont@canonical.com>  Wed, 15 Dec 2004 11:32:45 -0700

util-linux (2.12k-2) unstable; urgency=low

  * Switch to dpatch.
  * Clean up --nohashpass in losetup.  Closes: #285639
  * Use stat instead of open in losetup.  (From #285353)

 -- LaMont Jones <lamont@debian.org>  Wed, 15 Dec 2004 10:43:29 -0700

util-linux (2.12k-1ubuntu1) hoary; urgency=low

  * Resync with Debian

 -- LaMont Jones <lamont@canonical.com>  Mon, 13 Dec 2004 16:55:15 -0700

util-linux (2.12k-1) unstable; urgency=low

  * New upstream version.
    * various translation updates
    * gcc-3.4 support help

 -- LaMont Jones <lamont@debian.org>  Mon, 13 Dec 2004 16:50:57 -0700

util-linux (2.12j-3ubuntu1) hoary; urgency=low

  * Resync with Debian

 -- LaMont Jones <lamont@canonical.com>  Fri, 10 Dec 2004 07:23:03 -0700

util-linux (2.12j-3) unstable; urgency=low

  * umount -l "" does bad things.  Don't do let the user do that.
  * remove non-utf8 characters from changelog.  sorry.

 -- LaMont Jones <lamont@debian.org>  Fri, 10 Dec 2004 07:11:02 -0700

util-linux (2.12j-2ubuntu1) hoary; urgency=low

  * resync with Debian

 -- LaMont Jones <lamont@canonical.com>  Tue,  7 Dec 2004 11:01:29 -0700

util-linux (2.12j-2) unstable; urgency=low

  * uninitialized variable.  Closes: #284597

 -- LaMont Jones <lamont@debian.org>  Tue,  7 Dec 2004 10:52:55 -0700

util-linux (2.12j-1ubuntu1) hoary; urgency=low

  * resync with Debian

 -- LaMont Jones <lamont@canonical.com>  Mon,  6 Dec 2004 03:55:55 -0700

util-linux (2.12j-1) unstable; urgency=low

  * New upstream version

 -- LaMont Jones <lamont@debian.org>  Mon,  6 Dec 2004 03:29:45 -0700

util-linux (2.12h-4ubuntu1) hoary; urgency=low

  * resync with debian.

 -- LaMont Jones <lamont@canonical.com>  Thu,  2 Dec 2004 22:37:16 -0700

util-linux (2.12h-4) unstable; urgency=low

  * mkswap on a file was broken. Thanks to Bas Zoetekouw <bas@debian.org>
    for the patch.  Closes: #280032, #282678
  * add libblkid-dev to Build-Depends.  Closes: #282668

 -- LaMont Jones <lamont@debian.org>  Thu,  2 Dec 2004 10:42:04 -0700

util-linux (2.12h-3ubuntu1) hoary; urgency=low

  * Resync with debian.
    Fix mount segv.  Closes: Warty#3153

 -- LaMont Jones <lamont@canonical.com>  Wed,  3 Nov 2004 10:44:22 -0700

util-linux (2.12h-3) unstable; urgency=low

  * Fix mount segv's.  Closes: #279306

 -- LaMont Jones <lamont@debian.org>  Wed,  3 Nov 2004 10:09:43 -0700

util-linux (2.12h-2ubuntu2) hoary; urgency=medium

  * Fix unterminated string in hwclock.sh (thanks, Jones Lee).

 -- Colin Watson <cjwatson@canonical.com>  Tue,  2 Nov 2004 22:29:24 +0000

util-linux (2.12h-2ubuntu1) hoary; urgency=low

  * Re-sync with Debian.

 -- LaMont Jones <lamont@canonical.com>  Sat, 30 Oct 2004 21:14:51 -0600

util-linux (2.12h-2) unstable; urgency=low

  * Cleanup the changelog entry in the uploaded package, to reduce panic.

 -- LaMont Jones <lamont@debian.org>  Sat, 30 Oct 2004 15:38:18 -0600

util-linux (2.12h-1) unstable; urgency=low

  * Even newer upstream... sigh.
  * Fix copyright file.  Closes: #278925

 -- LaMont Jones <lamont@debian.org>  Sat, 30 Oct 2004 12:56:19 -0600

util-linux (2.12b-1) unstable; urgency=low

  * New upstream.

 -- LaMont Jones <lamont@debian.org>  Fri, 29 Oct 2004 15:40:10 -0600

util-linux (2.12-11) unstable; urgency=low

  * Add amd64 to fdisk.
  * use absolute path to hwclock in scripts.  Closes: #277780
  * deal with unaligned partition table entries in fdisk.  Closes: #268119

 -- LaMont Jones <lamont@debian.org>  Fri, 29 Oct 2004 15:05:15 -0600

util-linux (2.12-10) unstable; urgency=low

  * The "SO WHY IS LETTING TWO PROCESSES OPEN THE SAME TTY FOR READ A
    _GOOD_ THING" Release.
  * Admit that the kernel API doesn't provide what we need, and turn the code
    back off.  Discussions will follow on how to deal with this post-sarge.
    Closes: #272689, Reopens: #216658

 -- LaMont Jones <lamont@debian.org>  Thu, 23 Sep 2004 22:29:09 -0600

util-linux (2.12-9) unstable; urgency=high

  * The I-HATE-LINUX-TTY-HANDLING Release
  * New and improved tty-in-use check, that actually works.  Closes: #272689

 -- LaMont Jones <lamont@debian.org>  Wed, 22 Sep 2004 12:30:01 -0600

util-linux (2.12-8) unstable; urgency=high

  * Fix tty-in-use check.  Many thanks to Samuel Thibault for tracking this
    down and providing a patch.  Closes: #226443

 -- LaMont Jones <lamont@debian.org>  Mon, 20 Sep 2004 08:53:42 -0600

util-linux (2.12-7) unstable; urgency=low

  * Have pri= only affect that entry in swapon -a.  Closes: #214407
  * Mention the freshmeat site.  Closes: #225605
  * fix disk sun label creation in fdisk.  Closes: #228747
  * Use a more general form for uname.  Closes: #231477
  * Provide fdisk-udeb for sparc.  Closes: #228444
  * Cleanup vty code in getty.  Closes: #224028, #224067, #226443, #229788
  * Changes from Javier Fernandez-Sanguino Pen~a <jfs@computer.org>
    - Added amd64 architecture (Closes: #241855)
    - Fixed manpage to avoid pointing to non existant files (Closes: #234875)
    - Fixed Theodore Tso's address to the new one in dmesg (Closes: #222106)
    - Modified cfdisk's es.po in order to not ask for an accented character
      since it will not be shown in cfdisk and causes confusion amongst
      users, this change could be reverted when upstream manages
      8-bit characters better (Closes: #210363, #204162)
    - mkswap manpage now mentiones --sparece=never option to cp 
      (Closes: #184492)
    - Added upstream maintainers to debian/copyright (Closes: #130858)
 
 -- LaMont Jones <lamont@debian.org>  Fri,  6 Feb 2004 14:50:09 -0700

util-linux (2.12-6) unstable; urgency=low

  * Clean up FTBFS isses. Closes: #223149
  * Deal with hwclock.sh on s390x.  Closes: #216567
  * Have getty check before opening a device.  Closes: #216658

 -- LaMont Jones <lamont@debian.org>  Sat,  6 Dec 2003 18:42:20 -0700

util-linux (2.12-5) unstable; urgency=low

  * Fix compile error in get_blocks.c.  Closes: #218894
  * Help out fdisk-udeb.  Closes: #218920

 -- LaMont Jones <lamont@debian.org>  Mon,  3 Nov 2003 15:02:04 -0700

util-linux (2.12-4) unstable; urgency=low

  * Version the build-depends on slang1-utf8-dev to make life clearer for
    woody backporters... Closes: #211974
  * Deliver pg.  Closes: #217310

 -- LaMont Jones <lamont@debian.org>  Fri, 24 Oct 2003 19:54:10 -0600

util-linux (2.12-3) unstable; urgency=low

  * Re-add support for kerneli (if cryptoapi is there, we use it.  If not, we assume
    that -e <name> refers to kerneli).  Closes: #65068, #131044, #163639, #211534.

 -- LaMont Jones <lamont@debian.org>  Fri, 19 Sep 2003 20:42:08 -0600

util-linux (2.12-2) unstable; urgency=low

  * release to unstable.  Closes: #206396,#180353

 -- LaMont Jones <lamont@debian.org>  Tue, 16 Sep 2003 23:07:27 -0600

util-linux (2.12-1) experimental; urgency=low

  * Fix package priorities.
  * Cleanup cryptoapi patch. (Really just needed the keybits patch.)

 -- LaMont Jones <lamont@debian.org>  Sun, 14 Sep 2003 20:40:56 -0600

util-linux (2.12-0) experimental; urgency=low

  * New upstream release.
  * cryptoapi patch (sort of) migrated forward, along with code inspired by
    the patch in #206396.  Still fighting with 2.4.22 crypto api, patches
    welcome.

 -- LaMont Jones <lamont@debian.org>  Sun, 14 Sep 2003 11:30:17 -0600

util-linux (2.11z-5) unstable; urgency=low

  * Fix mount -p (to make -p an accepted option), and add back in okeybits=
    to make the natives happy.  Closes: #131863, #197211, #157843
  * Merge in dependency change from -4.1, and cleanup the dirty diff that
    brought.  Closes: #200327, #205382, #206621
  * Was creating invalid swap files.  Closes: #196149, #203528
  * Fix LSB failures in cal.  Closes: #184885
  * Fix wall copyright, patch from Shaul Karl.  Closes: #196850
  * Fix HURD patch.  Closes: #198026
  * Include cramfs support.  Closes: #207207
  * Fix configure bug.  Closes: #207227
  * Create /etc/mtab mode 0600.  Closes: #208860
  * Fix man page ref to rpc.nfsd(8).  Closes: #165381

 -- LaMont Jones <lamont@debian.org>  Sat,  6 Sep 2003 16:43:20 -0600

util-linux (2.11z-4.1) unstable; urgency=low

  * Non-maintainer upload.
  * Correct build-depend from slang1-dev to slang1-utf8-dev to get cfdisk in
    fdisk-udeb to link with the same slang library as the other d-i modules.
    Patch from Joe Nahmias.  (Closes: #200327, #205382)

 -- Petter Reinholdtsen <pere@debian.org>  Fri,  5 Sep 2003 22:18:21 +0200

util-linux (2.11z-4) unstable; urgency=low

  * Put ddate back in, just to keep the natives quiet.

 -- LaMont Jones <lamont@debian.org>  Wed, 21 May 2003 14:36:14 -0600

util-linux (2.11z-3) unstable; urgency=low

  * Fix bashism in postinst from hurd port.  Closes: #194149
  * Drop ddate.  Closes: #149321, #174459, #180737
  * Clean up messages in hwclock.sh.  Closes: #167484
  * Some package description changes. Closes: #139953
  * properly install changelog.  Closes: #148714
  * Fix hwclock man page reference to /usr/local/timezone. Closes: #149996

 -- LaMont Jones <lamont@debian.org>  Wed, 21 May 2003 07:47:41 -0600

util-linux (2.11z-2) unstable; urgency=low

  * add in hurd patch.  Closes: #153410
  * Actually fixed in 2.11z-1 (or earlier)...  Closes: #81531, #138215, #138388, #185430
  * Install line.  Closes: #141498
  * Suggest dosfstools (home of mkfs.vfat).  Closes: #175369

 -- LaMont Jones <lamont@debian.org>  Mon, 19 May 2003 21:17:22 -0600

util-linux (2.11z-1) unstable; urgency=low

  * New upstream version.  Closes: #167967, #127086, #122288

 -- LaMont Jones <lamont@debian.org>  Fri, 21 Mar 2003 14:02:39 -0700

util-linux (2.11y-2) unstable; urgency=low

  * Fix sparc build.  sigh.

 -- LaMont Jones <lamont@debian.org>  Thu, 30 Jan 2003 01:00:28 -0700

util-linux (2.11y-1) unstable; urgency=low

  * New upstream version
  * don't build fdisk on m68k.  Closes: #170669
  * Honor HWCLOCKACCESS in hwcolockfirst.sh.  Closes: #127972

 -- LaMont Jones <lamont@debian.org>  Fri,  3 Jan 2003 22:05:53 -0700

util-linux (2.11x-1) unstable; urgency=low

  * New upstream version.  Closes: #163851
  * Include errno.h where needed.  Closes: #168539

 -- LaMont Jones <lamont@debian.org>  Sun, 24 Nov 2002 12:12:23 -0700

util-linux (2.11u-2) unstable; urgency=low

  * Fix changelog.

 -- LaMont Jones <lamont@debian.org>  Mon,  7 Oct 2002 09:42:22 -0600

util-linux (2.11u-1) unstable; urgency=low

  * New upstream release
  * Incorporate udeb fix from Tollef Fog Heen.  Closes: #156648
  * Build fdisk-udeb only where we built fdisk...  Closes: #163461

 -- LaMont Jones <lamont@debian.org>  Sun,  6 Oct 2002 23:31:42 -0600

util-linux (2.11n-4.1) unstable; urgency=low

  * NMU with maintainer's permission
  * Generate udeb with *fdisk in it.  Closes: 156648

 -- Tollef Fog Heen <tfheen@debian.org>  Sun, 22 Sep 2002 14:44:24 +0200

util-linux (2.11n-4) unstable; urgency=low

  * New maintainer.  Closes: #130842
  * Fix Standards-Version.  Closes: #97040
  * Loosen dependency of util-linux-locales to match upstream version.

 -- LaMont Jones <lamont@debian.org>  Sat, 26 Jan 2002 11:21:41 -0700

util-linux (2.11n-3) unstable; urgency=low

  * Orphaned this package.

 -- Adrian Bunk <bunk@fs.tum.de>  Fri, 25 Jan 2002 14:36:06 +0100

util-linux (2.11n-2) unstable; urgency=high

  * Applied a patch to hwclock/cmos.c that should fix the
    compilation on alpha. (closes: #123357)

 -- Adrian Bunk <bunk@fs.tum.de>  Tue, 11 Dec 2001 12:13:30 +0100

util-linux (2.11n-1) unstable; urgency=high

  * New upstream release.
    - It's now possible to build pivot_root on all architectures.
    - The confusing error message in mount is fixed.
      (closes: #109483)
    - minix v2 filesystems are now autodetected by mount.
      (closes: #118092)
    - tmpfs is now documented in mount (8). (closes: #120930)
    - s/top/Top/g in ipc.texi. (closes: #117438)

 -- Adrian Bunk <bunk@fs.tum.de>  Mon, 10 Dec 2001 19:46:36 +0100

util-linux (2.11m-1) unstable; urgency=high

  * New upstream release.
    The following bugs are fixed in this release:
    - "setterm -foreground default" does work now.
      (closes: #115447)
    - "more" on empty files does no longer print junk on powerpc.
      (closes: #114973)
    - The entry in the expert menu the option to create a
      SGI disklabel is now called
      "create an IRIX (SGI) partition table". (closes: #110277)
  * debian/rules: "raw" does now compile on m68k.
  * Remove the special handling for PowerPC/PReP machines from
    the postinst. (closes: #118367)

 -- Adrian Bunk <bunk@fs.tum.de>  Thu,  8 Nov 2001 22:46:55 +0100

util-linux (2.11l-4) unstable; urgency=high

  * Corrected the bug introduced in the last upload that did let
    the installation of util-linux fail on powerpc.
    (closes: 117393)
  * s/"uname -m"/`uname -m`/ in the postinst of util-linux.

 -- Adrian Bunk <bunk@fs.tum.de>  Sun, 28 Oct 2001 20:11:11 +0100

util-linux (2.11l-3) unstable; urgency=low

  * Don't install debian/tmp/DEBIAN/conffiles on s390 (since
    there's no longer a hwclock on s390).

 -- Adrian Bunk <bunk@fs.tum.de>  Tue, 23 Oct 2001 20:39:06 +0200

util-linux (2.11l-2) unstable; urgency=low

  * Don't install hwclock on s390. (closes: #115019)
  * Make the warning in hwclockfirst.sh that occurs when the
    timezone couldn't be determined more silent.
    (closes: #116003)

 -- Adrian Bunk <bunk@fs.tum.de>  Sun, 21 Oct 2001 12:50:40 +0200

util-linux (2.11l-1) unstable; urgency=high

  * New upstream release that consists of bug fixes and several
    security fixes. (closes: #112271)
    - renice does no longer incorrectly report a priority of 20.
      (closes: #37348)
    - Upstream has included the "replay" script written by
      Joey Hess <joeyh@debian.org>. (closes: #68556)
  * Added a hwclockfirst.sh script that runs before S20modutils.
    (closes: #50572)

 -- Adrian Bunk <bunk@fs.tum.de>  Tue,  9 Oct 2001 02:15:34 +0200

util-linux (2.11h-1) unstable; urgency=high

  * New upstream release.
    - This release contains some fixes in more (1).
      (closes: #46590)
  * Don't build pivot_root on ia64 (ia64 has broken kernel
    headers).

 -- Adrian Bunk <bunk@fs.tum.de>  Fri, 27 Jul 2001 19:20:25 +0200

util-linux (2.11g-4) unstable; urgency=low

  * m68k doesn't has pivot_root, too. (closes: #103812)

 -- Adrian Bunk <bunk@fs.tum.de>  Mon,  9 Jul 2001 23:20:36 +0200

util-linux (2.11g-3) unstable; urgency=low

  * Don't build "raw" on m68k because it doesn't compile.
    (closes: #103812)

 -- Adrian Bunk <bunk@fs.tum.de>  Sat,  7 Jul 2001 16:48:23 +0200

util-linux (2.11g-2) unstable; urgency=low

  * hwclock.sh does now check $HWCLOCKACCESS. (closes: #87187)

 -- Adrian Bunk <bunk@fs.tum.de>  Fri,  6 Jul 2001 19:35:04 +0200

util-linux (2.11g-1) unstable; urgency=low

  * New upstream release.
  * fdisk does now know about the partition type of the
    Linux/PA-RISC boot loader. (closes: #101853)

 -- Adrian Bunk <bunk@fs.tum.de>  Wed, 27 Jun 2001 18:56:34 +0200

util-linux (2.11f-1) unstable; urgency=low

  * New upstream release. Bugs fixed in this release:
    - Fix for big endian architectures in disk-utils/raw.c.
      (closes: #100462)
    - Support for SuperH in mount. (closes: #99804)
    - The alpha options in hwclock do now work as documented.
      (closes: #84346)
    - mount (8) does now mention that the quota utilities do use
      the *quota options in /etc/fstab. (closes: #98485)

 -- Adrian Bunk <bunk@fs.tum.de>  Sun, 24 Jun 2001 22:11:23 +0200

util-linux (2.11d-1) unstable; urgency=low

  * New upstream release. This release contains fixes for the
    following bugs:
    - Different fix for the problems with the "user" option in
      umount. (closes: #98129)
    - Support x86 RTC on UltraSPARC III's. (closes: #91774)
    - An error message in mount is now proper english.
      (closes: #92198)
  * Install more.help in /usr/share/util-linux. (closes: #96375)
  * Updated README.Debian.hwclock.gz. (closes: #76618)

 -- Adrian Bunk <bunk@fs.tum.de>  Thu, 24 May 2001 10:57:43 +0200

util-linux (2.11b-6) unstable; urgency=low

  * Corrected the "charset" in po/nl.po .
  * Standards-Version: 526.7.8.9.13-Foo.6

 -- Adrian Bunk <bunk@fs.tum.de>  Wed,  9 May 2001 15:54:51 +0200

util-linux (2.11b-5) unstable; urgency=low

  * Made util-linux-locales binary-all.

 -- Adrian Bunk <bunk@fs.tum.de>  Thu, 26 Apr 2001 23:57:45 +0200

util-linux (2.11b-4) unstable; urgency=low

  * Applied a fdisk patch for hppa and added hppa to fdisk_arch in
    debian/rules. (closes: #92912)

 -- Adrian Bunk <bunk@fs.tum.de>  Sun, 15 Apr 2001 03:01:40 +0200

util-linux (2.11b-3) unstable; urgency=high

  * Fixed the bug in umount that did let a user umount a file system
    mounted by root when the "user" option is set in /etc/fstab.
    (closes: #44749)
  * Corrected a build error on powerpc in debian/rules.
  * Corrected in util-linux-locales:
    Section : base -> utils
    Priority: required -> optional
  * Added the crypto patch again. (closes: #36939)
    Fixed in the new crypto patch:
    - It's now the complete crypto patch. (closes: #55435)
    - "losetup" no longer lists the available ciphers.
      (closes: #61425)
    - It already includes the patch from #68804. (closes: #68804)
  * Added blockdev to util-linux. (closes: #61488)

 -- Adrian Bunk <bunk@fs.tum.de>  Thu, 12 Apr 2001 19:41:14 +0200

util-linux (2.11b-2) unstable; urgency=low

  * Include pivot_root in util-linux. (closes: #91215)
  * Added a lintian override for mount and umount.

 -- Adrian Bunk <bunk@fs.tum.de>  Sun, 25 Mar 2001 20:16:39 +0200

util-linux (2.11b-1) unstable; urgency=high

  * New upstream release. This release fixes the following bugs:
    - the problem with extended partitions when using the "o" command
      in fdisk is fixed (closes: #45827)
    - adfs options are now documentated in mount (8) (closes: #79181)
    - missing .TP in mount (8) was added (closes: #56230)
  * The locales are now in a seperate util-linux-locales package that
    is not essential. (closes: #62651)
  * util-linux "Suggests: kbd | console-tools" to help people to
    find where "kbdrate" is.
  * Added support for devfs in rdev. (closes: #74962)
  * Include the "raw" program in util-linux. (closes: #85695)
  * Include fdformat again. (closes: #81362)
  * Moved the "install-info" call from the postrm to the prerm.
    (closes: #90883)
  * Install "HOSTORY" as "changelog.gz" in all packages.
  * Removed the "swapdev" link to "rdev". Upstream says about swapdev:  
      Nevertheless, all this is ancient junk. I just checked swapdev
      and found that it was last used in kernel 0.12 but that swapdev
      (or rdev -s) has not done anything in any kernel later than 0.12.

 -- Adrian Bunk <bunk@fs.tum.de>  Fri, 23 Mar 2001 15:50:23 +0100

util-linux (2.11a-2) unstable; urgency=low

  * Corrected the location of the examples in getopt (1).
    (closes: #63036)
  * Added the missing build dependency on gettext.
  * Added mips, mipsel and ia64 to fdisk_arch in debian/rules.

 -- Adrian Bunk <bunk@fs.tum.de>  Mon, 12 Mar 2001 23:10:03 +0100

util-linux (2.11a-1) unstable; urgency=low

  * New upstream release.
  * This release contains a fix for an overrun sprintf in mount.
    (closes: #85739)
  * A message of cfdisk is less confusing in this release.
    (closes: #76664)
  * Don't include a group writable /usr/share/locale/da .

 -- Adrian Bunk <bunk@fs.tum.de>  Sat, 10 Mar 2001 01:41:51 +0100

util-linux (2.11-1) unstable; urgency=low

  * New upstream release.
  * Upstream removed "kbdrate" from util-linux (it's now in the
    packages kbd and console-tools).
    Let util-linux conflict with kbd (<< 1.05-3) and
    console-tools (<< 1:0.2.3-21) to avoid that a user of these
    packages has a system without "kbdrate".

 -- Adrian Bunk <bunk@fs.tum.de>  Fri,  9 Mar 2001 19:40:53 +0100

util-linux (2.10s-2) unstable; urgency=low

  * New maintainer. (closes: #86872)

 -- Adrian Bunk <bunk@fs.tum.de>  Wed, 21 Feb 2001 18:21:03 +0100

util-linux (2.10s-1) unstable; urgency=low

  * New upstream release, Closes: #85492
  * login-utils/wall now checks whether the devices has a colon in it and skips
    it if it does.  This prevents wall from trying to send to X connectiosn.
    Closes: #34217
  * added joeyh's script patch for handling SIGWINCH, Closes: #42497
  * debian has long been modifying the man page to point at proper file
    locations, these two bugs were merged with two other bugs that are actually
    bugs in docs v. reality and so were not getting closed.  unmerged and are
    now being closed.  Closes: #55500.
  * DEB_HOST_ARCH is set if not run from within dpkg-buildpackage,
    Closes: #71978
  * devfs code now in the upstream, Closes: #72241
  * upstream fixed the wrong NAME, Closes: #79794
  * umount knows that mips does not support umount2, Closes: #80386
  * removed calls to suidregister
  * orphaning package

 -- Sean 'Shaleh' Perry <shaleh@debian.org>  Mon, 12 Feb 2001 14:43:32 -0800

util-linux (2.10q-1) unstable; urgency=low

  * New upstream release
  * New maintainer (possibly temporarily) 
  * I left out the alpha fdisk patch and the crypto patch.  Debian needs to
    line up with the upstream.  If there is demand, will see what I can do.
    Closes: #77259, #69717
  * has patch for autofs from #31251, Closes: #31251
  * loop mounts leaking seems to have been fixed long ago, Closes: #37063
  * nfs(5) updated to mention (no)lock option, Closes: #50300
  * umount sigsegv'ing when user lacks permisions seems to have been fixed
    long ago, Closes: #54757
  * FHS transition started in last upload forgot to, Closes: #61287, #66322
  * umount -f is now documented and tries to be functional, Closes: #62625
  * for all of those "please update this package" bugs, Closes: #64927, #64416
  * umount -f seems to work now, I believe it was a kernel issue, Closes: #70484
  * bsdutils description cleaned, no longer refers to missing binaries,
    Closes: #63617
  * Patch rejected by upstream, Closes: #25832
  * problems with alpha and bsd partitions believed fixed in 2.9w,
    Closes: #34572
  * /dev/vcsa patch accepted, Closes: #54204
  * msglevel fixed by upstream, Closes: #54213
  * update-mime call seems to have been fixed in previous release,
    Closes: #55140
  * looks like user error, Closes: #57757, #58833, #70651
  * does not look valid any more, Closes: #64226, #67815, #60197
  * LVM supported in current release, Closes: #67297
  * forgot to Closes: #69442, when I put elvtune's manpage where it belongs
  * prerm typo, oops, Closes: #77300
  * fdformat is just a wrapper, no more confusing messages,
    Closes: #52364, #53037
  * hwclock.sh supports a BADYEAR argument from etc/default/rcS.
  * no longer include example.files, they do not readily apply to debian
    Closes: #59711

 -- Sean 'Shaleh' Perry <shaleh@debian.org>  Thu, 16 Nov 2000 14:25:50 -0800

util-linux (2.10p-1.0) unstable; urgency=low

  * New upstream release
  * NMU with maintainer's permission
  * added Build-Depends, Closes: #75713
  * upstream added the patch from #36340, so Closes: #36340
  * upstream put '--More--' back to reverse video, Closes: #55165
  * hwclock man page points at /usr/share/zoneinfo, not usr/lib
  * all created packages' postints now sets usr/doc/ symlink, its prerm removes
    said link
  * copyright file now points to usr/share/common-licenses and the typo in the
    URL was fixed (it is misc, not Misc)
  * update hwclock.sh to reflect FHS changes
  * debian/rules file brought up to date for FHS
  * elvtune man page put with the binary
  * The above changes allow Closes: #69698
  * edited fr.po, fixed "Nombre de partitions" to "Numero de partition",
    Closes: #71743
  * whereis knows that /usr/share/man/* is valid, Closes: #72097
  * debian/rules now sets SHELL to bash, so it can use bashisms, Closes: #74095
  * upstream HISTORY file included as changelog.gz, Closes: #63175
  * removed /etc/fdprm, Closes: #62955
  * made fdformat a sh script instead of a bash script (the bash was unneeded)

 -- Sean 'Shaleh' Perry <shaleh@debian.org>  Thu,  9 Nov 2000 17:55:10 -0800

util-linux (2.10o-1) unstable; urgency=low

  * New upstream code. Add elvtune.
    closes: #69166: util-linux package not complete.

 -- Vincent Renardias <vincent@debian.org>  Thu, 17 Aug 2000 18:17:34 +0200

util-linux (2.10n-1) unstable; urgency=low

  * New upstream code.
    closes: #68976 util-linux needs new upstream version.
    closes: #64536 util-linux: [PATCH] mkswap refuses to create big swap partitions.
    closes: #63747 Option parsing bug of 'mkswap' command Debian Package util-linux.
    closes: #62935 mkswap BUG of option parsing in Debian Package util-linux.
    closes: #59264 util-linux: mkswap: erroneous option parsing, documentation outdated.
    closes: #64079 util-linux: mkswap's -v[01] option is broken.

 -- Vincent Renardias <vincent@debian.org>  Sun, 13 Aug 2000 00:54:51 +0200

util-linux (2.10f-5.1) frozen unstable; urgency=low

  * Non-Maintainer Upload
  * Patch from Ben Collins to fix the -v[01] option in mkswap
    (closes: #64079)
  * Patch from Chris Butler to fix hwclock's handling of RTC
    (closes: #62688)
  * Change to line 879 of fdiskbsdlabel.c to allow building on sparc
    (patch sent to maintainer)
    
 -- Stephen R. Gore <sgore@debian.org>  Sun, 25 Jun 2000 22:18:47 +0500

util-linux (2.10f-5) frozen unstable; urgency=low

  * Patch from David Huggins-Daines <dhd@linuxcare.com>
    which is required to get a working fdisk on alpha.

 -- Vincent Renardias <vincent@debian.org>  Mon,  1 May 2000 22:40:17 +0200

util-linux (2.10f-4) unstable; urgency=low

  * Patch for mips support from Florian Lohoff <flo@rfc822.org>.
    closes: #62247: patch for mips/mipsel and bsddisklabel.

 -- Vincent Renardias <vincent@debian.org>  Wed, 12 Apr 2000 17:26:24 +0200

util-linux (2.10f-3) frozen unstable; urgency=low

  * included patch from David Huggins-Daines <dhuggins@linuxcare.com> so
    that fdisk behaves correctly with OSF/1 disklabels.
    closes: #59385: Fixes for BSD disklabel support (for Alpha)
    (Important bug)

 -- Vincent Renardias <vincent@debian.org>  Thu,  2 Mar 2000 13:21:40 +0100

util-linux (2.10f-2) frozen unstable; urgency=low

  * Now that 2.10f-1 has been tested in unstable, re-upload it to frozen.
    closes: #54252: cfdisk fails to detect DAC960 partitions. (CRITICAL)

 -- Vincent Renardias <vincent@debian.org>  Sat,  5 Feb 2000 19:05:29 +0100

util-linux (2.10f-1) unstable; urgency=low

  * New upstream release:
    * Security fix for mount (okir)
    * Avoid infinite loop in namei (Brett Wuth)
      closes: #56761: namei segment faults on circular links.
    * added clock-ppc.c (from Matsuura Takanori), not merged yet
    * deleted clockB subdirectory
    * recognize mkdosfs string (Michal Svec)
    * New: rename
    * Added option to mkswap so that user can override pagesize
    * fdisk -l now reads /proc/partitions when no device was given
      closes: #55614: util-linux: 'fdisk -l' no longer works?.
    * Fixed fdisk.8 (James Manning)
    * Added devpts info to mount.8 (Elrond)
    * Newline fix for logger output to stdout (Henri Spencer)

 -- Vincent Renardias <vincent@debian.org>  Thu,  3 Feb 2000 14:19:33 +0100

util-linux (2.10d-7) frozen unstable; urgency=low

  * There is no real concensus about what we should do about the
    hwclock issue. Now at least the problem is enough documented
    to let the user decide. (Thanks to Henrique M Holschuh <hmh+debianml@rcm.org.br>
    for the patch).
    When this package is installed, I'll examine one by one which BR can
    be closed.

 -- Vincent Renardias <vincent@debian.org>  Mon, 31 Jan 2000 14:34:03 +0100

util-linux (2.10d-6) frozen unstable; urgency=low

  * kbdrate isn't suid anymore.
    closes: #54978: ordinary user can change keyboard repeat vor all users.

 -- Vincent Renardias <vincent@debian.org>  Fri, 28 Jan 2000 16:52:27 +0100

util-linux (2.10d-5) unstable; urgency=low

  * Included patch from "J.H.M. Dassen (Ray)" <jhm@cistron.nl>:
    - Restored enhanced losetup(8) manpage.
    - Restored encrypted filesystem support, by applying util-linux-2.9w from 
      patch-int-2.2.13.3.gz as found on ftp.kerneli.org (modified to work with 
      Debian's kernel-patch-int's crypto.h).
    (closes: #54657)
  * Recompiled with ncurses5.

 -- Vincent Renardias <vincent@debian.org>  Wed, 12 Jan 2000 12:24:12 +0100

util-linux (2.10d-4) unstable; urgency=low

  * ipcrm now accepts multiple ids thanks to a patch from Topi Miettinen.
    closes: #15110: ipcrm doesn't work with xargs.
  * fix postinst script:
    closes: #53254: util-linux: ppc chunk of postinst script has syntactical error.

 -- Vincent Renardias <vincent@debian.org>  Wed, 22 Dec 1999 17:24:46 +0100

util-linux (2.10d-3) unstable; urgency=low

  * Disabled 'hwclock --adjust' on boot.
    closes: #37657: util-linux: hwclock --systohc dangerous.
    closes: #40283: util-linux: hwclock --systohc dangerous.
    closes: #41263: hwclock --adjust doesn't work (temporary fix included).
    closes: #51805: /etc/adjtime.
    closes: #35432: "/etc/init.d/hwclock.sh" possible bug.
    closes: #43228: Clock taking advance in potato.

 -- Vincent Renardias <vincent@debian.org>  Mon, 20 Dec 1999 13:55:21 +0100

util-linux (2.10d-2) unstable; urgency=low

  * cfdisk must be build with slang; not ncurses.
    closes: #52559: cfdisk linked against libncurses instead of slang.

 -- Vincent Renardias <vincent@debian.org>  Fri, 10 Dec 1999 11:21:36 +0100

util-linux (2.10d-1) unstable; urgency=low

  * New upstream release.
    closes: #52151: mount: mount/umount infinite loop on stale lockfiles.
  * Put renice manpage in section 1 instead of 8.
    closes: #52370: bsdutils: wrong section for renice manpage.
  * kbdrate's PAM now uses pam_unix.so by default.
    closes: #51273: util-linux: uses pam_pwdb for kbdrate.
  * already fixed in 2.10-5:
    closes: #49823: name conflict.

 -- Vincent Renardias <vincent@debian.org>  Fri, 10 Dec 1999 11:21:36 +0100

util-linux (2.10-6) unstable; urgency=low

  * Patch by Topi Miettinen <Topi.Miettinen@nic.fi> to a longstanding
    bug in logger. closes: #19666.

 -- Vincent Renardias <vincent@debian.org>  Mon,  6 Dec 1999 11:49:10 +0100

util-linux (2.10-5) unstable; urgency=low

  * replace fdformat by a notice asking to use superformat instead.
  * remove setfdprm; closes: #44941.

 -- Vincent Renardias <vincent@debian.org>  Mon,  6 Dec 1999 11:49:10 +0100

util-linux (2.10-4) unstable; urgency=low

  * conflict/replace with fdisk on sparc.
    closes: #50254: please conflict and replace fdisk on sparc.

 -- Vincent Renardias <vincent@debian.org>  Mon, 15 Nov 1999 17:28:00 +0100

util-linux (2.10-3) unstable; urgency=low

  * re-introduce missing c?fdisk... (oops ;)
    closes: #49406, #49457, #49337, #49313, #46732.

 -- Vincent Renardias <vincent@debian.org>  Mon,  8 Nov 1999 13:01:12 +0100

util-linux (2.10-2) unstable; urgency=low

  * Do TheRightThing(tm) for bug #47219.
  * from NMU prepared by Torsten Landschoff <torsten@debian.org>:
    * Fixed case expression in hwclock.sh
      (closes: #42431, #42435, #42856).
    * Added usage information to hwclock (closes: #23184).
    * Upstream has long changed mount.c to handle nouser properly
      (closes: #24954, #24956).
    * Excluded clock.8 link from powerpc build (closes: #46010).
    * Replaced "$(shell dpkg --print-architecture)" with
      "$DEB_HOST_ARCH" in debian/rules.

 -- Vincent Renardias <vincent@debian.org>  Thu,  4 Nov 1999 10:53:37 +0100

util-linux (2.10-1) unstable; urgency=low

  * New upstream release.
  * make /etc/rc{0,6}.d/*hwclock.sh correctly.
    closes: #47111: util-linux: hwclock.sh: wrong names on rc*.d links.
    closes: #47373: hwclock.sh links are wrong.
  * Correct kdbrate pam entry.
    closes: #45674: kbdrate PAM config references missing pam_console.so.
  * Fix fdiskdsblabel.h.
    closes: #47219: util-linux: errors compiling on sparc.
  * Use jgg's patch for hwclock.sh
    closes: #43793: Support for both GMT and UTC default/rc.S setting is wrong.
  * Really link kbdrate with pam.
    closes: #48425: pam support for kbdrate useless.

 -- Vincent Renardias <vincent@debian.org>  Wed,  3 Nov 1999 11:41:44 +0100

util-linux (2.9x-1) unstable; urgency=low

  * New upstream release.
    closes: #32916: hwclock freezes m68k system.
    closes: #44986: util-linux: PAM support for kbdrate.
    closes: #44821: util-linux: pam.d entry contains a path.
    closes: #44727: util-linux: sfdisk examples are present twice in the package.
    closes: #45565: removed /bin/kill. this is now provided by procps.
    closes: #36332: problems with our /bin/kill.
    closes: #41171: wall should be sgid tty, not root.

 -- Vincent Renardias <vincent@debian.org>  Tue, 21 Sep 1999 17:54:47 +0200

util-linux (2.9w-3) unstable; urgency=low

  * Include PowerPC patch from Matt Porter <mporter@phx.mcd.mot.com>.
  * Should be 100% PAMified(tm). Please report anomalies.

 -- Vincent Renardias <vincent@debian.org>  Tue,  7 Sep 1999 18:53:37 +0200

util-linux (2.9w-2) unstable; urgency=low

  * updated losetup.8 from "J.H.M. Dassen (Ray)" <jdassen@wi.LeidenUniv.nl>.

 -- Vincent Renardias <vincent@debian.org>  Tue, 24 Aug 1999 17:44:06 +0200

util-linux (2.9w-1) unstable; urgency=low

  * Upstream upgrade:
      util-linux 2.9w:
      * Updated mount.8 (Yann Droneaud)
      * Improved makefiles
      * Fixed flaw in fdisk
      util-linux 2.9v:
      * cfdisk no longer believes the kernel's HDGETGEO
        (and may be able to partition a 2 TB disk)
      util-linux 2.9u:
      * Czech more.help and messages (Jii Pavlovsky)
      * Japanese messages (Daisuke Yamashita)
      * fdisk fix (Klaus G. Wagner)
      * mount fix (Hirokazu Takahashi)
      * agetty: enable hardware flow control (Thorsten Kranzkowski)
      * minor cfdisk improvements
      * fdisk no longer accepts a default device
      * Makefile fix
  * now uses the script(1) supplied with util-linux instead
    of the one from the old bsdutils package.
  * remove alpha specific build patch:
    closes: #41256.
  * remove useless warning in preinst.

 -- Vincent Renardias <vincent@debian.org>  Tue, 24 Aug 1999 17:44:06 +0200

util-linux (2.9t-3) unstable; urgency=low

  * include missing fdformat, setfdprm. (How comes nobody noticed yet?!)
  * recompile against slang1-dev 1.2.2-3.

 -- Vincent Renardias <vincent@debian.org>  Tue, 24 Aug 1999 09:23:59 +0200

util-linux (2.9t-2) unstable; urgency=low

  * correct hwclock.sh;
    closes: #35429 sysvinit: bad comments in /etc/defaults/rcS.

 -- Vincent Renardias <vincent@debian.org>  Wed, 28 Jul 1999 18:43:05 +0200

util-linux (2.9t-1.1) unstable; urgency=low

  * Non-maintainer upload.
  * Applied util-linux-2.9s.patch from patch-int-2.2.10.4.gz as found on
    ftp.kerneli.org to enable support for mounting encrypted filesystems
    through the loopback devices when using an international kernel.
    (Fixes: Bug#36939, #38371)
  * Include <linux/loop.h> and <linux/crypto.h> in the source, so as not to
    rely on source outside main.
  * Updated the losetup(8) manpage.

 -- J.H.M. Dassen (Ray) <jdassen@wi.LeidenUniv.nl>  Thu, 22 Jul 1999 18:32:16 +0200

util-linux (2.9t-1) unstable; urgency=low

  * Upstream upgrade:
    * national language support for hwclock
    * Japanese messages (both by Daisuke Yamashita)
    * German messages and some misc i18n fixes (Elrond)
    * Czech messages (Jii Pavlovsky)
    * wall fixed for /dev/pts/xx ttys
    * make last and wall use getutent() (Sascha Schumann)
      [Maybe this is bad: last reading all of wtmp may be too slow.
       Revert in case people complain.]
    * documented UUID= and LABEL= in fstab.5
    * added some partition types
    * swapon: warn only if verbose
    closes: #37008: de.po file integrated upstream.
    closes: #37380: it.po file integrated upstream.
    closes: #38232: patch integrated upstream.
    closes: #36124: examples included.
    closes: #36848, #37153, #38101, #38416: pts bug fixed upstream.
    closes: #40868: use suidregister /usr/bin/wall.
    closes: #34728: patch integrated upstream.
    closes: #38219: typo. fixed; patch sent upstream.
    closes: #37585: bug corrected upstream.
    closes: #37002: CRLF fstab isn't a problem anymore.
  * changed hwclock.sh to get rid of a lintian error.

 -- Vincent Renardias <vincent@debian.org>  Fri,  9 Jul 1999 16:15:01 +0200

util-linux (2.9r-3) unstable; urgency=low

  * Added missing *.gmo files
  * Re-add Harmut's powerpc patch that somehow got left out (closes: #37973).

 -- Vincent Renardias <vincent@debian.org>  Wed, 19 May 1999 12:45:09 +0200

util-linux (2.9r-2) unstable; urgency=low

  * Fix stupid bug #37916.

 -- Vincent Renardias <vincent@debian.org>  Tue, 18 May 1999 15:51:08 +0200

util-linux (2.9r-1) unstable; urgency=low

  * Upstream upgrade.
  * Now compiled with PAM=yes.
  * initial .it localisation.
  * Improved .fr translation.
  * corrected hwclock.sh (reassigned #35429 back to sysvinit).
  * put rev into /usr/bin instead of /usr/sbin (Fix #34188,#35421).
  * include getopt examples (Fix #34705).

 -- Vincent Renardias <vincent@debian.org>  Fri, 14 May 1999 16:21:44 +0200

util-linux (2.9i-1) unstable; urgency=low

  * Upstream upgrade.
  * This source package now also provides the 'bsdutils' binary
    package.
  * Included patch for logger.1 from and1000@debian.org.
  * Included patch to logger.c from Joey (closes: #32109).
  * renice.c: include <errno.h> (closes: #31288).
  * re-use script(1) from the 'old' bsdutils package as well
    as README.script (closes: #988).
  * Now umount is compiled with '-f' support (closes: #33147).
  * Re-add suidregister support for mount (closes: #32495).

 -- Vincent Renardias <vincent@debian.org>  Sun, 21 Feb 1999 20:16:20 +0100

util-linux (2.9g-6) frozen unstable; urgency=low

  * modify mount.8 manpage to warn that nosuid is useless
    if something like suidperl is installed.
    (doesn't fix the critical bug #31980 reported on suidperl,
    but at least warn about its existance)
  * add missing manpages (ramsize,rootflags,swapdev)
  * #32414: changed a 'rm' into 'rm -f' so the source
    package builds cleanly.
  * also target the upload for frozen since this is the only missing
    package to be able to safely use kernels 2.2.x:
    To the FTP/Release maintainers:
      util-linux_2.9g has been introduced in unstable on Dec, 31st 98;
      so far I received no bug reports about it except for the missing
      manpages. Also compared to the 2.7.1 version from frozen, this
      package fixes _57_ bugs. (see www.debian.org/Bugs/db/pa/lutil-linux.html)

 -- Vincent Renardias <vincent@waw.com>  Tue, 26 Jan 1999 23:51:57 +0100

util-linux (2.9g-5) unstable; urgency=low

  * Fix bug #31981.
  * Localised cfdisk + provided initial French translation.
    New translations welcome; you can get the potfile at
    http://www.ldsol.com/~vincent/util-linux.pot

 -- Vincent Renardias <vincent@waw.com>  Sat, 23 Jan 1999 21:55:06 +0100

util-linux (2.9g-4) unstable; urgency=low

  * Add rev and readprofile commands.
  * Updated fstab.5 regarding spaces in mount points names.
  * Fix bugs #32235,#31997 (missing hwclock.8 manpage).
  * Fix bug #32097 (missing mkswap.8 manpage).
  * Improve somewhat cfdisk regarding exit codes thanks to
    Enrique's patch (#31607).

 -- Vincent Renardias <vincent@waw.com>  Fri, 22 Jan 1999 19:13:25 +0100

util-linux (2.9g-3) unstable; urgency=low

  * Include patch from Hartmut Koptein for better powerpc support.

 -- Vincent Renardias <vincent@waw.com>  Wed, 13 Jan 1999 22:46:04 +0100

util-linux (2.9g-2) unstable; urgency=high

  * Patch from Topi Miettinen (Thanks Topi ;) to fix
    bug #31554,#31573.

 -- Vincent Renardias <vincent@waw.com>  Mon, 11 Jan 1999 03:59:19 +0100

util-linux (2.9g-1) unstable; urgency=high

  * Adopting the package from Guy Maor.
  * Re-add hwclock & kbdrate which had been lost
    (Fix bug #31476).

 -- Vincent Renardias <vincent@waw.com>  Fri,  1 Jan 1999 19:53:33 +0100

util-linux (2.9g-0.3) unstable; urgency=high

  * YA NMU.
  * Split mount out into separate package so as not to
    force the dangerous replacement of an essential package.

 -- Joel Klecker <espy@debian.org>  Sun,  3 Jan 1999 19:00:31 -0800

util-linux (2.9g-0.2) unstable; urgency=low

  * NMU (Part II): Fix more problems in 'mount'.
  * swapon now warn if swap device has insecure mode;
    Patch from Topi Miettinen <tom@medialab.sonera.net>
    (Fix bug #23249).
  * mount can now handle multiple hostnames for NFS mounts
    in fstab (Fix bug #29309).
  * Do'h; add missing /sbin/swapoff ;).

 -- Vincent Renardias <vincent@waw.com>  Fri,  1 Jan 1999 19:53:33 +0100

util-linux (2.9g-0.1) unstable; urgency=low

  * NMU.
  * This package now provides /bin/mount & co. and thus
    obsoletes the mount package.
  * provides the ddate command (Fix bugs #30015 & #19820).
  * Move wtmp lockfile from /etc to /var/lock
    (Fix bug #29128).
  * Set bug #28885 to 'fixed' (this-is-not-a-bug,-but-a-feature(tm)).
  * Set bug #27931 to 'fixed' (works again since version 2.8).
  * Set bug #27723 to 'fixed' (been fixed by the ARM NMU).
  * Set bug #25831 to 'fixed' (hwclock now works as advertised).
  * Set buffering off on the output channel in chkdupexe.pl
    (Fix bug #22839).
  * Include patch for powerpc build by Joel Klecker <jk@espy.org>
    (Fix bug #21374).
  * Removed the confusing references to agetty (Fix bug #20668).
  * Check the result for the malloc()s added in the code to chown
    vcsa to root.sys (Fix bug #18696).
  * Include patch for sparc build by
    Eric Delaunay <delaunay@lix.polytechnique.fr> (Fix bug #17784).
  * Set bug #17752 to 'fixed' (Appear to work with current versions
    of xvt and /bin/more).
  * Include patch for alpha build by
    Christopher C Chimelis <chris@classnet.med.miami.edu>
    (Fix bug #17661).
  * Patch mkfs.minix doesn't go into infinate loop any more depending
    on the argument passed to -i (Fix bug #17648).
  * Set bug #17483 to 'fixed' (now that util-linux is compiled with
    libc6 > =2.0.6 it should be fixed).
  * Set bug #26625 to 'fixed' (this patch has already been applied).
  * Applied patch from Bcwhite to get mime support
    (Fix bug #26715).
  * Applied patch from Topi Miettinen <tom@medialab.sonera.net>:
      POSIX etc fixes:
      - ioctl(.., TCSETSF,..) -> tcsetattr()
      - ioctl(.., TCGETS,..) -> tcgetattr()
      - ioctl(.., TIOCGPGRP,..) -> tcgetpgprp()
      - gcc -Wall warning fixes
      - write(2, ..) -> write(fileno(stderr), ..)
      - vi -> sensible-editor
      - added setlocale(LC_ALL, "")
      - use perror, isdigit, isprint, iscntrl where applicable
      - execv -> execvp
      - added simple ELF detection
      OpenBSD fixes:
      - UCB fix
      - POSIX: rindex -> strrchr
      - obsolete fseek flag L_SET -> SEEK_SET
      - control-F == f
      - $EDITOR support
    (Fix bug #27635). 
  * Link clock.8.gz to hwclock.8.gz (Fix bug #25852).

 -- Vincent Renardias <vincent@waw.com>  Thu, 31 Dec 1998 23:48:42 +0100

util-linux (2.9e-0.4) unstable; urgency=high

  * Non-maintainer upload.
  * Recompiled with slang1.

 -- James Troup <james@nocrew.org>  Sat, 19 Dec 1998 20:42:52 +0000

util-linux (2.9e-0.3) unstable; urgency=low

  * Non-maintainer upload
  * Include /etc/init.d/hwclock.sh
  * Fix some of the (pre|post)(inst|rm) script wrt $1 processing
    Fixes:
    #18007: sysvinit: hwclock.sh uses GMT env variable - but how?
    #26904: hwclock.sh doesn't "test -x"
    #24649: [Peter Kundrat <kundrat@gic.sk>] hwclock startup script
    #20728: util-linux: hwlock: GMT status lost?
    #19248: util-linux should install /etc/init.d/hwclock.sh

 -- Miquel van Smoorenburg <miquels@cistron.nl>  Thu, 17 Dec 1998 13:56:45 +0100

util-linux (2.9e-0.2) unstable; urgency=low

  * NMU: Added ARM architecture in 'disk-utils/fdiskbsdlabel.h' and
    'disk-utils/fdiskbsdlabel.c'.
  * Removed '-m3' flag from arm-specific optimizations in MCONFIG.

 -- Tor Slettnes <tor@slett.net>  Sun, 29 Nov 1998 01:20:13 -0800

util-linux (2.9e-0.1) unstable; urgency=low

  * Non-maintainer upload - new 2GB swap areas, removed hostid
  * upstream uses fixed more.c (line 813 had *p++)

 -- Adrian Bridgett <bridgett@debian.org>  Sat, 21 Nov 1998 17:35:35 +0000

util-linux (2.7.1-3.1) frozen unstable; urgency=low

  * Non-maintainer upload
  * recompiled with slang1 and ncurses4

 -- Joseph Carter <knghtbrd@debian.org>  Sun, 25 Oct 1998 21:48:16 -0800

util-linux (2.7.1-3) unstable; urgency=low

  * Another m68k patch from Roman Hodek
    <rnhodek@faui22c.informatik.uni-erlangen.de>
  * fdisk patch from Russell Coker <rjc@snoopy.virtual.net.au> for better
    behavior on IDE CD's when HDIO_GETGEO fails.
  * fix getopt(1) typo. (16227)
  * Use slang for cfdisk.
  * fdisk -l tries eda also (13841).
  * Fix fdisk -l segfaults (15236,15603).
  * Install rdev on only i386 (15228).
  * Don't strip perl script (15480).
  * Add type 17=Hidden IFS to cfdisk (16843).
    
 -- Guy Maor <maor@ece.utexas.edu>  Sun, 11 Jan 1998 17:20:23 -0800

util-linux (2.7.1-2) unstable; urgency=low

  * Removed sync (13291).
  * Added m68k hwclock patches from Roman Hodek (9870).
  * agetty.c: set vcs,vcsa to root.sys 600 when starting.

 -- Guy Maor <maor@ece.utexas.edu>  Thu, 25 Sep 1997 16:51:34 -0500

util-linux (2.7.1-1) unstable; urgency=low

  * libc6 compile of new upstream version (10098, 11744, 13123).
  * Updated cfdisk to cfdisk 0.8k
  * Added old patches; I'll send them upstream.
  	* fdisk - extended paritions, exit on EOF.
  	* mkfs - fix search paths.
  	* mkfs.minix - set owner of root dir to invoker.
  	* chkdupexe - remove upstream brokenness by checking PATH too.
  	* mcookie - fix man page
  	* whereis - fix search paths, find .gz files.
  	* sync - put it back (doh!)
  * Folded in getty:
  	* glibc patch (8815, 11687, 12738).
  	* Set tty to 660 root.dialout (8960).
  * Register pager alternative (12475).
    
 -- Guy Maor <maor@ece.utexas.edu>  Mon, 22 Sep 1997 18:29:53 -0500

util-linux (2.5-12) frozen unstable; urgency=low

  * Updated cfdisk to ftp.win.tue.nl:/pub/linux/util/cfdisk-0.8i.tar.gz

 -- Guy Maor <maor@ece.utexas.edu>  Tue, 6 May 1997 15:29:56 -0500

util-linux (2.5-11) frozen unstable; urgency=medium

  * Updated cfdisk to ftp.win.tue.nl:/pub/linux/util/cfdisk-0.8g.tar.gz (#9146)
  * -i from 2.5-9 removed as no longer needed.

 -- Guy Maor <maor@ece.utexas.edu>  Tue, 29 Apr 1997 13:40:26 -0500

util-linux (2.5-10) frozen unstable; urgency=medium

  * cfdisk: really fixed cast this time so should be able to deal with
    >2GB disks(#6747, #8041)
  * fdisk, cfdisk: Added partition id 0xa6 = OpenBSD (#7571)
  * setterm: use putp to output (#7852)
  * Removed miscutils removal trick as it no longer works (#5757, #6862)
  * mkfs.minix: added patch from Volker Leiendecker <volker@fsing.uni-sb.de>
    to set owner of root directory to invoker (like mkfs.ext2). (#6902)
  * Fix dpkg-shlibddeps rules line for m68k (#5818)

 -- Guy Maor <maor@ece.utexas.edu>  Thu, 27 Mar 1997 13:04:35 -0600

util-linux (2.5-9) frozen unstable; urgency=low

  * Add undocumented "-i" flag to ignore bad partition tables when starting
    instead of throwing a fatal error. Let's pass this to the upstream
    maintainer, please.

 -- Bruce Perens <bruce@pixar.com>  Fri, 6 Dec 1996 22:12:31 -0800

util-linux (2.5-8) frozen unstable; urgency=low

  * disk-utils/cfdisk.c: cast sector number to ext2_loff_t in calls to
    ext2_llseek()
  
 -- Guy Maor <maor@ece.utexas.edu>  Sat, 23 Nov 1996 23:07:59 -0600

util-linux (2.5-7) unstable; urgency=low

  * sys-utils/clock.c: fixed bug on machines without RTC enabled.
  * sys-utils/whereis.c: better path, compare function.
  * Install whereis, cytune, setsid.

 -- Guy Maor <maor@ece.utexas.edu>  Fri, 27 Sep 1996 23:02:09 -0500

util-linux (2.5-6) unstable; urgency=low

  * sys-utils/clock.c: Fixed bugs when real-time clock device is enabled
    in kernel.
  * New source format.

 -- Guy Maor <maor@ece.utexas.edu>  Tue, 3 Sep 1996 14:25:31 -0500

util-linux (2.5-5) unstable; urgency=low

  * disk-utils/fdisk.c: Added type a7 = NEXTSTEP (fixes bug 3259)
  * fdisk.c,cfdisk.c: Applied patch from Miquel van Smoorenburg
    <miquels@Q.cistron.nl> to let fdisk and cfdisk support Linux
    extended partitions.
  * Applied patch from Frank Neumann
    <Frank.Neumann@Informatik.Uni-Oldenburg.DE> for Linux/m68k
    support.
  * Install mkcookie.
  * disk-utils/mkfs.minix: fixed bug 3777 re parsing oddities.

 -- Guy Maor <maor@ece.utexas.edu>  Tue, 20 Aug 1996 16:21:21 -0500

util-linux (2.5-4) unstable; urgency=low

  * misc-utils/setterm.c (tc_entry): Applied patch from Michael
    Nonweiler <mrn20@hermes.cam.ac.uk> to make it work with ncurses.
  * misc-utils/chkdupexe.pl: Fixed some bugs with duplicate path
    and symbolic links.  Put in a better value for exedirs.
  * Install chkdupexe, setterm.

 -- Guy Maor <maor@ece.utexas.edu>  Wed, 05 Jun 1996 08:44:25 -0500

util-linux (2.5-3) unstable; urgency=low

  * text-utils/more.c (getline): more now handles files with lines ending
    with "\r\n".  Fixes Bug #2579.
  * Added 'priority: required'

 -- Guy Maor <maor@ece.utexas.edu>  Thu, 25 Apr 1996 04:55:22 -0500

util-linux (2.5-2) unstable; urgency=low

  * disk-utils/fdisk.c (read_line): EOF now exits instead of looping
    forever.  Fixes Bug #1206.
  * Added 'section: base'

 -- Guy Maor <maor@ece.utexas.edu>  Fri, 19 Apr 1996 05:13:09 -0500

util-linux (2.5-1) unstable; urgency=low

  * Initial release

 -- Guy Maor <maor@ece.utexas.edu>  Thu, 18 Apr 1996 04:32:22 -0500<|MERGE_RESOLUTION|>--- conflicted
+++ resolved
@@ -1,23 +1,16 @@
-<<<<<<< HEAD
 util-linux (2.14~a0-0) experimental-UNRELEASED; urgency=low
-=======
-util-linux (2.13-9) unstable-UNRELEASED; urgency=low
->>>>>>> 8dd9a4e4
 
   * Start new release
   * DO NOT EDIT: changelog is built from commit messages
 
-<<<<<<< HEAD
- -- LaMont Jones <lamont@debian.org>  Fri, 07 Sep 2007 08:52:55 -0600
+ -- LaMont Jones <lamont@debian.org>  Thu, 11 Oct 2007 21:01:08 -0600
 
 util-linux (2.13-9) unstable-UNRELEASED; urgency=low
 
-  * New release
-
- -- LaMont Jones <lamont@debian.org>  Mon, 01 Oct 2007 22:17:42 -0600
-=======
+  * Start new release
+  * DO NOT EDIT: changelog is built from commit messages
+
  -- LaMont Jones <lamont@debian.org>  Thu, 04 Oct 2007 14:34:37 -0600
->>>>>>> 8dd9a4e4
 
 util-linux (2.13-8) unstable; urgency=low
 
