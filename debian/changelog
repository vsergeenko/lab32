--- conflicted
+++ resolved
@@ -1,4 +1,3 @@
-<<<<<<< HEAD
 util-linux (2.14~rc1-1) experimental; urgency=low
 
   * New upstream version
@@ -7,10 +6,7 @@
 
  -- LaMont Jones <lamont@debian.org>  Thu, 17 Apr 2008 18:19:27 -0600
 
-util-linux (2.13.1.1-0) unstable; urgency=low
-=======
 util-linux (2.13.1.1-1) unstable; urgency=low
->>>>>>> 110437ea
 
   [Steve Grubb]
 
