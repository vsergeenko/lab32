--- conflicted
+++ resolved
@@ -1,4 +1,14 @@
-<<<<<<< HEAD
+util-linux (2.13~rc2-2ubuntu1) gutsy; urgency=low
+
+  * Merge ubuntu changes:
+    - Add udev rule for calling /sbin/hwclock --hctosys dynamically:
+      + debian/hwclock.rules, debian/hwclock.udev: Rule and script.
+      + debian/rules: Install those.
+    - use libvolume-id instead of blkid.  This will be true for debian once a
+      current enough udev is available.
+
+ -- LaMont Jones <lamont@ubuntu.com>  Wed, 18 Jul 2007 21:09:57 -0600
+
 util-linux (2.13~rc2-2) experimental; urgency=low
 
   * arch is dealt with upstream now.
@@ -59,7 +69,7 @@
     - Files: 70fstab.dpatch
 
  -- LaMont Jones <lamont@debian.org>  Sun, 17 Jun 2007 06:01:46 -0600
-=======
+
 util-linux (2.12r-19ubuntu2) gutsy; urgency=low
   
   * Fix sparc disk label generation. This is required for LDOM
@@ -86,7 +96,6 @@
       + debian/rules: Install those.
 
  -- Martin Pitt <martin.pitt@ubuntu.com>  Mon, 14 May 2007 21:48:06 +0200
->>>>>>> b1995ee9
 
 util-linux (2.12r-19) unstable; urgency=low
 
@@ -102,8 +111,6 @@
 
  -- LaMont Jones <lamont@debian.org>  Mon,  5 Feb 2007 13:47:10 -0700
 
-<<<<<<< HEAD
-=======
 util-linux (2.12r-17ubuntu2) feisty; urgency=low
 
   * debian/control: Update maintainer fields according to debian-
@@ -119,7 +126,6 @@
 
  -- LaMont Jones <lamont@ubuntu.com>  Fri,  2 Feb 2007 11:14:19 -0700
 
->>>>>>> b1995ee9
 util-linux (2.12r-17) unstable; urgency=low
 
   * Userspace software suspend fix.  Closes: #409365
@@ -140,15 +146,6 @@
 
  -- LaMont Jones <lamont@debian.org>  Wed, 17 Jan 2007 11:57:35 -0700
 
-util-linux (2.12r-15ubuntu1) feisty; urgency=low
-
-  * Merge from debian unstable, remaining changes:
-    - libvolume_id support patch from SuSE
-    - Drop PAGE_SIZE usage complete, and switch to sysconf(_SC_PAGESIZE).
-    - single hwclock script
-
- -- Scott James Remnant <scott@ubuntu.com>  Mon, 27 Nov 2006 12:22:16 +0000
-
 util-linux (2.12r-15) unstable; urgency=low
 
   * New amd64 rdev patch.  Closes: #396842
@@ -183,24 +180,6 @@
 
  -- LaMont Jones <lamont@debian.org>  Thu, 19 Oct 2006 19:01:33 -0600
 
-util-linux (2.12r-11ubuntu3) feisty; urgency=low
-
-  * Change libvolumeid-dev build-dep to libvolume-id-dev.
-
- -- Scott James Remnant <scott@ubuntu.com>  Thu, 23 Nov 2006 11:03:21 +0000
-
-util-linux (2.12r-11ubuntu2) edgy; urgency=low
-
-  * Drop PAGE_SIZE usage complete, and switch to sysconf(_SC_PAGESIZE).
-
- -- Adam Conrad <adconrad@ubuntu.com>  Fri, 13 Oct 2006 00:07:40 +1000
-
-util-linux (2.12r-11ubuntu1) edgy; urgency=low
-
-  * Merge NFS fix from Debian.
-
- -- LaMont Jones <lamont@ubuntu.com>  Tue, 19 Sep 2006 14:04:00 -0600
-
 util-linux (2.12r-11) unstable; urgency=low
 
   * typos in NFSv4 (GSSDLCK didn't have .pid, and the latest
@@ -208,29 +187,6 @@
     - modified 30nfs4-fix.dpatch
 
  -- LaMont Jones <lamont@debian.org>  Tue, 19 Sep 2006 09:33:31 -0600
-
-util-linux (2.12r-10ubuntu3) edgy; urgency=low
-
-  * Helps if I add a Build-Depend on libvolumeid
-
- -- Scott James Remnant <scott@ubuntu.com>  Mon, 21 Aug 2006 19:26:53 +0200
-
-util-linux (2.12r-10ubuntu2) edgy; urgency=low
-
-  * Correct FTFBS on current edgy because _syscall5 went away.
-
-  * Steal the libvolume_id-support patch from SuSE and apply here so that
-    we use libvolume_id for accessing devices via UUID and/or LABEL instead
-    of the less-capable blkid.
-
- -- Scott James Remnant <scott@ubuntu.com>  Mon, 21 Aug 2006 15:23:58 +0200
-
-util-linux (2.12r-10ubuntu1) edgy; urgency=low
-
-  [ Ubuntu Merge-o-Matic ]
-  * Merge from debian unstable.
-
- -- Scott James Remnant <scott@ubuntu.com>  Thu, 29 Jun 2006 23:39:59 +0100
 
 util-linux (2.12r-10) unstable; urgency=low
 
@@ -282,52 +238,6 @@
   * make hwclock prettier.  Closes: #348718
 
  -- LaMont Jones <lamont@debian.org>  Wed, 18 Jan 2006 11:44:06 -0700
-
-util-linux (2.12r-4ubuntu6) dapper; urgency=low
-
-  * NFSv4 patch broke cfs.  Import fix from debian 2.12r-10
-
- -- LaMont Jones <lamont@ubuntu.com>  Mon, 15 May 2006 18:22:15 -0600
-
-util-linux (2.12r-4ubuntu5) dapper; urgency=low
-
-  * Merge NFSv4 from debian (2.12r-9 versions 27-32)
-    - Leave hwclock.sh alone
-    - Turn on fixed nfsv4 patch.  Closes: #302420, #239031
-      - fix compiler warnings in said patch.
-      - Apply nfs4mount.c fix to (dropped) nfsv4 patch.  Closes: #354193
-      Closes: Ubuntu#43581, Ubuntu#27425
-      Thanks to Steinar H. Gunderson <sgunderson@bigfoot.com>
-
- -- LaMont Jones <lamont@ubuntu.com>  Mon,  8 May 2006 13:37:50 -0600
-
-util-linux (2.12r-4ubuntu4) dapper; urgency=low
-
-  * Rip out the log message code from the init script, as it's run in the
-    background so upsets things anyway.
-
- -- Scott James Remnant <scott@ubuntu.com>  Mon, 29 Aug 2005 10:53:26 +0100
-
-util-linux (2.12r-4ubuntu3) dapper; urgency=low
-
-  * Set the hardware clock via a udev rule as soon as /dev/rtc is available.
-    This fixes #33968 for people without /usr on a separate partition.
-
- -- Scott James Remnant <scott@ubuntu.com>  Fri, 21 Apr 2006 11:30:48 +0100
-
-util-linux (2.12r-4ubuntu2) dapper; urgency=low
-
-  * Move init script to S50 so it runs after /usr has definitely been
-    mounted.
-
- -- Scott James Remnant <scott@ubuntu.com>  Thu, 23 Feb 2006 15:32:56 +0000
-
-util-linux (2.12r-4ubuntu1) dapper; urgency=low
-
-  * Take out the duplicate hwclock init scripts, we'll just run this once.
-  * Make the hwclock script silent and run in the background by default
-
- -- Scott James Remnant <scott@ubuntu.com>  Mon, 30 Jan 2006 14:50:07 +0000
 
 util-linux (2.12r-4) unstable; urgency=low
 
@@ -1897,9 +1807,6 @@
   * Initial release
 
  -- Guy Maor <maor@ece.utexas.edu>  Thu, 18 Apr 1996 04:32:22 -0500
-<<<<<<< HEAD
-
-
-	partx/{addpart,delpart,partx}
-=======
->>>>>>> b1995ee9
+
+
+	partx/{addpart,delpart,partx}