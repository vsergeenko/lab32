<<<<<<< HEAD
util-linux (2.14~a0-0) experimental-UNRELEASED; urgency=low

  * New release

 -- LaMont Jones <lamont@debian.org>  Fri, 07 Sep 2007 08:52:55 -0600

FILLER (2.14~a0-0) UNRELEASED; urgency=low

  * FILLER

 -- FILLER Jones <lamont@debian.org>  Fri, 07 Sep 2007 08:52:55 -0600
=======
util-linux (2.13-7) unstable; urgency=low

  * cfdisk.8: mention slang next to curses.  Closes: #295487
  * util-linux.postrm: remove /etc/adjtime on purge.  Closes: #245236
  * hwclock: Reintroduce hwclockfirst.sh on Debian machines.  Closes: #443487
  * mount.preinst: chroot-check was broken.  Closes: #443466

 -- LaMont Jones <lamont@debian.org>  Fri, 21 Sep 2007 22:10:20 -0600
>>>>>>> 86b0a41a

util-linux (2.13-6) unstable; urgency=low

  * sparc-utils 'sparc64' binary sets ADDR_LIMIT_32BIT.  Closes: LP#141524

 -- LaMont Jones <lamont@debian.org>  Fri, 21 Sep 2007 10:36:39 -0600

util-linux (2.13-5) unstable; urgency=low

  * build: cfdisk doesn't exist on some architectures.

 -- LaMont Jones <lamont@debian.org>  Wed, 12 Sep 2007 10:33:06 -0600

util-linux (2.13-4) unstable; urgency=low

  * build: look for fdisk in the right place.  Closes: LP#138040

 -- LaMont Jones <lamont@debian.org>  Wed, 12 Sep 2007 06:30:18 -0600

util-linux (2.13-3) unstable; urgency=low

  * flock.1: typo in man page.  Closes: #440011
  * mount: chain of symlinks to fstab causes use of pointer after free
    Closes: #440562
  * Replaces: sparc-utils (for sparc{32,64}.  Closes: #440966

 -- LaMont Jones <lamont@debian.org>  Wed, 29 Aug 2007 07:09:06 -0600

util-linux (2.13-2) unstable; urgency=low

  * Don't make rename.ul an alternative for rename.  Closes: #439935.
  * Don't deliver hexdump (bsdmainutils is newer).  Closes: #439905
  * Update bsdutils description.  Closes: #439907

 -- LaMont Jones <lamont@debian.org>  Tue, 28 Aug 2007 17:12:29 -0600

util-linux (2.13-1) unstable; urgency=low

  * Changes from upstream:
    - docs: update AUTHORS file
    - Revert "mount: improve error message when helper program not present"
      for translation freeze (reopens LP #131367)  Will be fixed in 2.13.1
      and 2.14.
    - taskset: check for existence of sched_getaffinity
    - setarch: add parisc/parisc64 support
    - mount: free loop device on failure
    - mount: avoid duplicates for root fs in mtab
    - build-sys: release++
    - docs: update ReleaseNotes, update and sort AUTHORS file
    - po: update po/ stuff
    - ionice: clean up error handling
    - cytune: make the oneliner more specific the cyclades hw in question
    - docs: update TODO
    - setarch: add --3gb option for compatibility with Debian linux{32,64} command
  * Revert "umount: only call update_mtab if mtab_is_writable().", since the
    fix is already present in a different way.
  * Have debian/rules deal with architectures that don't get packages.
    Closes: #439830

 -- LaMont Jones <lamont@debian.org>  Mon, 27 Aug 2007 21:59:00 -0600

util-linux (2.13~rc3-9) unstable; urgency=low

  * debian/rules: cleanup and support nostrip option
  * build: fdisk (and therefore the udebs) do not get built on m68k.
  * build: /usr/bin/rename needs to be an alternative.
    Closes: #439647, #439712

 -- LaMont Jones <lamont@debian.org>  Mon, 27 Aug 2007 02:36:50 -0600

util-linux (2.13~rc3-8) unstable; urgency=low

  * taskset: Don't deliver taskset on m68k.
  * umount: only call update_mtab if mtab_is_writable().  Closes: #338803
  * build: switch back to libblkid-dev for Debian.  Closes: #439617

 -- LaMont Jones <lamont@debian.org>  Sat, 25 Aug 2007 21:38:17 -0600

util-linux (2.13~rc3-7) unstable; urgency=low

  * Document git repository location
  * cytune.8: make the oneliner more specific the cyclades hw in question
    Closes: #375150
  * control: Extend package descriptions.  Closes: #384072
  * Switch to debhelper, clean up delivery of binaries.
  * bsdutils: deliver more stuff that we build.  Now partly
    Replaces: bsdmainutils and completely Replaces: linux32.

 -- LaMont Jones <lamont@debian.org>  Fri, 24 Aug 2007 23:27:19 -0600

util-linux (2.13~rc3-6) unstable; urgency=low

  * more upstream changes
    - docs: add DEPRECATED to EXTRA_DIST
    - docs: update AUTHORS file
    - docs: add note about http://translationproject.org
    - man-pages: cleanup of chrt.1 and taskset.1
    - mount: improve error message when helper program not present
    - setarch: cleanup licensing note
    - setarch: add sparc32bash alias to keep compatibility with sparc32
    - setarch: add __alpha__ support
    - po: update de.po, vi.po, nl.po (from translationproject.org)
  * drop arch.1 man page.  Closes: #438668
  * deliver the right file for scriptreplay.  Closes: #438771
  * sfdisk: Allow drives over 2^31 sectors in size.  Closes: #314413
  * Deliver flock and flock.1.  Closes: #435272
  * hwclock.sh: Correct message. Closes: #424682
  * cfdisk: switch back to slang2
  * setarch: add parisc/parisc64 support
  * deliver setarch

 -- LaMont Jones <lamont@debian.org>  Tue, 21 Aug 2007 11:10:51 -0600

util-linux (2.13~rc3-5) unstable; urgency=low

  * Fix distro check in debian/rules
  * Use Breaks: on distros that support that in the previous release.

 -- LaMont Jones <lamont@debian.org>  Wed, 15 Aug 2007 00:32:12 -0600

util-linux (2.13~rc3-4) unstable; urgency=low

  * Changes from upstream:
    - po: gettextizing some overlooked messages.
    - build-sys: add --disable-makeinstall-chown
    - docs: add README.licensing
    - tests: fix ULONG_MAX usage on 32bit machines
    - chsh: don't use empty shell field in /etc/passwd
    - more: fix underlining for multibyte chars
    - login: replace /usr/spool/mail with /var/spool/main in man page
  * mount: make the error message a little more clear when a helper
    program is missing.  (LP #131367)
  * manpages: cleanup of chrt.1 and taskset.1.  Closes: #427267, #265479
  * hwclock.sh: only report hwclock updated if we did that.  Closes: #436873
  * update copyright to reflect README.licensing
  * Merge ubuntu changes, do the right thing at build time.
  * Go back to Depends: for the various packages, since the switch to libc5 is
    long, long over.

 -- LaMont Jones <lamont@debian.org>  Tue, 14 Aug 2007 14:01:11 -0600

util-linux (2.13~rc3-3) unstable; urgency=low

  * Merge lpia support from ubuntu.

 -- LaMont Jones <lamont@debian.org>  Thu,  9 Aug 2007 08:50:42 -0600

util-linux (2.13~rc3-2ubuntu2) gutsy; urgency=low

  * Add lpia support back in.  sorry.

 -- LaMont Jones <lamont@ubuntu.com>  Thu,  9 Aug 2007 08:48:21 -0600

util-linux (2.13~rc3-2ubuntu1) gutsy; urgency=low

  * New debian version.  Remaining ubuntu changes:
    - Add udev rule for calling /sbin/hwclock --hctosys dynamically:
      + debian/hwclock.rules, debian/hwclock.udev: Rule and script.
      + debian/rules: Install those.

 -- LaMont Jones <lamont@ubuntu.com>  Wed,  8 Aug 2007 13:22:04 -0600

util-linux (2.13~rc3-2) unstable; urgency=low

  * mount should Suggest nfs-common, not Recommend it.
  * Fix build-depends for hurd-i386.  Closes: #333147

 -- LaMont Jones <lamont@debian.org>  Wed,  8 Aug 2007 13:34:42 -0600

util-linux (2.13~rc3-1ubuntu1) gutsy; urgency=low

  * Merge ubuntu changes into a new Debian version.  Remaining:
    - Add udev rule for calling /sbin/hwclock --hctosys dynamically:
      + debian/hwclock.rules, debian/hwclock.udev: Rule and script.
      + debian/rules: Install those.

 -- LaMont Jones <lamont@ubuntu.com>  Wed,  8 Aug 2007 11:57:03 -0600

util-linux (2.13~rc3-1) unstable; urgency=low

  * New upstream version

 -- LaMont Jones <lamont@debian.org>  Wed,  8 Aug 2007 11:51:16 -0600

util-linux (2.13~rc2-7) unstable; urgency=low

  * If nfs-common is not installed, skip nfs check
  * More fixes from upstream:
    - swapon: cleanup fsprobe_*() usage
    - swapoff: correctly handle UUID= and LABEL= identifiers
    - mount: fix incorrect behavior when more than one fs type is
    - tests: add script(1) race condition test
    - script: fix race conditions
    - mkfs: remove nonsense from man page
    - blockdev: use LU and LLU for BLKGETSIZE and BLKGETSIZE64
    - blockdev: fix "blockdev --getsz" for large devices

 -- LaMont Jones <lamont@debian.org>  Tue,  7 Aug 2007 10:42:56 -0600

util-linux (2.13~rc2-6ubuntu1) gutsy; urgency=low

  * Merge ubuntu fixes into new Debian version.

 -- LaMont Jones <lamont@ubuntu.com>  Sat,  4 Aug 2007 12:33:57 -0600

util-linux (2.13~rc2-6) unstable; urgency=low

  * More fixes from upstream
  * mount.preinst: deal with no /proc/mounts.  Closes: #436003
  * swapoff: handle UUID= and LABEL=.  Closes: #435555

 -- LaMont Jones <lamont@debian.org>  Sat,  4 Aug 2007 18:22:19 -0600

util-linux (2.13~rc2-5) unstable; urgency=low

  * mount.preinst:
    - check the right directory for mount.nfs.
      Closes: #435307, #435414, #435223
    - look for ' nfs ' mounts.  Closes: #435305

 -- LaMont Jones <lamont@debian.org>  Tue, 31 Jul 2007 22:34:08 -0600

util-linux (2.13~rc2-4) unstable; urgency=low

  * switch to using libvolume-id-dev
  * Recommend: nfs-common so that portmap doesn't become defacto-Required.
    NFS mounts will not work unless nfs-common is upgraded to at least the
    Recommended version, so now mount.preinst will fail if there are NFS
    mounts and no /usr/sbin/mount.nfs.  Closes: #435204, #435223, #435125

 -- LaMont Jones <lamont@debian.org>  Mon, 30 Jul 2007 08:07:37 -0600

util-linux (2.13~rc2-3ubuntu1) gutsy; urgency=low

  * Merge ubuntu changes:
    - Add udev rule for calling /sbin/hwclock --hctosys dynamically:
      + debian/hwclock.rules, debian/hwclock.udev: Rule and script.
      + debian/rules: Install those.
    - use libvolume-id instead of blkid.  This will be true for debian once a
      current enough udev is available.

 -- LaMont Jones <lamont@ubuntu.com>  Sun, 29 Jul 2007 11:31:21 -0600

util-linux (2.13~rc2-3) unstable; urgency=low

  * add option for 8-bit chars in agetty.  Closes: #221290
  * Merge upstream fixes (rc2+git)

 -- LaMont Jones <lamont@debian.org>  Sat, 28 Jul 2007 22:34:53 -0600

util-linux (2.13~rc2-2) experimental; urgency=low

  * arch is dealt with upstream now.
  * Mention hfsplus in mount.8.  Closes: #345106
  * Add m32r.  Closes: #413074
  * use snprintf in logger.c.  Closes: #118784
  * Various typos in cfdisk.8.  Closes: #360896
  * cleanup copyright.  Closes: #290077
  * manpage typos.  Closes: #360279, #395442

 -- LaMont Jones <lamont@debian.org>  Tue, 17 Jul 2007 23:28:54 -0600

util-linux (2.13~rc2-1) experimental; urgency=low

  * New upstream version
  * drop libselinux-dev build-dep on kfreebsd-amd64

 -- LaMont Jones <lamont@debian.org>  Tue, 17 Jul 2007 16:41:11 -0600

util-linux (2.13~rc1-2) experimental; urgency=low

  * A little more kfreebsd cleanup
  * Fix nfs-common dependency

 -- LaMont Jones <lamont@debian.org>  Fri, 13 Jul 2007 08:22:01 -0600

util-linux (2.13~rc1-1) experimental; urgency=low

  * fix ionice build errors on several architectures.  Closes: #432603
  * no libselinux on kfreebsd-i386

 -- LaMont Jones <lamont@debian.org>  Tue, 10 Jul 2007 22:30:59 -0600

util-linux (2.13~rc1-0) experimental; urgency=low

  * New upstream (util-linux-ng).  Closes: #431817, #355536
    - several patches were not ported forward from 2.12-19
      - no kerneli support in crypto loop, since it is not in 2.6 kernels.
      - 20guesshelper: filesystem detection has been dropped.  Mount is built
        with filesystem probing
      - 20xgethostname: does anyone care?
      - 30nfs*: NFS support has moved to nfs-utils, and removed from
        util-linux.  Add Depends: nfs-common until Lenny ships.
        Closes: #417996
    - umounting usb sticks as a user no longer segfaults. Closes: #410031
  * Add LSB formatted dependency info in hwclock.sh.  Closes: #330227
  * Reflect Debian locations in getopt manpage.  Closes: #352221
  * Conflict/Replaces/Provides: schedutils.  Closes: #322883, #384045
  * README.Debian.hwclock needs a .gz in hwclock.sh.  Closes: #393539
  * Deliver tailf.  Closes: #327906
  * Deliver partx.  Closes: #296615

 -- LaMont Jones <lamont@debian.org>  Tue, 10 Jul 2007 00:05:29 -0600

util-linux (2.12r-20) unstable-UNRELEASED; urgency=low

  * USB unmounting dereferenced a null pointer.  Closes: #410031
    - Files: 70fstab.dpatch

 -- LaMont Jones <lamont@debian.org>  Sun, 17 Jun 2007 06:01:46 -0600

util-linux (2.12r-19ubuntu2) gutsy; urgency=low
  
  * Fix sparc disk label generation. This is required for LDOM
    and parallel installations with Solaris 10.
    Add patch: 80sparc-new-label

    Many thanks to David S. Miller for the patch.

    NOTE: users upgrading from older versions should re-run fdisk to
          update the disk label.

 -- Fabio M. Di Nitto <fabbione@ubuntu.com>  Mon, 02 Jul 2007 07:55:46 +0200

util-linux (2.12r-19ubuntu1) gutsy; urgency=low

  * Merge from debian unstable, remaining changes:
    - Use volumeid instead of blkid to be able to access (mount/umount/swapon)
      volumes by UUID and/or label:
      + debian/control: libblkid-dev -> libvolume-id-dev build dependency
      + debian/patches/70libvolume_id-support.dpatch: SuSE patch for using
        libvolume-id.
    - Add udev rule for calling /sbin/hwclock --hctosys dynamically:
      + debian/hwclock.rules, debian/hwclock.udev: Rule and script.
      + debian/rules: Install those.

 -- Martin Pitt <martin.pitt@ubuntu.com>  Mon, 14 May 2007 21:48:06 +0200

util-linux (2.12r-19) unstable; urgency=low

  * mips/mipsel buildds use sudo.  Fix install target so that mount.deb
    builds.  Closes: #411893

 -- LaMont Jones <lamont@debian.org>  Wed, 21 Feb 2007 10:39:26 -0700

util-linux (2.12r-18) unstable; urgency=low

  * Stop printing erroneous "rpc.idmapd appears to not be running" message.
    Files: 30nfs4.dpatch. Closes: #385879

 -- LaMont Jones <lamont@debian.org>  Mon,  5 Feb 2007 13:47:10 -0700

util-linux (2.12r-17ubuntu2) feisty; urgency=low

  * debian/control: Update maintainer fields according to debian-
    maintainer-field spec.

 -- Martin Pitt <martin.pitt@ubuntu.com>  Mon, 12 Mar 2007 14:58:14 +0000

util-linux (2.12r-17ubuntu1) feisty; urgency=low

  * Merge from Debian unstable.  Remaining changes:
    - libvolume_id support patch from SuSE
    - single ubuntuized hwclock script

 -- LaMont Jones <lamont@ubuntu.com>  Fri,  2 Feb 2007 11:14:19 -0700

util-linux (2.12r-17) unstable; urgency=low

  * Userspace software suspend fix.  Closes: #409365
  * armel support.  Closes: #408816

 -- LaMont Jones <lamont@debian.org>  Fri,  2 Feb 2007 11:08:04 -0700

util-linux (2.12r-16) unstable; urgency=low

  * actually apply 30swsusp-resume.  And support userspace sw susp too.
    Closes: #406204
  * Fix off-by-one issue in agetty -I.  Closes: #392445
  * Drop extraneous "again" from hwclock.sh and remove references to
    hwclockfirst.sh.  Closes: #396755
  * Drop PAGE_SIZE usage completely, use sysconf(_SC_PAGESIZE).
  * Make intr the default for NFS v2 & v3 mounts in addition to being the
    default for NFS v4.  Thanks to Tollef Fog Heen for the idea.

 -- LaMont Jones <lamont@debian.org>  Wed, 17 Jan 2007 11:57:35 -0700

util-linux (2.12r-15) unstable; urgency=low

  * New amd64 rdev patch.  Closes: #396842

 -- LaMont Jones <lamont@debian.org>  Fri,  3 Nov 2006 20:44:05 -0700

util-linux (2.12r-14) unstable; urgency=low

  * Make that 11 for hwclock.sh, since we need / to be writable for the
    adjfile.

 -- LaMont Jones <lamont@debian.org>  Tue, 31 Oct 2006 15:01:01 -0700

util-linux (2.12r-13) unstable; urgency=low

  * NFS seems to not like 127.0.0.1 as a client ID for everyone.
    Closes: #394941
    - 30nfs4-setclientid.dpatch by Steinar H. Gunderson <sesse@debian.org>
  * Move hwclock.sh to 8 since localtime is now a file, not a symlink.
    Adds Depends: tzdata (>=2006c-2)
    Closes: #342887
  * ship rdev on amd64.  Closes: #297789

 -- LaMont Jones <lamont@debian.org>  Tue, 31 Oct 2006 13:51:50 -0700

util-linux (2.12r-12) unstable; urgency=low

  * drop hwclockfirst.sh, and put hwclock.sh back at 50.  See #50572 and
    Closes: #342887
  * Deal with _syscall5 going away.  Patch imported from Ubuntu.
    Closes: #392236

 -- LaMont Jones <lamont@debian.org>  Thu, 19 Oct 2006 19:01:33 -0600

util-linux (2.12r-11) unstable; urgency=low

  * typos in NFSv4 (GSSDLCK didn't have .pid, and the latest
    nfs-common no longer creates the file at all.) Closes: #376931
    - modified 30nfs4-fix.dpatch

 -- LaMont Jones <lamont@debian.org>  Tue, 19 Sep 2006 09:33:31 -0600

util-linux (2.12r-10) unstable; urgency=low

  * NFSv4 patch fixes for cfs.  Closes: #367049
    Thanks to Trond Myklebust for the quick fix.
    - modified 30nfs4-fix.dpatch

 -- LaMont Jones <lamont@debian.org>  Mon, 15 May 2006 18:12:24 -0600

util-linux (2.12r-9) unstable; urgency=low

  * Release NFSv4 support. Closes: #302420, #239031, #290873
  * Deliver isosize. Closes: #354960
  * Fix udeb dependencies.  Closes: #360352

 -- LaMont Jones <lamont@debian.org>  Sat,  6 May 2006 21:53:12 -0600

util-linux (2.12r-8.2nfs4) experimental; urgency=low

  * Turn on fixed nfsv4 patch.  Closes: #302420, #239031
    Thanks to Steinar H. Gunderson <sgunderson@bigfoot.com>

 -- LaMont Jones <lamont@debian.org>  Fri, 28 Apr 2006 11:04:39 -0600

util-linux (2.12r-8) unstable; urgency=high

  * Drop NFS v4 patch, since it breaks mounting things exported by
    nfs-user-server.  It will be happily reapplied once someone fixes
    the patch.  Closes: #354075.  Reopens: #302420, #239031
    - fix compiler warnings in said patch.
    - Apply nfs4mount.c fix to (dropped) nfsv4 patch.  Closes: #354193

 -- LaMont Jones <lamont@debian.org>  Fri, 24 Feb 2006 10:57:29 -0700

util-linux (2.12r-7) unstable; urgency=low

  * Add nfsv4 patch.  Closes: #302420, #239031

 -- LaMont Jones <lamont@debian.org>  Tue, 21 Feb 2006 11:01:21 -0700

util-linux (2.12r-6) unstable; urgency=low

  * make hwclock even more policy compilant.

 -- LaMont Jones <lamont@debian.org>  Sat, 28 Jan 2006 08:57:45 -0700

util-linux (2.12r-5) unstable; urgency=low

  * make hwclock prettier.  Closes: #348718

 -- LaMont Jones <lamont@debian.org>  Wed, 18 Jan 2006 11:44:06 -0700

util-linux (2.12r-4) unstable; urgency=low

  * Stupid fat-fingers typo.  Closes: #348483

 -- LaMont Jones <lamont@debian.org>  Tue, 17 Jan 2006 07:40:56 -0700

util-linux (2.12r-3) unstable; urgency=low

  * Add ppc64 support.  Closes: #322130
  * Update sections to match the overrides file.
  * hwclockfirst.sh may not exit, since it gets sourced.
    Closes: #343447
  * make the start messages from hwclock{first,}.sh slightly
    different, for clarity.
  * Build sparc binaries on sparc64
  * Actually cleanup pager alternatives.  Closes: #348235
  * Deal better with long passwords.  Based on patch from YAEGASHI Takeshi
    <yaegashi@debian.org>.  Closes: #315660

 -- LaMont Jones <lamont@debian.org>  Mon, 16 Jan 2006 14:35:42 -0700

util-linux (2.12r-2) unstable; urgency=low

  * Add back in dropped cramfs-udebsize patch.

 -- LaMont Jones <lamont@debian.org>  Fri,  9 Dec 2005 12:25:19 -0700

util-linux (2.12r-1) unstable; urgency=low

  * New upstream verison and maintainer.
    - cfdisk: fix a segfault with ReiserFS partitions
    - umount: disallow -r option for non-root users (CAN-2005-2876)
    - sfdisk: document -G option in --help output
    - updated translations: ca, et, fr
    - sfdisk: add -G option (Andries Brouwer)
    - updated translations: de, es, ru, sv, tr, nl
  * split cfdisk into its own udeb.  Closes: #243094, #314368
  * Really move hwclockfirst.sh back to S18 where it belongs.
    Put hwclock.sh at S22.  See #50572.
  * Missing line break in hwclock.sh.  Closes: #337955
  * Include swap-suspend patch from Ubuntu.
  * Fix variable name typo in hwclock.sh.  Closes: #340232
  * Add CPU=$(arch) to make call for building on amd64/i386 mixed systems.
    Closes: #305907
  * Cleanup lsb_init function usage.

 -- LaMont Jones <lamont@debian.org>  Wed,  7 Dec 2005 08:52:21 -0700

util-linux (2.12p-8) unstable; urgency=high

  * if /etc/adjtime is a dangling symlink, don't use it in hwclock*.sh
  * Applited patch by Max Vozeler to fix a local privilege escalation
    vulnerability in umount -r [debian/patches/51security_CAN-2005-2876.dpatch]
    Closes: #328141, #329063

 -- LaMont Jones <lamont@debian.org>  Wed, 21 Sep 2005 08:36:17 -0600

util-linux (2.12p-7) unstable; urgency=low

  * Fix non-posix typo in hwclock.sh.  Closes: #323872

 -- LaMont Jones <lamont@debian.org>  Thu, 18 Aug 2005 19:27:51 -0600

util-linux (2.12p-6) unstable; urgency=low

  * Use helper program in mount for guessed FS types too.  Thanks to Manish
    Singh and Fabio Massimo Di Nitto.  Adds: 20guesshelper.dpatch
  * Remove /usr/doc links on install.  Closes: #322806, #322816
  * Fix /usr/bin/pg pager alternative.  Closes: #323204
  * Overhaul hwclock.sh and hwclockfirst.sh.  Closes: #286948, #251479
  * Resync with Ubuntu, changes by Martin.Pitt@ubuntu.com:  Closes: #323463
    debian/patches/60_opt_O1.dpatch:
    - MCONFIG, configure: Build with -O1 instead of -O2 to work around cfdisk
      segfault.
    - Yay for upstream build systems which do not support specifying CFLAGS or
      OPT without breaking.

 -- LaMont Jones <lamont@debian.org>  Wed, 17 Aug 2005 16:14:29 -0600

util-linux (2.12p-5) unstable; urgency=low

  * Merge changes from ubuntu
    - closes #319143
  * Build-Depend: libslang2-dev.  Closes: #315634

 -- LaMont Jones <lamont@debian.org>  Thu, 21 Jul 2005 12:08:23 -0600

util-linux (2.12p-4ubuntu4) breezy; urgency=low

  * dpkg-architecture says DEB_HOST_GNU_SYSTEM is "linux-gnu" now, not
    "linux". Take account of this, and add compatibility code for old
    dpkg-architecture (closes: Ubuntu #11012).

 -- Colin Watson <cjwatson@ubuntu.com>  Sat, 21 May 2005 12:03:36 +0100

util-linux (2.12p-4ubuntu3) breezy; urgency=low

  * Don't special case sparc, it has umount2.

 -- Jeff Bailey <jbailey@ubuntu.com>  Fri, 20 May 2005 11:48:24 +0000

util-linux (2.12p-4ubuntu2) breezy; urgency=low

  * Run hwclockfirst.sh after modules load, so that rtc is loaded.

 -- LaMont Jones <lamont@ubuntu.com>  Thu, 12 May 2005 10:24:42 -0600

util-linux (2.12p-4ubuntu1) breezy; urgency=low

  * Resynchronise with Debian.
  * correct shutdown message from hwclock.sh

 -- LaMont Jones <lamont@ubuntu.com>  Fri, 15 Apr 2005 18:01:57 -0600

util-linux (2.12p-4) unstable; urgency=low

  * Depend on newer libblkid1.

 -- LaMont Jones <lamont@debian.org>  Thu, 17 Mar 2005 11:50:49 -0700

util-linux (2.12p-3) unstable; urgency=low

  * Add an alternative for pager pointing at pg (at pref 10).  Closes: #294218
  * enable fdisk on s390.  Closes: #238151

 -- LaMont Jones <lamont@debian.org>  Tue,  8 Feb 2005 13:45:34 -0700

util-linux (2.12p-2ubuntu2) hoary; urgency=low

  * Update dependencies for new libblkid1

 -- LaMont Jones <lamont@ubuntu.com>  Thu, 17 Mar 2005 11:12:42 -0700

util-linux (2.12p-2ubuntu1) hoary; urgency=low

  * Resync with Debian.

 -- LaMont Jones <lamont@canonical.com>  Sat, 25 Dec 2004 08:12:38 -0700

util-linux (2.12p-2) unstable; urgency=low

  * Really fix man page in alternatives.  Closes: #145647
  * more typos in hwclockfirst.sh.  Closes: #276372

 -- LaMont Jones <lamont@debian.org>  Sat, 25 Dec 2004 08:08:12 -0700

util-linux (2.12p-1ubuntu1) hoary; urgency=low

  * Resync with Debian.  Closes warty #3366, 4784

 -- LaMont Jones <lamont@canonical.com>  Fri, 24 Dec 2004 15:27:32 -0700

util-linux (2.12p-1) unstable; urgency=low

  * New upstream version. (2.12p)
    Closes: #182325, #270173, #192751, #229875, #230859, #214144, #254317, #272580
    - cfdisk: fix number of new partition when partitions not in disk order
    - fdisk: fix Sun label handling in sector mode
    - mkfs: never truncate filename (not that that ever happened)
    - more: fix redraw flaw.  Closes: #146678
  * New upstream version. (2.12o)  Closes: #286519, #132998, #207236
    - lomount: revert patch from 2.12j
    - lptune.8: -T option is obsolete
    - mkswap, mkswap.8, swapon: support labels
      (use HAVE_BLKID=no as long as the blkid library doesnt support this)
    - umount: allow user unmounting repeatedly mounted nfs mounts
  * Build-Depend on uuid-dev.  Closes: #282668
  * correct chown args in debian/rules.  Closes: #254780
  * include man page in update-alternatives for pager.  Closes: #145647
  * fix typos in howclockfirst.sh.  Closes: #276372
  * fix losetup -N documentation.  Closes: #239475
  * cleanup some narrow window sprintf issues in cfdisk.

 -- LaMont Jones <lamont@mmjgroup.com>  Fri, 24 Dec 2004 14:38:23 -0700

util-linux (2.12m-1ubuntu1) hoary; urgency=low

  * Resync with Debian.

 -- LaMont Jones <lamont@canonical.com>  Mon, 20 Dec 2004 10:55:20 -0700

util-linux (2.12m-1) unstable; urgency=low

  * New upstream version
    - cfdisk: recognize JFS, support reiserfs labels (flavio.stanchina@tin.it)
    - mount: fix option parsing bug
    - mount.8: several updates
    - swapon.8: document -v option

 -- LaMont Jones <lamont@debian.org>  Mon, 20 Dec 2004 10:46:16 -0700

util-linux (2.12l-1ubuntu1) hoary; urgency=low

  * Resync with debian

 -- LaMont Jones <lamont@canonical.com>  Wed, 15 Dec 2004 17:22:52 -0700

util-linux (2.12l-1) unstable; urgency=low

  * New upstream version, shrinking the size of the Debian diff.
    - Makefile: remove cat-id-tbl.c upon make clean
    - fdisk: fixed a bug that would cause a non-update of a sun disklabel
    - fdisk: use sectorsize instead of 512 for SGI (Eric Y. Theriault)
    - fdisk: use __attribute__((packed)) for alpha, ARM: avoid unaligned accesses
    - hwclock: actually use HAVE_tm_gmtoff
    - swapon: fix priority handling
    - umount: refuse to unmount an empty string
  * Jetisoning the (broken) hurd patch for now.

 -- LaMont Jones <lamont@debian.org>  Wed, 15 Dec 2004 17:27:44 -0700

util-linux (2.12k-2ubuntu1) hoary; urgency=low

  * Resync with Debian

 -- LaMont Jones <lamont@canonical.com>  Wed, 15 Dec 2004 11:32:45 -0700

util-linux (2.12k-2) unstable; urgency=low

  * Switch to dpatch.
  * Clean up --nohashpass in losetup.  Closes: #285639
  * Use stat instead of open in losetup.  (From #285353)

 -- LaMont Jones <lamont@debian.org>  Wed, 15 Dec 2004 10:43:29 -0700

util-linux (2.12k-1ubuntu1) hoary; urgency=low

  * Resync with Debian

 -- LaMont Jones <lamont@canonical.com>  Mon, 13 Dec 2004 16:55:15 -0700

util-linux (2.12k-1) unstable; urgency=low

  * New upstream version.
    * various translation updates
    * gcc-3.4 support help

 -- LaMont Jones <lamont@debian.org>  Mon, 13 Dec 2004 16:50:57 -0700

util-linux (2.12j-3ubuntu1) hoary; urgency=low

  * Resync with Debian

 -- LaMont Jones <lamont@canonical.com>  Fri, 10 Dec 2004 07:23:03 -0700

util-linux (2.12j-3) unstable; urgency=low

  * umount -l "" does bad things.  Don't do let the user do that.
  * remove non-utf8 characters from changelog.  sorry.

 -- LaMont Jones <lamont@debian.org>  Fri, 10 Dec 2004 07:11:02 -0700

util-linux (2.12j-2ubuntu1) hoary; urgency=low

  * resync with Debian

 -- LaMont Jones <lamont@canonical.com>  Tue,  7 Dec 2004 11:01:29 -0700

util-linux (2.12j-2) unstable; urgency=low

  * uninitialized variable.  Closes: #284597

 -- LaMont Jones <lamont@debian.org>  Tue,  7 Dec 2004 10:52:55 -0700

util-linux (2.12j-1ubuntu1) hoary; urgency=low

  * resync with Debian

 -- LaMont Jones <lamont@canonical.com>  Mon,  6 Dec 2004 03:55:55 -0700

util-linux (2.12j-1) unstable; urgency=low

  * New upstream version

 -- LaMont Jones <lamont@debian.org>  Mon,  6 Dec 2004 03:29:45 -0700

util-linux (2.12h-4ubuntu1) hoary; urgency=low

  * resync with debian.

 -- LaMont Jones <lamont@canonical.com>  Thu,  2 Dec 2004 22:37:16 -0700

util-linux (2.12h-4) unstable; urgency=low

  * mkswap on a file was broken. Thanks to Bas Zoetekouw <bas@debian.org>
    for the patch.  Closes: #280032, #282678
  * add libblkid-dev to Build-Depends.  Closes: #282668

 -- LaMont Jones <lamont@debian.org>  Thu,  2 Dec 2004 10:42:04 -0700

util-linux (2.12h-3ubuntu1) hoary; urgency=low

  * Resync with debian.
    Fix mount segv.  Closes: Warty#3153

 -- LaMont Jones <lamont@canonical.com>  Wed,  3 Nov 2004 10:44:22 -0700

util-linux (2.12h-3) unstable; urgency=low

  * Fix mount segv's.  Closes: #279306

 -- LaMont Jones <lamont@debian.org>  Wed,  3 Nov 2004 10:09:43 -0700

util-linux (2.12h-2ubuntu2) hoary; urgency=medium

  * Fix unterminated string in hwclock.sh (thanks, Jones Lee).

 -- Colin Watson <cjwatson@canonical.com>  Tue,  2 Nov 2004 22:29:24 +0000

util-linux (2.12h-2ubuntu1) hoary; urgency=low

  * Re-sync with Debian.

 -- LaMont Jones <lamont@canonical.com>  Sat, 30 Oct 2004 21:14:51 -0600

util-linux (2.12h-2) unstable; urgency=low

  * Cleanup the changelog entry in the uploaded package, to reduce panic.

 -- LaMont Jones <lamont@debian.org>  Sat, 30 Oct 2004 15:38:18 -0600

util-linux (2.12h-1) unstable; urgency=low

  * Even newer upstream... sigh.
  * Fix copyright file.  Closes: #278925

 -- LaMont Jones <lamont@debian.org>  Sat, 30 Oct 2004 12:56:19 -0600

util-linux (2.12b-1) unstable; urgency=low

  * New upstream.

 -- LaMont Jones <lamont@debian.org>  Fri, 29 Oct 2004 15:40:10 -0600

util-linux (2.12-11) unstable; urgency=low

  * Add amd64 to fdisk.
  * use absolute path to hwclock in scripts.  Closes: #277780
  * deal with unaligned partition table entries in fdisk.  Closes: #268119

 -- LaMont Jones <lamont@debian.org>  Fri, 29 Oct 2004 15:05:15 -0600

util-linux (2.12-10) unstable; urgency=low

  * The "SO WHY IS LETTING TWO PROCESSES OPEN THE SAME TTY FOR READ A
    _GOOD_ THING" Release.
  * Admit that the kernel API doesn't provide what we need, and turn the code
    back off.  Discussions will follow on how to deal with this post-sarge.
    Closes: #272689, Reopens: #216658

 -- LaMont Jones <lamont@debian.org>  Thu, 23 Sep 2004 22:29:09 -0600

util-linux (2.12-9) unstable; urgency=high

  * The I-HATE-LINUX-TTY-HANDLING Release
  * New and improved tty-in-use check, that actually works.  Closes: #272689

 -- LaMont Jones <lamont@debian.org>  Wed, 22 Sep 2004 12:30:01 -0600

util-linux (2.12-8) unstable; urgency=high

  * Fix tty-in-use check.  Many thanks to Samuel Thibault for tracking this
    down and providing a patch.  Closes: #226443

 -- LaMont Jones <lamont@debian.org>  Mon, 20 Sep 2004 08:53:42 -0600

util-linux (2.12-7) unstable; urgency=low

  * Have pri= only affect that entry in swapon -a.  Closes: #214407
  * Mention the freshmeat site.  Closes: #225605
  * fix disk sun label creation in fdisk.  Closes: #228747
  * Use a more general form for uname.  Closes: #231477
  * Provide fdisk-udeb for sparc.  Closes: #228444
  * Cleanup vty code in getty.  Closes: #224028, #224067, #226443, #229788
  * Changes from Javier Fernandez-Sanguino Pen~a <jfs@computer.org>
    - Added amd64 architecture (Closes: #241855)
    - Fixed manpage to avoid pointing to non existant files (Closes: #234875)
    - Fixed Theodore Tso's address to the new one in dmesg (Closes: #222106)
    - Modified cfdisk's es.po in order to not ask for an accented character
      since it will not be shown in cfdisk and causes confusion amongst
      users, this change could be reverted when upstream manages
      8-bit characters better (Closes: #210363, #204162)
    - mkswap manpage now mentiones --sparece=never option to cp 
      (Closes: #184492)
    - Added upstream maintainers to debian/copyright (Closes: #130858)
 
 -- LaMont Jones <lamont@debian.org>  Fri,  6 Feb 2004 14:50:09 -0700

util-linux (2.12-6) unstable; urgency=low

  * Clean up FTBFS isses. Closes: #223149
  * Deal with hwclock.sh on s390x.  Closes: #216567
  * Have getty check before opening a device.  Closes: #216658

 -- LaMont Jones <lamont@debian.org>  Sat,  6 Dec 2003 18:42:20 -0700

util-linux (2.12-5) unstable; urgency=low

  * Fix compile error in get_blocks.c.  Closes: #218894
  * Help out fdisk-udeb.  Closes: #218920

 -- LaMont Jones <lamont@debian.org>  Mon,  3 Nov 2003 15:02:04 -0700

util-linux (2.12-4) unstable; urgency=low

  * Version the build-depends on slang1-utf8-dev to make life clearer for
    woody backporters... Closes: #211974
  * Deliver pg.  Closes: #217310

 -- LaMont Jones <lamont@debian.org>  Fri, 24 Oct 2003 19:54:10 -0600

util-linux (2.12-3) unstable; urgency=low

  * Re-add support for kerneli (if cryptoapi is there, we use it.  If not, we assume
    that -e <name> refers to kerneli).  Closes: #65068, #131044, #163639, #211534.

 -- LaMont Jones <lamont@debian.org>  Fri, 19 Sep 2003 20:42:08 -0600

util-linux (2.12-2) unstable; urgency=low

  * release to unstable.  Closes: #206396,#180353

 -- LaMont Jones <lamont@debian.org>  Tue, 16 Sep 2003 23:07:27 -0600

util-linux (2.12-1) experimental; urgency=low

  * Fix package priorities.
  * Cleanup cryptoapi patch. (Really just needed the keybits patch.)

 -- LaMont Jones <lamont@debian.org>  Sun, 14 Sep 2003 20:40:56 -0600

util-linux (2.12-0) experimental; urgency=low

  * New upstream release.
  * cryptoapi patch (sort of) migrated forward, along with code inspired by
    the patch in #206396.  Still fighting with 2.4.22 crypto api, patches
    welcome.

 -- LaMont Jones <lamont@debian.org>  Sun, 14 Sep 2003 11:30:17 -0600

util-linux (2.11z-5) unstable; urgency=low

  * Fix mount -p (to make -p an accepted option), and add back in okeybits=
    to make the natives happy.  Closes: #131863, #197211, #157843
  * Merge in dependency change from -4.1, and cleanup the dirty diff that
    brought.  Closes: #200327, #205382, #206621
  * Was creating invalid swap files.  Closes: #196149, #203528
  * Fix LSB failures in cal.  Closes: #184885
  * Fix wall copyright, patch from Shaul Karl.  Closes: #196850
  * Fix HURD patch.  Closes: #198026
  * Include cramfs support.  Closes: #207207
  * Fix configure bug.  Closes: #207227
  * Create /etc/mtab mode 0600.  Closes: #208860
  * Fix man page ref to rpc.nfsd(8).  Closes: #165381

 -- LaMont Jones <lamont@debian.org>  Sat,  6 Sep 2003 16:43:20 -0600

util-linux (2.11z-4.1) unstable; urgency=low

  * Non-maintainer upload.
  * Correct build-depend from slang1-dev to slang1-utf8-dev to get cfdisk in
    fdisk-udeb to link with the same slang library as the other d-i modules.
    Patch from Joe Nahmias.  (Closes: #200327, #205382)

 -- Petter Reinholdtsen <pere@debian.org>  Fri,  5 Sep 2003 22:18:21 +0200

util-linux (2.11z-4) unstable; urgency=low

  * Put ddate back in, just to keep the natives quiet.

 -- LaMont Jones <lamont@debian.org>  Wed, 21 May 2003 14:36:14 -0600

util-linux (2.11z-3) unstable; urgency=low

  * Fix bashism in postinst from hurd port.  Closes: #194149
  * Drop ddate.  Closes: #149321, #174459, #180737
  * Clean up messages in hwclock.sh.  Closes: #167484
  * Some package description changes. Closes: #139953
  * properly install changelog.  Closes: #148714
  * Fix hwclock man page reference to /usr/local/timezone. Closes: #149996

 -- LaMont Jones <lamont@debian.org>  Wed, 21 May 2003 07:47:41 -0600

util-linux (2.11z-2) unstable; urgency=low

  * add in hurd patch.  Closes: #153410
  * Actually fixed in 2.11z-1 (or earlier)...  Closes: #81531, #138215, #138388, #185430
  * Install line.  Closes: #141498
  * Suggest dosfstools (home of mkfs.vfat).  Closes: #175369

 -- LaMont Jones <lamont@debian.org>  Mon, 19 May 2003 21:17:22 -0600

util-linux (2.11z-1) unstable; urgency=low

  * New upstream version.  Closes: #167967, #127086, #122288

 -- LaMont Jones <lamont@debian.org>  Fri, 21 Mar 2003 14:02:39 -0700

util-linux (2.11y-2) unstable; urgency=low

  * Fix sparc build.  sigh.

 -- LaMont Jones <lamont@debian.org>  Thu, 30 Jan 2003 01:00:28 -0700

util-linux (2.11y-1) unstable; urgency=low

  * New upstream version
  * don't build fdisk on m68k.  Closes: #170669
  * Honor HWCLOCKACCESS in hwcolockfirst.sh.  Closes: #127972

 -- LaMont Jones <lamont@debian.org>  Fri,  3 Jan 2003 22:05:53 -0700

util-linux (2.11x-1) unstable; urgency=low

  * New upstream version.  Closes: #163851
  * Include errno.h where needed.  Closes: #168539

 -- LaMont Jones <lamont@debian.org>  Sun, 24 Nov 2002 12:12:23 -0700

util-linux (2.11u-2) unstable; urgency=low

  * Fix changelog.

 -- LaMont Jones <lamont@debian.org>  Mon,  7 Oct 2002 09:42:22 -0600

util-linux (2.11u-1) unstable; urgency=low

  * New upstream release
  * Incorporate udeb fix from Tollef Fog Heen.  Closes: #156648
  * Build fdisk-udeb only where we built fdisk...  Closes: #163461

 -- LaMont Jones <lamont@debian.org>  Sun,  6 Oct 2002 23:31:42 -0600

util-linux (2.11n-4.1) unstable; urgency=low

  * NMU with maintainer's permission
  * Generate udeb with *fdisk in it.  Closes: 156648

 -- Tollef Fog Heen <tfheen@debian.org>  Sun, 22 Sep 2002 14:44:24 +0200

util-linux (2.11n-4) unstable; urgency=low

  * New maintainer.  Closes: #130842
  * Fix Standards-Version.  Closes: #97040
  * Loosen dependency of util-linux-locales to match upstream version.

 -- LaMont Jones <lamont@debian.org>  Sat, 26 Jan 2002 11:21:41 -0700

util-linux (2.11n-3) unstable; urgency=low

  * Orphaned this package.

 -- Adrian Bunk <bunk@fs.tum.de>  Fri, 25 Jan 2002 14:36:06 +0100

util-linux (2.11n-2) unstable; urgency=high

  * Applied a patch to hwclock/cmos.c that should fix the
    compilation on alpha. (closes: #123357)

 -- Adrian Bunk <bunk@fs.tum.de>  Tue, 11 Dec 2001 12:13:30 +0100

util-linux (2.11n-1) unstable; urgency=high

  * New upstream release.
    - It's now possible to build pivot_root on all architectures.
    - The confusing error message in mount is fixed.
      (closes: #109483)
    - minix v2 filesystems are now autodetected by mount.
      (closes: #118092)
    - tmpfs is now documented in mount (8). (closes: #120930)
    - s/top/Top/g in ipc.texi. (closes: #117438)

 -- Adrian Bunk <bunk@fs.tum.de>  Mon, 10 Dec 2001 19:46:36 +0100

util-linux (2.11m-1) unstable; urgency=high

  * New upstream release.
    The following bugs are fixed in this release:
    - "setterm -foreground default" does work now.
      (closes: #115447)
    - "more" on empty files does no longer print junk on powerpc.
      (closes: #114973)
    - The entry in the expert menu the option to create a
      SGI disklabel is now called
      "create an IRIX (SGI) partition table". (closes: #110277)
  * debian/rules: "raw" does now compile on m68k.
  * Remove the special handling for PowerPC/PReP machines from
    the postinst. (closes: #118367)

 -- Adrian Bunk <bunk@fs.tum.de>  Thu,  8 Nov 2001 22:46:55 +0100

util-linux (2.11l-4) unstable; urgency=high

  * Corrected the bug introduced in the last upload that did let
    the installation of util-linux fail on powerpc.
    (closes: 117393)
  * s/"uname -m"/`uname -m`/ in the postinst of util-linux.

 -- Adrian Bunk <bunk@fs.tum.de>  Sun, 28 Oct 2001 20:11:11 +0100

util-linux (2.11l-3) unstable; urgency=low

  * Don't install debian/tmp/DEBIAN/conffiles on s390 (since
    there's no longer a hwclock on s390).

 -- Adrian Bunk <bunk@fs.tum.de>  Tue, 23 Oct 2001 20:39:06 +0200

util-linux (2.11l-2) unstable; urgency=low

  * Don't install hwclock on s390. (closes: #115019)
  * Make the warning in hwclockfirst.sh that occurs when the
    timezone couldn't be determined more silent.
    (closes: #116003)

 -- Adrian Bunk <bunk@fs.tum.de>  Sun, 21 Oct 2001 12:50:40 +0200

util-linux (2.11l-1) unstable; urgency=high

  * New upstream release that consists of bug fixes and several
    security fixes. (closes: #112271)
    - renice does no longer incorrectly report a priority of 20.
      (closes: #37348)
    - Upstream has included the "replay" script written by
      Joey Hess <joeyh@debian.org>. (closes: #68556)
  * Added a hwclockfirst.sh script that runs before S20modutils.
    (closes: #50572)

 -- Adrian Bunk <bunk@fs.tum.de>  Tue,  9 Oct 2001 02:15:34 +0200

util-linux (2.11h-1) unstable; urgency=high

  * New upstream release.
    - This release contains some fixes in more (1).
      (closes: #46590)
  * Don't build pivot_root on ia64 (ia64 has broken kernel
    headers).

 -- Adrian Bunk <bunk@fs.tum.de>  Fri, 27 Jul 2001 19:20:25 +0200

util-linux (2.11g-4) unstable; urgency=low

  * m68k doesn't has pivot_root, too. (closes: #103812)

 -- Adrian Bunk <bunk@fs.tum.de>  Mon,  9 Jul 2001 23:20:36 +0200

util-linux (2.11g-3) unstable; urgency=low

  * Don't build "raw" on m68k because it doesn't compile.
    (closes: #103812)

 -- Adrian Bunk <bunk@fs.tum.de>  Sat,  7 Jul 2001 16:48:23 +0200

util-linux (2.11g-2) unstable; urgency=low

  * hwclock.sh does now check $HWCLOCKACCESS. (closes: #87187)

 -- Adrian Bunk <bunk@fs.tum.de>  Fri,  6 Jul 2001 19:35:04 +0200

util-linux (2.11g-1) unstable; urgency=low

  * New upstream release.
  * fdisk does now know about the partition type of the
    Linux/PA-RISC boot loader. (closes: #101853)

 -- Adrian Bunk <bunk@fs.tum.de>  Wed, 27 Jun 2001 18:56:34 +0200

util-linux (2.11f-1) unstable; urgency=low

  * New upstream release. Bugs fixed in this release:
    - Fix for big endian architectures in disk-utils/raw.c.
      (closes: #100462)
    - Support for SuperH in mount. (closes: #99804)
    - The alpha options in hwclock do now work as documented.
      (closes: #84346)
    - mount (8) does now mention that the quota utilities do use
      the *quota options in /etc/fstab. (closes: #98485)

 -- Adrian Bunk <bunk@fs.tum.de>  Sun, 24 Jun 2001 22:11:23 +0200

util-linux (2.11d-1) unstable; urgency=low

  * New upstream release. This release contains fixes for the
    following bugs:
    - Different fix for the problems with the "user" option in
      umount. (closes: #98129)
    - Support x86 RTC on UltraSPARC III's. (closes: #91774)
    - An error message in mount is now proper english.
      (closes: #92198)
  * Install more.help in /usr/share/util-linux. (closes: #96375)
  * Updated README.Debian.hwclock.gz. (closes: #76618)

 -- Adrian Bunk <bunk@fs.tum.de>  Thu, 24 May 2001 10:57:43 +0200

util-linux (2.11b-6) unstable; urgency=low

  * Corrected the "charset" in po/nl.po .
  * Standards-Version: 526.7.8.9.13-Foo.6

 -- Adrian Bunk <bunk@fs.tum.de>  Wed,  9 May 2001 15:54:51 +0200

util-linux (2.11b-5) unstable; urgency=low

  * Made util-linux-locales binary-all.

 -- Adrian Bunk <bunk@fs.tum.de>  Thu, 26 Apr 2001 23:57:45 +0200

util-linux (2.11b-4) unstable; urgency=low

  * Applied a fdisk patch for hppa and added hppa to fdisk_arch in
    debian/rules. (closes: #92912)

 -- Adrian Bunk <bunk@fs.tum.de>  Sun, 15 Apr 2001 03:01:40 +0200

util-linux (2.11b-3) unstable; urgency=high

  * Fixed the bug in umount that did let a user umount a file system
    mounted by root when the "user" option is set in /etc/fstab.
    (closes: #44749)
  * Corrected a build error on powerpc in debian/rules.
  * Corrected in util-linux-locales:
    Section : base -> utils
    Priority: required -> optional
  * Added the crypto patch again. (closes: #36939)
    Fixed in the new crypto patch:
    - It's now the complete crypto patch. (closes: #55435)
    - "losetup" no longer lists the available ciphers.
      (closes: #61425)
    - It already includes the patch from #68804. (closes: #68804)
  * Added blockdev to util-linux. (closes: #61488)

 -- Adrian Bunk <bunk@fs.tum.de>  Thu, 12 Apr 2001 19:41:14 +0200

util-linux (2.11b-2) unstable; urgency=low

  * Include pivot_root in util-linux. (closes: #91215)
  * Added a lintian override for mount and umount.

 -- Adrian Bunk <bunk@fs.tum.de>  Sun, 25 Mar 2001 20:16:39 +0200

util-linux (2.11b-1) unstable; urgency=high

  * New upstream release. This release fixes the following bugs:
    - the problem with extended partitions when using the "o" command
      in fdisk is fixed (closes: #45827)
    - adfs options are now documentated in mount (8) (closes: #79181)
    - missing .TP in mount (8) was added (closes: #56230)
  * The locales are now in a seperate util-linux-locales package that
    is not essential. (closes: #62651)
  * util-linux "Suggests: kbd | console-tools" to help people to
    find where "kbdrate" is.
  * Added support for devfs in rdev. (closes: #74962)
  * Include the "raw" program in util-linux. (closes: #85695)
  * Include fdformat again. (closes: #81362)
  * Moved the "install-info" call from the postrm to the prerm.
    (closes: #90883)
  * Install "HOSTORY" as "changelog.gz" in all packages.
  * Removed the "swapdev" link to "rdev". Upstream says about swapdev:  
      Nevertheless, all this is ancient junk. I just checked swapdev
      and found that it was last used in kernel 0.12 but that swapdev
      (or rdev -s) has not done anything in any kernel later than 0.12.

 -- Adrian Bunk <bunk@fs.tum.de>  Fri, 23 Mar 2001 15:50:23 +0100

util-linux (2.11a-2) unstable; urgency=low

  * Corrected the location of the examples in getopt (1).
    (closes: #63036)
  * Added the missing build dependency on gettext.
  * Added mips, mipsel and ia64 to fdisk_arch in debian/rules.

 -- Adrian Bunk <bunk@fs.tum.de>  Mon, 12 Mar 2001 23:10:03 +0100

util-linux (2.11a-1) unstable; urgency=low

  * New upstream release.
  * This release contains a fix for an overrun sprintf in mount.
    (closes: #85739)
  * A message of cfdisk is less confusing in this release.
    (closes: #76664)
  * Don't include a group writable /usr/share/locale/da .

 -- Adrian Bunk <bunk@fs.tum.de>  Sat, 10 Mar 2001 01:41:51 +0100

util-linux (2.11-1) unstable; urgency=low

  * New upstream release.
  * Upstream removed "kbdrate" from util-linux (it's now in the
    packages kbd and console-tools).
    Let util-linux conflict with kbd (<< 1.05-3) and
    console-tools (<< 1:0.2.3-21) to avoid that a user of these
    packages has a system without "kbdrate".

 -- Adrian Bunk <bunk@fs.tum.de>  Fri,  9 Mar 2001 19:40:53 +0100

util-linux (2.10s-2) unstable; urgency=low

  * New maintainer. (closes: #86872)

 -- Adrian Bunk <bunk@fs.tum.de>  Wed, 21 Feb 2001 18:21:03 +0100

util-linux (2.10s-1) unstable; urgency=low

  * New upstream release, Closes: #85492
  * login-utils/wall now checks whether the devices has a colon in it and skips
    it if it does.  This prevents wall from trying to send to X connectiosn.
    Closes: #34217
  * added joeyh's script patch for handling SIGWINCH, Closes: #42497
  * debian has long been modifying the man page to point at proper file
    locations, these two bugs were merged with two other bugs that are actually
    bugs in docs v. reality and so were not getting closed.  unmerged and are
    now being closed.  Closes: #55500.
  * DEB_HOST_ARCH is set if not run from within dpkg-buildpackage,
    Closes: #71978
  * devfs code now in the upstream, Closes: #72241
  * upstream fixed the wrong NAME, Closes: #79794
  * umount knows that mips does not support umount2, Closes: #80386
  * removed calls to suidregister
  * orphaning package

 -- Sean 'Shaleh' Perry <shaleh@debian.org>  Mon, 12 Feb 2001 14:43:32 -0800

util-linux (2.10q-1) unstable; urgency=low

  * New upstream release
  * New maintainer (possibly temporarily) 
  * I left out the alpha fdisk patch and the crypto patch.  Debian needs to
    line up with the upstream.  If there is demand, will see what I can do.
    Closes: #77259, #69717
  * has patch for autofs from #31251, Closes: #31251
  * loop mounts leaking seems to have been fixed long ago, Closes: #37063
  * nfs(5) updated to mention (no)lock option, Closes: #50300
  * umount sigsegv'ing when user lacks permisions seems to have been fixed
    long ago, Closes: #54757
  * FHS transition started in last upload forgot to, Closes: #61287, #66322
  * umount -f is now documented and tries to be functional, Closes: #62625
  * for all of those "please update this package" bugs, Closes: #64927, #64416
  * umount -f seems to work now, I believe it was a kernel issue, Closes: #70484
  * bsdutils description cleaned, no longer refers to missing binaries,
    Closes: #63617
  * Patch rejected by upstream, Closes: #25832
  * problems with alpha and bsd partitions believed fixed in 2.9w,
    Closes: #34572
  * /dev/vcsa patch accepted, Closes: #54204
  * msglevel fixed by upstream, Closes: #54213
  * update-mime call seems to have been fixed in previous release,
    Closes: #55140
  * looks like user error, Closes: #57757, #58833, #70651
  * does not look valid any more, Closes: #64226, #67815, #60197
  * LVM supported in current release, Closes: #67297
  * forgot to Closes: #69442, when I put elvtune's manpage where it belongs
  * prerm typo, oops, Closes: #77300
  * fdformat is just a wrapper, no more confusing messages,
    Closes: #52364, #53037
  * hwclock.sh supports a BADYEAR argument from etc/default/rcS.
  * no longer include example.files, they do not readily apply to debian
    Closes: #59711

 -- Sean 'Shaleh' Perry <shaleh@debian.org>  Thu, 16 Nov 2000 14:25:50 -0800

util-linux (2.10p-1.0) unstable; urgency=low

  * New upstream release
  * NMU with maintainer's permission
  * added Build-Depends, Closes: #75713
  * upstream added the patch from #36340, so Closes: #36340
  * upstream put '--More--' back to reverse video, Closes: #55165
  * hwclock man page points at /usr/share/zoneinfo, not usr/lib
  * all created packages' postints now sets usr/doc/ symlink, its prerm removes
    said link
  * copyright file now points to usr/share/common-licenses and the typo in the
    URL was fixed (it is misc, not Misc)
  * update hwclock.sh to reflect FHS changes
  * debian/rules file brought up to date for FHS
  * elvtune man page put with the binary
  * The above changes allow Closes: #69698
  * edited fr.po, fixed "Nombre de partitions" to "Numero de partition",
    Closes: #71743
  * whereis knows that /usr/share/man/* is valid, Closes: #72097
  * debian/rules now sets SHELL to bash, so it can use bashisms, Closes: #74095
  * upstream HISTORY file included as changelog.gz, Closes: #63175
  * removed /etc/fdprm, Closes: #62955
  * made fdformat a sh script instead of a bash script (the bash was unneeded)

 -- Sean 'Shaleh' Perry <shaleh@debian.org>  Thu,  9 Nov 2000 17:55:10 -0800

util-linux (2.10o-1) unstable; urgency=low

  * New upstream code. Add elvtune.
    closes: #69166: util-linux package not complete.

 -- Vincent Renardias <vincent@debian.org>  Thu, 17 Aug 2000 18:17:34 +0200

util-linux (2.10n-1) unstable; urgency=low

  * New upstream code.
    closes: #68976 util-linux needs new upstream version.
    closes: #64536 util-linux: [PATCH] mkswap refuses to create big swap partitions.
    closes: #63747 Option parsing bug of 'mkswap' command Debian Package util-linux.
    closes: #62935 mkswap BUG of option parsing in Debian Package util-linux.
    closes: #59264 util-linux: mkswap: erroneous option parsing, documentation outdated.
    closes: #64079 util-linux: mkswap's -v[01] option is broken.

 -- Vincent Renardias <vincent@debian.org>  Sun, 13 Aug 2000 00:54:51 +0200

util-linux (2.10f-5.1) frozen unstable; urgency=low

  * Non-Maintainer Upload
  * Patch from Ben Collins to fix the -v[01] option in mkswap
    (closes: #64079)
  * Patch from Chris Butler to fix hwclock's handling of RTC
    (closes: #62688)
  * Change to line 879 of fdiskbsdlabel.c to allow building on sparc
    (patch sent to maintainer)
    
 -- Stephen R. Gore <sgore@debian.org>  Sun, 25 Jun 2000 22:18:47 +0500

util-linux (2.10f-5) frozen unstable; urgency=low

  * Patch from David Huggins-Daines <dhd@linuxcare.com>
    which is required to get a working fdisk on alpha.

 -- Vincent Renardias <vincent@debian.org>  Mon,  1 May 2000 22:40:17 +0200

util-linux (2.10f-4) unstable; urgency=low

  * Patch for mips support from Florian Lohoff <flo@rfc822.org>.
    closes: #62247: patch for mips/mipsel and bsddisklabel.

 -- Vincent Renardias <vincent@debian.org>  Wed, 12 Apr 2000 17:26:24 +0200

util-linux (2.10f-3) frozen unstable; urgency=low

  * included patch from David Huggins-Daines <dhuggins@linuxcare.com> so
    that fdisk behaves correctly with OSF/1 disklabels.
    closes: #59385: Fixes for BSD disklabel support (for Alpha)
    (Important bug)

 -- Vincent Renardias <vincent@debian.org>  Thu,  2 Mar 2000 13:21:40 +0100

util-linux (2.10f-2) frozen unstable; urgency=low

  * Now that 2.10f-1 has been tested in unstable, re-upload it to frozen.
    closes: #54252: cfdisk fails to detect DAC960 partitions. (CRITICAL)

 -- Vincent Renardias <vincent@debian.org>  Sat,  5 Feb 2000 19:05:29 +0100

util-linux (2.10f-1) unstable; urgency=low

  * New upstream release:
    * Security fix for mount (okir)
    * Avoid infinite loop in namei (Brett Wuth)
      closes: #56761: namei segment faults on circular links.
    * added clock-ppc.c (from Matsuura Takanori), not merged yet
    * deleted clockB subdirectory
    * recognize mkdosfs string (Michal Svec)
    * New: rename
    * Added option to mkswap so that user can override pagesize
    * fdisk -l now reads /proc/partitions when no device was given
      closes: #55614: util-linux: 'fdisk -l' no longer works?.
    * Fixed fdisk.8 (James Manning)
    * Added devpts info to mount.8 (Elrond)
    * Newline fix for logger output to stdout (Henri Spencer)

 -- Vincent Renardias <vincent@debian.org>  Thu,  3 Feb 2000 14:19:33 +0100

util-linux (2.10d-7) frozen unstable; urgency=low

  * There is no real concensus about what we should do about the
    hwclock issue. Now at least the problem is enough documented
    to let the user decide. (Thanks to Henrique M Holschuh <hmh+debianml@rcm.org.br>
    for the patch).
    When this package is installed, I'll examine one by one which BR can
    be closed.

 -- Vincent Renardias <vincent@debian.org>  Mon, 31 Jan 2000 14:34:03 +0100

util-linux (2.10d-6) frozen unstable; urgency=low

  * kbdrate isn't suid anymore.
    closes: #54978: ordinary user can change keyboard repeat vor all users.

 -- Vincent Renardias <vincent@debian.org>  Fri, 28 Jan 2000 16:52:27 +0100

util-linux (2.10d-5) unstable; urgency=low

  * Included patch from "J.H.M. Dassen (Ray)" <jhm@cistron.nl>:
    - Restored enhanced losetup(8) manpage.
    - Restored encrypted filesystem support, by applying util-linux-2.9w from 
      patch-int-2.2.13.3.gz as found on ftp.kerneli.org (modified to work with 
      Debian's kernel-patch-int's crypto.h).
    (closes: #54657)
  * Recompiled with ncurses5.

 -- Vincent Renardias <vincent@debian.org>  Wed, 12 Jan 2000 12:24:12 +0100

util-linux (2.10d-4) unstable; urgency=low

  * ipcrm now accepts multiple ids thanks to a patch from Topi Miettinen.
    closes: #15110: ipcrm doesn't work with xargs.
  * fix postinst script:
    closes: #53254: util-linux: ppc chunk of postinst script has syntactical error.

 -- Vincent Renardias <vincent@debian.org>  Wed, 22 Dec 1999 17:24:46 +0100

util-linux (2.10d-3) unstable; urgency=low

  * Disabled 'hwclock --adjust' on boot.
    closes: #37657: util-linux: hwclock --systohc dangerous.
    closes: #40283: util-linux: hwclock --systohc dangerous.
    closes: #41263: hwclock --adjust doesn't work (temporary fix included).
    closes: #51805: /etc/adjtime.
    closes: #35432: "/etc/init.d/hwclock.sh" possible bug.
    closes: #43228: Clock taking advance in potato.

 -- Vincent Renardias <vincent@debian.org>  Mon, 20 Dec 1999 13:55:21 +0100

util-linux (2.10d-2) unstable; urgency=low

  * cfdisk must be build with slang; not ncurses.
    closes: #52559: cfdisk linked against libncurses instead of slang.

 -- Vincent Renardias <vincent@debian.org>  Fri, 10 Dec 1999 11:21:36 +0100

util-linux (2.10d-1) unstable; urgency=low

  * New upstream release.
    closes: #52151: mount: mount/umount infinite loop on stale lockfiles.
  * Put renice manpage in section 1 instead of 8.
    closes: #52370: bsdutils: wrong section for renice manpage.
  * kbdrate's PAM now uses pam_unix.so by default.
    closes: #51273: util-linux: uses pam_pwdb for kbdrate.
  * already fixed in 2.10-5:
    closes: #49823: name conflict.

 -- Vincent Renardias <vincent@debian.org>  Fri, 10 Dec 1999 11:21:36 +0100

util-linux (2.10-6) unstable; urgency=low

  * Patch by Topi Miettinen <Topi.Miettinen@nic.fi> to a longstanding
    bug in logger. closes: #19666.

 -- Vincent Renardias <vincent@debian.org>  Mon,  6 Dec 1999 11:49:10 +0100

util-linux (2.10-5) unstable; urgency=low

  * replace fdformat by a notice asking to use superformat instead.
  * remove setfdprm; closes: #44941.

 -- Vincent Renardias <vincent@debian.org>  Mon,  6 Dec 1999 11:49:10 +0100

util-linux (2.10-4) unstable; urgency=low

  * conflict/replace with fdisk on sparc.
    closes: #50254: please conflict and replace fdisk on sparc.

 -- Vincent Renardias <vincent@debian.org>  Mon, 15 Nov 1999 17:28:00 +0100

util-linux (2.10-3) unstable; urgency=low

  * re-introduce missing c?fdisk... (oops ;)
    closes: #49406, #49457, #49337, #49313, #46732.

 -- Vincent Renardias <vincent@debian.org>  Mon,  8 Nov 1999 13:01:12 +0100

util-linux (2.10-2) unstable; urgency=low

  * Do TheRightThing(tm) for bug #47219.
  * from NMU prepared by Torsten Landschoff <torsten@debian.org>:
    * Fixed case expression in hwclock.sh
      (closes: #42431, #42435, #42856).
    * Added usage information to hwclock (closes: #23184).
    * Upstream has long changed mount.c to handle nouser properly
      (closes: #24954, #24956).
    * Excluded clock.8 link from powerpc build (closes: #46010).
    * Replaced "$(shell dpkg --print-architecture)" with
      "$DEB_HOST_ARCH" in debian/rules.

 -- Vincent Renardias <vincent@debian.org>  Thu,  4 Nov 1999 10:53:37 +0100

util-linux (2.10-1) unstable; urgency=low

  * New upstream release.
  * make /etc/rc{0,6}.d/*hwclock.sh correctly.
    closes: #47111: util-linux: hwclock.sh: wrong names on rc*.d links.
    closes: #47373: hwclock.sh links are wrong.
  * Correct kdbrate pam entry.
    closes: #45674: kbdrate PAM config references missing pam_console.so.
  * Fix fdiskdsblabel.h.
    closes: #47219: util-linux: errors compiling on sparc.
  * Use jgg's patch for hwclock.sh
    closes: #43793: Support for both GMT and UTC default/rc.S setting is wrong.
  * Really link kbdrate with pam.
    closes: #48425: pam support for kbdrate useless.

 -- Vincent Renardias <vincent@debian.org>  Wed,  3 Nov 1999 11:41:44 +0100

util-linux (2.9x-1) unstable; urgency=low

  * New upstream release.
    closes: #32916: hwclock freezes m68k system.
    closes: #44986: util-linux: PAM support for kbdrate.
    closes: #44821: util-linux: pam.d entry contains a path.
    closes: #44727: util-linux: sfdisk examples are present twice in the package.
    closes: #45565: removed /bin/kill. this is now provided by procps.
    closes: #36332: problems with our /bin/kill.
    closes: #41171: wall should be sgid tty, not root.

 -- Vincent Renardias <vincent@debian.org>  Tue, 21 Sep 1999 17:54:47 +0200

util-linux (2.9w-3) unstable; urgency=low

  * Include PowerPC patch from Matt Porter <mporter@phx.mcd.mot.com>.
  * Should be 100% PAMified(tm). Please report anomalies.

 -- Vincent Renardias <vincent@debian.org>  Tue,  7 Sep 1999 18:53:37 +0200

util-linux (2.9w-2) unstable; urgency=low

  * updated losetup.8 from "J.H.M. Dassen (Ray)" <jdassen@wi.LeidenUniv.nl>.

 -- Vincent Renardias <vincent@debian.org>  Tue, 24 Aug 1999 17:44:06 +0200

util-linux (2.9w-1) unstable; urgency=low

  * Upstream upgrade:
      util-linux 2.9w:
      * Updated mount.8 (Yann Droneaud)
      * Improved makefiles
      * Fixed flaw in fdisk
      util-linux 2.9v:
      * cfdisk no longer believes the kernel's HDGETGEO
        (and may be able to partition a 2 TB disk)
      util-linux 2.9u:
      * Czech more.help and messages (Jii Pavlovsky)
      * Japanese messages (Daisuke Yamashita)
      * fdisk fix (Klaus G. Wagner)
      * mount fix (Hirokazu Takahashi)
      * agetty: enable hardware flow control (Thorsten Kranzkowski)
      * minor cfdisk improvements
      * fdisk no longer accepts a default device
      * Makefile fix
  * now uses the script(1) supplied with util-linux instead
    of the one from the old bsdutils package.
  * remove alpha specific build patch:
    closes: #41256.
  * remove useless warning in preinst.

 -- Vincent Renardias <vincent@debian.org>  Tue, 24 Aug 1999 17:44:06 +0200

util-linux (2.9t-3) unstable; urgency=low

  * include missing fdformat, setfdprm. (How comes nobody noticed yet?!)
  * recompile against slang1-dev 1.2.2-3.

 -- Vincent Renardias <vincent@debian.org>  Tue, 24 Aug 1999 09:23:59 +0200

util-linux (2.9t-2) unstable; urgency=low

  * correct hwclock.sh;
    closes: #35429 sysvinit: bad comments in /etc/defaults/rcS.

 -- Vincent Renardias <vincent@debian.org>  Wed, 28 Jul 1999 18:43:05 +0200

util-linux (2.9t-1.1) unstable; urgency=low

  * Non-maintainer upload.
  * Applied util-linux-2.9s.patch from patch-int-2.2.10.4.gz as found on
    ftp.kerneli.org to enable support for mounting encrypted filesystems
    through the loopback devices when using an international kernel.
    (Fixes: Bug#36939, #38371)
  * Include <linux/loop.h> and <linux/crypto.h> in the source, so as not to
    rely on source outside main.
  * Updated the losetup(8) manpage.

 -- J.H.M. Dassen (Ray) <jdassen@wi.LeidenUniv.nl>  Thu, 22 Jul 1999 18:32:16 +0200

util-linux (2.9t-1) unstable; urgency=low

  * Upstream upgrade:
    * national language support for hwclock
    * Japanese messages (both by Daisuke Yamashita)
    * German messages and some misc i18n fixes (Elrond)
    * Czech messages (Jii Pavlovsky)
    * wall fixed for /dev/pts/xx ttys
    * make last and wall use getutent() (Sascha Schumann)
      [Maybe this is bad: last reading all of wtmp may be too slow.
       Revert in case people complain.]
    * documented UUID= and LABEL= in fstab.5
    * added some partition types
    * swapon: warn only if verbose
    closes: #37008: de.po file integrated upstream.
    closes: #37380: it.po file integrated upstream.
    closes: #38232: patch integrated upstream.
    closes: #36124: examples included.
    closes: #36848, #37153, #38101, #38416: pts bug fixed upstream.
    closes: #40868: use suidregister /usr/bin/wall.
    closes: #34728: patch integrated upstream.
    closes: #38219: typo. fixed; patch sent upstream.
    closes: #37585: bug corrected upstream.
    closes: #37002: CRLF fstab isn't a problem anymore.
  * changed hwclock.sh to get rid of a lintian error.

 -- Vincent Renardias <vincent@debian.org>  Fri,  9 Jul 1999 16:15:01 +0200

util-linux (2.9r-3) unstable; urgency=low

  * Added missing *.gmo files
  * Re-add Harmut's powerpc patch that somehow got left out (closes: #37973).

 -- Vincent Renardias <vincent@debian.org>  Wed, 19 May 1999 12:45:09 +0200

util-linux (2.9r-2) unstable; urgency=low

  * Fix stupid bug #37916.

 -- Vincent Renardias <vincent@debian.org>  Tue, 18 May 1999 15:51:08 +0200

util-linux (2.9r-1) unstable; urgency=low

  * Upstream upgrade.
  * Now compiled with PAM=yes.
  * initial .it localisation.
  * Improved .fr translation.
  * corrected hwclock.sh (reassigned #35429 back to sysvinit).
  * put rev into /usr/bin instead of /usr/sbin (Fix #34188,#35421).
  * include getopt examples (Fix #34705).

 -- Vincent Renardias <vincent@debian.org>  Fri, 14 May 1999 16:21:44 +0200

util-linux (2.9i-1) unstable; urgency=low

  * Upstream upgrade.
  * This source package now also provides the 'bsdutils' binary
    package.
  * Included patch for logger.1 from and1000@debian.org.
  * Included patch to logger.c from Joey (closes: #32109).
  * renice.c: include <errno.h> (closes: #31288).
  * re-use script(1) from the 'old' bsdutils package as well
    as README.script (closes: #988).
  * Now umount is compiled with '-f' support (closes: #33147).
  * Re-add suidregister support for mount (closes: #32495).

 -- Vincent Renardias <vincent@debian.org>  Sun, 21 Feb 1999 20:16:20 +0100

util-linux (2.9g-6) frozen unstable; urgency=low

  * modify mount.8 manpage to warn that nosuid is useless
    if something like suidperl is installed.
    (doesn't fix the critical bug #31980 reported on suidperl,
    but at least warn about its existance)
  * add missing manpages (ramsize,rootflags,swapdev)
  * #32414: changed a 'rm' into 'rm -f' so the source
    package builds cleanly.
  * also target the upload for frozen since this is the only missing
    package to be able to safely use kernels 2.2.x:
    To the FTP/Release maintainers:
      util-linux_2.9g has been introduced in unstable on Dec, 31st 98;
      so far I received no bug reports about it except for the missing
      manpages. Also compared to the 2.7.1 version from frozen, this
      package fixes _57_ bugs. (see www.debian.org/Bugs/db/pa/lutil-linux.html)

 -- Vincent Renardias <vincent@waw.com>  Tue, 26 Jan 1999 23:51:57 +0100

util-linux (2.9g-5) unstable; urgency=low

  * Fix bug #31981.
  * Localised cfdisk + provided initial French translation.
    New translations welcome; you can get the potfile at
    http://www.ldsol.com/~vincent/util-linux.pot

 -- Vincent Renardias <vincent@waw.com>  Sat, 23 Jan 1999 21:55:06 +0100

util-linux (2.9g-4) unstable; urgency=low

  * Add rev and readprofile commands.
  * Updated fstab.5 regarding spaces in mount points names.
  * Fix bugs #32235,#31997 (missing hwclock.8 manpage).
  * Fix bug #32097 (missing mkswap.8 manpage).
  * Improve somewhat cfdisk regarding exit codes thanks to
    Enrique's patch (#31607).

 -- Vincent Renardias <vincent@waw.com>  Fri, 22 Jan 1999 19:13:25 +0100

util-linux (2.9g-3) unstable; urgency=low

  * Include patch from Hartmut Koptein for better powerpc support.

 -- Vincent Renardias <vincent@waw.com>  Wed, 13 Jan 1999 22:46:04 +0100

util-linux (2.9g-2) unstable; urgency=high

  * Patch from Topi Miettinen (Thanks Topi ;) to fix
    bug #31554,#31573.

 -- Vincent Renardias <vincent@waw.com>  Mon, 11 Jan 1999 03:59:19 +0100

util-linux (2.9g-1) unstable; urgency=high

  * Adopting the package from Guy Maor.
  * Re-add hwclock & kbdrate which had been lost
    (Fix bug #31476).

 -- Vincent Renardias <vincent@waw.com>  Fri,  1 Jan 1999 19:53:33 +0100

util-linux (2.9g-0.3) unstable; urgency=high

  * YA NMU.
  * Split mount out into separate package so as not to
    force the dangerous replacement of an essential package.

 -- Joel Klecker <espy@debian.org>  Sun,  3 Jan 1999 19:00:31 -0800

util-linux (2.9g-0.2) unstable; urgency=low

  * NMU (Part II): Fix more problems in 'mount'.
  * swapon now warn if swap device has insecure mode;
    Patch from Topi Miettinen <tom@medialab.sonera.net>
    (Fix bug #23249).
  * mount can now handle multiple hostnames for NFS mounts
    in fstab (Fix bug #29309).
  * Do'h; add missing /sbin/swapoff ;).

 -- Vincent Renardias <vincent@waw.com>  Fri,  1 Jan 1999 19:53:33 +0100

util-linux (2.9g-0.1) unstable; urgency=low

  * NMU.
  * This package now provides /bin/mount & co. and thus
    obsoletes the mount package.
  * provides the ddate command (Fix bugs #30015 & #19820).
  * Move wtmp lockfile from /etc to /var/lock
    (Fix bug #29128).
  * Set bug #28885 to 'fixed' (this-is-not-a-bug,-but-a-feature(tm)).
  * Set bug #27931 to 'fixed' (works again since version 2.8).
  * Set bug #27723 to 'fixed' (been fixed by the ARM NMU).
  * Set bug #25831 to 'fixed' (hwclock now works as advertised).
  * Set buffering off on the output channel in chkdupexe.pl
    (Fix bug #22839).
  * Include patch for powerpc build by Joel Klecker <jk@espy.org>
    (Fix bug #21374).
  * Removed the confusing references to agetty (Fix bug #20668).
  * Check the result for the malloc()s added in the code to chown
    vcsa to root.sys (Fix bug #18696).
  * Include patch for sparc build by
    Eric Delaunay <delaunay@lix.polytechnique.fr> (Fix bug #17784).
  * Set bug #17752 to 'fixed' (Appear to work with current versions
    of xvt and /bin/more).
  * Include patch for alpha build by
    Christopher C Chimelis <chris@classnet.med.miami.edu>
    (Fix bug #17661).
  * Patch mkfs.minix doesn't go into infinate loop any more depending
    on the argument passed to -i (Fix bug #17648).
  * Set bug #17483 to 'fixed' (now that util-linux is compiled with
    libc6 > =2.0.6 it should be fixed).
  * Set bug #26625 to 'fixed' (this patch has already been applied).
  * Applied patch from Bcwhite to get mime support
    (Fix bug #26715).
  * Applied patch from Topi Miettinen <tom@medialab.sonera.net>:
      POSIX etc fixes:
      - ioctl(.., TCSETSF,..) -> tcsetattr()
      - ioctl(.., TCGETS,..) -> tcgetattr()
      - ioctl(.., TIOCGPGRP,..) -> tcgetpgprp()
      - gcc -Wall warning fixes
      - write(2, ..) -> write(fileno(stderr), ..)
      - vi -> sensible-editor
      - added setlocale(LC_ALL, "")
      - use perror, isdigit, isprint, iscntrl where applicable
      - execv -> execvp
      - added simple ELF detection
      OpenBSD fixes:
      - UCB fix
      - POSIX: rindex -> strrchr
      - obsolete fseek flag L_SET -> SEEK_SET
      - control-F == f
      - $EDITOR support
    (Fix bug #27635). 
  * Link clock.8.gz to hwclock.8.gz (Fix bug #25852).

 -- Vincent Renardias <vincent@waw.com>  Thu, 31 Dec 1998 23:48:42 +0100

util-linux (2.9e-0.4) unstable; urgency=high

  * Non-maintainer upload.
  * Recompiled with slang1.

 -- James Troup <james@nocrew.org>  Sat, 19 Dec 1998 20:42:52 +0000

util-linux (2.9e-0.3) unstable; urgency=low

  * Non-maintainer upload
  * Include /etc/init.d/hwclock.sh
  * Fix some of the (pre|post)(inst|rm) script wrt $1 processing
    Fixes:
    #18007: sysvinit: hwclock.sh uses GMT env variable - but how?
    #26904: hwclock.sh doesn't "test -x"
    #24649: [Peter Kundrat <kundrat@gic.sk>] hwclock startup script
    #20728: util-linux: hwlock: GMT status lost?
    #19248: util-linux should install /etc/init.d/hwclock.sh

 -- Miquel van Smoorenburg <miquels@cistron.nl>  Thu, 17 Dec 1998 13:56:45 +0100

util-linux (2.9e-0.2) unstable; urgency=low

  * NMU: Added ARM architecture in 'disk-utils/fdiskbsdlabel.h' and
    'disk-utils/fdiskbsdlabel.c'.
  * Removed '-m3' flag from arm-specific optimizations in MCONFIG.

 -- Tor Slettnes <tor@slett.net>  Sun, 29 Nov 1998 01:20:13 -0800

util-linux (2.9e-0.1) unstable; urgency=low

  * Non-maintainer upload - new 2GB swap areas, removed hostid
  * upstream uses fixed more.c (line 813 had *p++)

 -- Adrian Bridgett <bridgett@debian.org>  Sat, 21 Nov 1998 17:35:35 +0000

util-linux (2.7.1-3.1) frozen unstable; urgency=low

  * Non-maintainer upload
  * recompiled with slang1 and ncurses4

 -- Joseph Carter <knghtbrd@debian.org>  Sun, 25 Oct 1998 21:48:16 -0800

util-linux (2.7.1-3) unstable; urgency=low

  * Another m68k patch from Roman Hodek
    <rnhodek@faui22c.informatik.uni-erlangen.de>
  * fdisk patch from Russell Coker <rjc@snoopy.virtual.net.au> for better
    behavior on IDE CD's when HDIO_GETGEO fails.
  * fix getopt(1) typo. (16227)
  * Use slang for cfdisk.
  * fdisk -l tries eda also (13841).
  * Fix fdisk -l segfaults (15236,15603).
  * Install rdev on only i386 (15228).
  * Don't strip perl script (15480).
  * Add type 17=Hidden IFS to cfdisk (16843).
    
 -- Guy Maor <maor@ece.utexas.edu>  Sun, 11 Jan 1998 17:20:23 -0800

util-linux (2.7.1-2) unstable; urgency=low

  * Removed sync (13291).
  * Added m68k hwclock patches from Roman Hodek (9870).
  * agetty.c: set vcs,vcsa to root.sys 600 when starting.

 -- Guy Maor <maor@ece.utexas.edu>  Thu, 25 Sep 1997 16:51:34 -0500

util-linux (2.7.1-1) unstable; urgency=low

  * libc6 compile of new upstream version (10098, 11744, 13123).
  * Updated cfdisk to cfdisk 0.8k
  * Added old patches; I'll send them upstream.
  	* fdisk - extended paritions, exit on EOF.
  	* mkfs - fix search paths.
  	* mkfs.minix - set owner of root dir to invoker.
  	* chkdupexe - remove upstream brokenness by checking PATH too.
  	* mcookie - fix man page
  	* whereis - fix search paths, find .gz files.
  	* sync - put it back (doh!)
  * Folded in getty:
  	* glibc patch (8815, 11687, 12738).
  	* Set tty to 660 root.dialout (8960).
  * Register pager alternative (12475).
    
 -- Guy Maor <maor@ece.utexas.edu>  Mon, 22 Sep 1997 18:29:53 -0500

util-linux (2.5-12) frozen unstable; urgency=low

  * Updated cfdisk to ftp.win.tue.nl:/pub/linux/util/cfdisk-0.8i.tar.gz

 -- Guy Maor <maor@ece.utexas.edu>  Tue, 6 May 1997 15:29:56 -0500

util-linux (2.5-11) frozen unstable; urgency=medium

  * Updated cfdisk to ftp.win.tue.nl:/pub/linux/util/cfdisk-0.8g.tar.gz (#9146)
  * -i from 2.5-9 removed as no longer needed.

 -- Guy Maor <maor@ece.utexas.edu>  Tue, 29 Apr 1997 13:40:26 -0500

util-linux (2.5-10) frozen unstable; urgency=medium

  * cfdisk: really fixed cast this time so should be able to deal with
    >2GB disks(#6747, #8041)
  * fdisk, cfdisk: Added partition id 0xa6 = OpenBSD (#7571)
  * setterm: use putp to output (#7852)
  * Removed miscutils removal trick as it no longer works (#5757, #6862)
  * mkfs.minix: added patch from Volker Leiendecker <volker@fsing.uni-sb.de>
    to set owner of root directory to invoker (like mkfs.ext2). (#6902)
  * Fix dpkg-shlibddeps rules line for m68k (#5818)

 -- Guy Maor <maor@ece.utexas.edu>  Thu, 27 Mar 1997 13:04:35 -0600

util-linux (2.5-9) frozen unstable; urgency=low

  * Add undocumented "-i" flag to ignore bad partition tables when starting
    instead of throwing a fatal error. Let's pass this to the upstream
    maintainer, please.

 -- Bruce Perens <bruce@pixar.com>  Fri, 6 Dec 1996 22:12:31 -0800

util-linux (2.5-8) frozen unstable; urgency=low

  * disk-utils/cfdisk.c: cast sector number to ext2_loff_t in calls to
    ext2_llseek()
  
 -- Guy Maor <maor@ece.utexas.edu>  Sat, 23 Nov 1996 23:07:59 -0600

util-linux (2.5-7) unstable; urgency=low

  * sys-utils/clock.c: fixed bug on machines without RTC enabled.
  * sys-utils/whereis.c: better path, compare function.
  * Install whereis, cytune, setsid.

 -- Guy Maor <maor@ece.utexas.edu>  Fri, 27 Sep 1996 23:02:09 -0500

util-linux (2.5-6) unstable; urgency=low

  * sys-utils/clock.c: Fixed bugs when real-time clock device is enabled
    in kernel.
  * New source format.

 -- Guy Maor <maor@ece.utexas.edu>  Tue, 3 Sep 1996 14:25:31 -0500

util-linux (2.5-5) unstable; urgency=low

  * disk-utils/fdisk.c: Added type a7 = NEXTSTEP (fixes bug 3259)
  * fdisk.c,cfdisk.c: Applied patch from Miquel van Smoorenburg
    <miquels@Q.cistron.nl> to let fdisk and cfdisk support Linux
    extended partitions.
  * Applied patch from Frank Neumann
    <Frank.Neumann@Informatik.Uni-Oldenburg.DE> for Linux/m68k
    support.
  * Install mkcookie.
  * disk-utils/mkfs.minix: fixed bug 3777 re parsing oddities.

 -- Guy Maor <maor@ece.utexas.edu>  Tue, 20 Aug 1996 16:21:21 -0500

util-linux (2.5-4) unstable; urgency=low

  * misc-utils/setterm.c (tc_entry): Applied patch from Michael
    Nonweiler <mrn20@hermes.cam.ac.uk> to make it work with ncurses.
  * misc-utils/chkdupexe.pl: Fixed some bugs with duplicate path
    and symbolic links.  Put in a better value for exedirs.
  * Install chkdupexe, setterm.

 -- Guy Maor <maor@ece.utexas.edu>  Wed, 05 Jun 1996 08:44:25 -0500

util-linux (2.5-3) unstable; urgency=low

  * text-utils/more.c (getline): more now handles files with lines ending
    with "\r\n".  Fixes Bug #2579.
  * Added 'priority: required'

 -- Guy Maor <maor@ece.utexas.edu>  Thu, 25 Apr 1996 04:55:22 -0500

util-linux (2.5-2) unstable; urgency=low

  * disk-utils/fdisk.c (read_line): EOF now exits instead of looping
    forever.  Fixes Bug #1206.
  * Added 'section: base'

 -- Guy Maor <maor@ece.utexas.edu>  Fri, 19 Apr 1996 05:13:09 -0500

util-linux (2.5-1) unstable; urgency=low

  * Initial release

 -- Guy Maor <maor@ece.utexas.edu>  Thu, 18 Apr 1996 04:32:22 -0500<|MERGE_RESOLUTION|>--- conflicted
+++ resolved
@@ -1,16 +1,9 @@
-<<<<<<< HEAD
 util-linux (2.14~a0-0) experimental-UNRELEASED; urgency=low
 
   * New release
 
  -- LaMont Jones <lamont@debian.org>  Fri, 07 Sep 2007 08:52:55 -0600
 
-FILLER (2.14~a0-0) UNRELEASED; urgency=low
-
-  * FILLER
-
- -- FILLER Jones <lamont@debian.org>  Fri, 07 Sep 2007 08:52:55 -0600
-=======
 util-linux (2.13-7) unstable; urgency=low
 
   * cfdisk.8: mention slang next to curses.  Closes: #295487
@@ -19,7 +12,6 @@
   * mount.preinst: chroot-check was broken.  Closes: #443466
 
  -- LaMont Jones <lamont@debian.org>  Fri, 21 Sep 2007 22:10:20 -0600
->>>>>>> 86b0a41a
 
 util-linux (2.13-6) unstable; urgency=low
 
